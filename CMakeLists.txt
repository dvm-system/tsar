cmake_minimum_required(VERSION 3.4.3)

set(CMAKE_CXX_STANDARD 17)
set(CMAKE_CXX_STANDARD_REQUIRED ON)

project(TSAR VERSION 0.0.0 LANGUAGES CXX)

if(SAPFOR_VERSION)
  set(TSAR_VERSION ${SAPFOR_VERSION})
  set(TSAR_VERSION_MAJOR ${SAPFOR_VERSION_MAJOR})
  set(TSAR_VERSION_MINOR ${SAPFOR_VERSION_MINOR})
  set(TSAR_VERSION_PATCH ${SAPFOR_VERSION_PATCH})
  set(TSAR_VERSION_SUFFIX ${SAPFOR_VERSION_SUFFIX})

  set(PROJECT_VERSION ${TSAR_VERSION})
  set(PROJECT_VERSION_MAJOR ${TSAR_VERSION_MAJOR})
  set(PROJECT_VERSION_MINOR ${TSAR_VERSION_MINOR})
  set(PROJECT_VERSION_PATCH ${TSAR_VERSION_PATCH})
endif()

option(TSAR_DIRTY_BUILD "Do not use commit-based TSAR version string" ON)
set(TSAR_VERSION_BUILD "dirty")
if (NOT TSAR_DIRTY_BUILD)
  find_package(Git)
  if (GIT_FOUND)
    execute_process(COMMAND ${GIT_EXECUTABLE} log -1 --pretty=format:%h
      WORKING_DIRECTORY ${CMAKE_CURRENT_SOURCE_DIR}
      RESULT_VARIABLE TSAR_SHA_ERROR OUTPUT_VARIABLE TSAR_SHA)
    if (NOT TSAR_SHA_ERROR)
      set(TSAR_VERSION_BUILD ${TSAR_SHA})
    endif()
  endif()
endif()
set_property(GLOBAL PROPERTY TSAR_VERSION_BUILD ${TSAR_VERSION_BUILD})
set(TSAR_VERSION "${TSAR_VERSION}+${TSAR_VERSION_BUILD}")

set(TSAR_DESCRIPTION "Traits Static Analyzer")
set(TSAR_HOMEPAGE_URL "https://github.com/dvm-system/tsar")

set (TSAR_FOLDER "Tools" CACHE STRING "Specify IDE folder for TSAR executable.")
set (TSAR_LIBRARY_FOLDER "Tsar libraries" CACHE STRING "Specify IDE folder for TSAR libraries.")
set (TSAR_SERVER_FOLDER "Tools" CACHE STRING "Specify IDE folder for TSAR server library.")
if (TSAR_FOLDER OR TSAR_LIBRARY_FOLDER)
  set_property(GLOBAL PROPERTY USE_FOLDERS ON)
endif()

find_package(BCL 3.0 REQUIRED CONFIG)

option(BUILD_APC "Build automated parallelizing compiler" OFF)
if (BUILD_APC)
  find_package(APC CONFIG REQUIRED)
  message(STATUS "APC version: ${APC_VERSION}")
endif()

option(BUILD_lp_solve "Build Mixed Integer Linear Programming (MILP) solver" OFF)
if (BUILD_lp_solve)
  find_package(lp_solve CONFIG QUIET)
  message(STATUS "lp_solve version: ${lp_solve_VERSION}")
endif()

set(CMAKE_MODULE_PATH ${CMAKE_CURRENT_SOURCE_DIR}/cmake ${BCL_CMAKE_MODULE_PATH})

# Minimum LLVM version which is necessary to build TSAR.
set(LLVM_MIN_VERSION 11.0)

include(CMakeDependentOption)
include(BCLCompilerOptions)
include(BCLUtils)
include(llvm-utility)

# There are three steps to configure LLVM and Clang:
# 1.a (PACKAGE_LLVM is OFF, GIT mono repo is only supported):
#    Use LLVM as TSAR subproject (add_subdirectory() is used to build LLVM).
# 1.b (PACKAGE_LLVM is ON):
#    Use previously installed LLVM package.
# 2. Configure LLVM project (in case of 1.a only).
# 4. Specify LLVM dependences (include directories, libraries, macros etc.

<<<<<<< HEAD
option(LOCAL_LLVM "Use existing LLVM sources" ON)
option(PACKAGE_LLVM "Use previously installed LLVM package" OFF)

set(LLVM_PROJECT_DIR "/Users/vladislav.volodkin/CLionProjects/llvm-project")
=======
option(PACKAGE_LLVM "Use previously installed LLVM package" OFF)

set(LLVM_PROJECT_DIR "" CACHE PATH
   "Root of LLVM source tree (path to llvm-project directory, usefull if PACKAGE_LLVM is set to OFF")
>>>>>>> a6f95cda

set(LLVM_VERSION ${LLVM_MIN_VERSION} CACHE STRING
  "Version of installed LLVM package (useful only if PACKAGE_LLVM is set)")

option(BUILD_TSAR "Build Traits Static Analyzer" ON)
option(TSAR_SERVER "Build TSAR server shared library" OFF)

cmake_dependent_option(BUILD_CLANG "Build LLVM native C/C++/Objective-C compiler Clang" OFF
  "NOT PACKAGE_LLVM" OFF)
cmake_dependent_option(BUILD_PROFILE "Build profile runtime" OFF
  "NOT PACKAGE_LLVM" OFF)
cmake_dependent_option(BUILD_OPT "Build LLVM optimizer" OFF
  "NOT PACKAGE_LLVM" OFF)
cmake_dependent_option(BUILD_LLC "Build LLVM IR static compiler" OFF
  "NOT PACKAGE_LLVM" OFF)
cmake_dependent_option(BUILD_LINK "Build LLVM bitcode linker" OFF
  "NOT PACKAGE_LLVM" OFF)
cmake_dependent_option(BUILD_FLANG "Build LLVM native Fortran compiler Flang" OFF UNIX OFF)

option(TSAR_ENABLE_LLVM_DUMP "Enable use of dump() method for LLVM types" ON)

set(LLVM_SOURCE_DIR "${LLVM_PROJECT_DIR}/llvm")
set(CLANG_SOURCE_DIR "${LLVM_PROJECT_DIR}/clang")
set(FLANG_SOURCE_DIR "${LLVM_PROJECT_DIR}/flang")
set(COMPILER_RT_SOURCE_DIR "${LLVM_PROJECT_DIR}/compiler-rt")

set(LLVM_BINARY_DIR "${CMAKE_BINARY_DIR}/llvm-build")
set(CLANG_BINARY_DIR "${LLVM_BINARY_DIR}/tools/clang")
set(FLANG_BINARY_DIR "${LLVM_BINARY_DIR}/tools/flang")

set(FLANG_FOUND OFF)

if(PACKAGE_LLVM)
  find_package(LLVM ${LLVM_VERSION} REQUIRED CONFIG)
  set(LLVM_SOURCE_DIR "${LLVM_BINARY_DIR}/include/llvm")
  set(CLANG_SOURCE_DIR "${LLVM_BINARY_DIR}/include/clang")
  set(FLANG_SOURCE_DIR "${LLVM_BINARY_DIR}/include/flang")
  set(CLANG_INCLUDE_DIR "${LLVM_BINARY_DIR}/lib/clang/${LLVM_VERSION}/include")
  set(CLANG_EXECUTABLE "${LLVM_BINARY_DIR}/bin/clang${CMAKE_EXECUTABLE_SUFFIX}")
  if (EXISTS ${FLANG_SOURCE_DIR})
    set(FLANG_FOUND ON)
  else()
    message(WARNING "Flang compiler is not found, build with limited Fortran support")
  endif()
  if (MSVC_IDE)
    if (TARGET intrinsics_gen)
      set_target_properties(intrinsics_gen PROPERTIES FOLDER "Tablegenning")
    endif()
  endif()
else()
<<<<<<< HEAD
  set(LLVM_SOURCE_DIR "/Users/vladislav.volodkin/CLionProjects/llvm-project/llvm")
=======
  if (NOT LLVM_PROJECT_DIR)
    message(FATAL_ERROR "Unable to find LLVM sources. \
                         Set LLVM_PROJECT_DIR to build LLVM from sources or \
                         use PACKAGE_LLVM option to access previously installed LLVM package.")
  endif()
>>>>>>> a6f95cda
  if(NOT EXISTS ${LLVM_SOURCE_DIR})
    message(FATAL_ERROR "LLVM_SOURCE_DIR '${LLVM_SOURCE_DIR}' does not exist")
  endif()
  if ((BUILD_CLANG OR BUILD_TSAR) AND NOT EXISTS ${CLANG_SOURCE_DIR})
    message(FATAL_ERROR "CLANG_SOURCE_DIR '${CLANG_SOURCE_DIR}' does not exist")
  endif()
  if (BUILD_FLANG AND NOT EXISTS ${FLANG_SOURCE_DIR})
    message(FATAL_ERROR "FLANG_SOURCE_DIR '${FLANG_SOURCE_DIR}' does not exist")
  endif()
  if (BUILD_PROFILE AND NOT EXISTS ${COMPILER_RT_SOURCE_DIR})
    message(FATAL_ERROR "COMPILER_RT_SOURCE_DIR '${COMPILER_RT_SOURCE_DIR}' does not exist")
  endif()
  set(LLVM_STATUS "Configuring LLVM project")
  message(STATUS ${LLVM_STATUS})
  set(LLVM_PROJECTS clang)
  if (BUILD_FLANG)
    set(LLVM_PROJECTS ${LLVM_PROJECTS} flang)
  endif()
  if (BUILD_PROFILE)
    set(LLVM_PROJECTS ${LLVM_PROJECTS} compiler-rt)
  endif()
  set(LLVM_ENABLE_PROJECTS ${LLVM_PROJECTS} CACHE STRING "" FORCE)
  unset(LLVM_DIR CACHE)
  add_subdirectory(${LLVM_SOURCE_DIR} ${LLVM_BINARY_DIR} EXCLUDE_FROM_ALL)
  find_package(LLVM CONFIG HINTS ${LLVM_BINARY_DIR} NO_DEFAULT_PATH)
  if(NOT LLVM_FOUND)
    message(FATAL_ERROR "${LLVM_STATUS} - error")
  else()
    message(STATUS "${LLVM_STATUS} - done")
  endif()
  set(LLVM_VERSION ${LLVM_VERSION} CACHE STRING "" FORCE)
  if(BUILD_PROFILE AND (NOT LLVM_TOOL_COMPILER_RT_BUILD))
    message(FATAL_ERROR
      "To build profile runtime LLVM_TOOL_COMPILER_RT_BUILD must be set to ON.")
  endif()
  if (BUILD_FLANG)
    set(FLANG_FOUND ON)
  endif()
  set(TSAR_INCLUDE_PATH "lib/clang/${LLVM_VERSION}/include")
  add_custom_target(tsar-resource-headers ALL
    COMMAND ${CMAKE_COMMAND} -E copy_directory "$<TARGET_PROPERTY:clang-resource-headers,RUNTIME_OUTPUT_DIRECTORY>"
                                               "${CMAKE_CURRENT_BINARY_DIR}/$<CONFIG>/${TSAR_INCLUDE_PATH}"
    COMMENT "Copy header files to ${TSAR_INCLUDE_PATH}...")
  add_dependencies(tsar-resource-headers clang-resource-headers)
  set_target_properties(tsar-resource-headers PROPERTIES
    FOLDER Misc
    RUNTIME_OUTPUT_DIRECTORY "${CMAKE_CURRENT_BINARY_DIR}/$<CONFIG>/${TSAR_INCLUDE_PATH}")
  install(DIRECTORY ${CMAKE_CURRENT_BINARY_DIR}/$<CONFIG>/${TSAR_INCLUDE_PATH}
    DESTINATION ${TSAR_INCLUDE_PATH}/.. FILES_MATCHING PATTERN *.h)
  set(CLANG_INCLUDE_DIR "${LLVM_BINARY_DIR}/$<CONFIG>/lib/clang/${LLVM_VERSION}/include")
  set(CLANG_EXECUTABLE "${LLVM_BINARY_DIR}/$<CONFIG>/bin/clang${CMAKE_EXECUTABLE_SUFFIX}")
  sapfor_install_llvm()
endif(PACKAGE_LLVM)

if(BUILD_TSAR)
  if("${LLVM_VERSION}" VERSION_LESS "${LLVM_MIN_VERSION}")
    message(FATAL_ERROR
      "To build TSAR at least LLVM ${LLVM_MIN_VERSION} is required.")
  endif()
else()
  return()
endif()

set(LLVM_STATUS
  "Specifying LLVM dependences (include directories, libraries, macros etc.)")
message(STATUS ${LLVM_STATUS})

set(LLVM_COMPONENTS
  analysis asmparser bitreader core instrumentation irreader scalaropts support
  tablegen target transformutils coverage mcparser option debuginfodwarf
  frontendopenacc)

llvm_map_components_to_libnames(LLVM_LIBS ${LLVM_COMPONENTS})

# Add targets to the list of necessary LLVM libraries (LLVM_LIBS).
llvm_map_components_to_libnames(LLVM_TARGETS_LIBS ${LLVM_TARGETS_TO_BUILD})
foreach(L ${LLVM_TARGETS_LIBS})
  string(TOLOWER ${L} TO_COMPARE)
  string(REGEX MATCH "(asmparser|info|codegen|desc)$" FIND_RES ${TO_COMPARE})
  if (FIND_RES)
    list(APPEND LLVM_LIBS "${L}")
  endif()
endforeach()

set(CLANG_LIBS
  clangTooling clangCodeGen clangFrontend clangDriver clangSerialization
  clangParse clangSema clangAnalysis clangRewrite clangEdit clangAST clangLex
  clangBasic clangASTMatchers clangFormat clangToolingCore clangToolingInclusions)

if(FLANG_FOUND)
  set(FLANG_LIBS
    FortranSemantics FortranEvaluate FortranParser FortranDecimal FortranCommon)
endif()

if(NOT PACKAGE_LLVM)
  list(APPEND LLVM_INCLUDE_DIRS
    ${CLANG_SOURCE_DIR}/include ${CLANG_BINARY_DIR}/include)
endif()
if(NOT PACKAGE_LLVM AND FLANG_FOUND)
  list(APPEND LLVM_INCLUDE_DIRS
    ${FLANG_SOURCE_DIR}/include ${FLANG_BINARY_DIR}/include)
endif()
include_directories(${LLVM_INCLUDE_DIRS})

if(PACKAGE_LLVM)
  list(APPEND CMAKE_MODULE_PATH ${LLVM_BINARY_DIR}/lib/cmake/llvm)
  include(AddLLVM)
  include(TableGen)
  link_directories(${LLVM_LIBRARY_DIRS})
endif()

add_definitions(${LLVM_DEFINITIONS})
message(STATUS "${LLVM_STATUS} - done")

# Set additional include directories and definitions
include_directories(
  ${CMAKE_CURRENT_SOURCE_DIR}/include
  ${CMAKE_CURRENT_BINARY_DIR})

if(NOT LLVM_ENABLE_RTTI)
  if(BCL_COMPILER_IS_GCC_COMPATIBLE)
    bcl_replace(CMAKE_CXX_FLAGS "-frtti" "-fno-rtti")
  elseif(MSVC)
    bcl_replace(CMAKE_CXX_FLAGS "/GR" "/GR-")
  endif()
endif()

if(DEFINED LLVM_BUILD_TYPE)
  if ("${LLVM_BUILD_TYPE}" STREQUAL Debug)
    set(LLVM_DEBUG_BUILD ${LLVM_BUILD_TYPE})
  elseif (NOT("${LLVM_BUILD_TYPE}" STREQUAL ""))
    set(LLVM_RELEASE_BUILD ${LLVM_BUILD_TYPE})
  endif()
endif()

# To avoid conflicts between linked library appropriate run-time library
# must be specified manually.
if (MSVC)
  option(LLVM_PACKAGE_DEBUG
   "LLVM package has debug build type (useful only if PACKAGE_LLVM is set)" OFF)
  if (PACKAGE_LLVM)
    if (LLVM_PACKAGE_DEBUG)
      set(LLVM_DEBUG_BUILD "\"\"")
      add_compile_options("/MDd")
    else()
      set(LLVM_RELEASE_BUILD "\"\"")
      add_compile_options("/MD")
    endif()
  endif()
endif()

<<<<<<< HEAD
set(PTS_EXECUTABLE "/Users/vladislav.volodkin/CLionProjects/pts/bin/pts.pl")
get_filename_component(PTS_PLUGIN_PATH utils ABSOLUTE)
get_filename_component(PTS_SETENV_PATH test ABSOLUTE)

if(BUILD_TESTING)
  find_package(Perl)
  if (NOT PERL_FOUND)
    message(SEND_ERROR "Could NOT find Perl which is required to run tests. "
                       "Disable BUILD_TESTING option to skip testing.")
  else()
    message(STATUS "Perl version: ${PERL_VERSION_STRING}")
  endif()
  if (NOT EXISTS "${PTS_EXECUTABLE}")
    message(SEND_ERROR "Could NOT find PTS which is required tu run tests. "
                       "Disable BUILD_TESTING option to skip testing.")
  endif()

  enable_testing()
endif()
=======
foreach(C ${CMAKE_CONFIGURATION_TYPES})
  string(TOUPPER ${C} SUFFIX)
  set(CMAKE_RUNTIME_OUTPUT_DIRECTORY_${SUFFIX} "${CMAKE_CURRENT_BINARY_DIR}/${C}/bin")
endforeach()
set(CMAKE_RUNTIME_OUTPUT_DIRECTORY "${CMAKE_CURRENT_BINARY_DIR}/bin")
>>>>>>> a6f95cda

add_subdirectory(utils/TableGen)
add_subdirectory(lib tsar)
add_subdirectory(tools)
add_subdirectory(test)

set_target_properties(${TSAR_TABLEGEN} PROPERTIES FOLDER "Tablegenning")

# Build Config-file Package configuration.
export(EXPORT TSARExports
  FILE ${CMAKE_CURRENT_BINARY_DIR}/TSARExports.cmake)
include(CMakePackageConfigHelpers)
write_basic_package_version_file(
  "${CMAKE_CURRENT_BINARY_DIR}/TSARConfigVersion.cmake"
  COMPATIBILITY AnyNewerVersion)

get_property(TSAR_LLVM_TOOLS GLOBAL PROPERTY TSAR_LLVM_TOOLS)
set_property(GLOBAL APPEND PROPERTY PACKAGE_PREFIX_PATH ${CMAKE_CURRENT_BINARY_DIR})

set(TSAR_EXECUTABLE /bin/tsar${CMEAK_EXECUTABLE_SUFFIX})
if (TSAR_SERVER)
  set(TSAR_SERVER_EXECUTABLE /bin/tsar-server${CMEAK_EXECUTABLE_SUFFIX})
endif()

configure_file(cmake/TSARConfig.cmake.in
  ${CMAKE_CURRENT_BINARY_DIR}/TSARConfig.cmake @ONLY)

install(EXPORT TSARExports
  FILE TSARExports.cmake DESTINATION lib/cmake/tsar)
install(FILES
  ${CMAKE_CURRENT_BINARY_DIR}/TSARConfig.cmake
  ${CMAKE_CURRENT_BINARY_DIR}/TSARConfigVersion.cmake
  DESTINATION lib/cmake/tsar)<|MERGE_RESOLUTION|>--- conflicted
+++ resolved
@@ -76,17 +76,10 @@
 # 2. Configure LLVM project (in case of 1.a only).
 # 4. Specify LLVM dependences (include directories, libraries, macros etc.
 
-<<<<<<< HEAD
 option(LOCAL_LLVM "Use existing LLVM sources" ON)
 option(PACKAGE_LLVM "Use previously installed LLVM package" OFF)
 
 set(LLVM_PROJECT_DIR "/Users/vladislav.volodkin/CLionProjects/llvm-project")
-=======
-option(PACKAGE_LLVM "Use previously installed LLVM package" OFF)
-
-set(LLVM_PROJECT_DIR "" CACHE PATH
-   "Root of LLVM source tree (path to llvm-project directory, usefull if PACKAGE_LLVM is set to OFF")
->>>>>>> a6f95cda
 
 set(LLVM_VERSION ${LLVM_MIN_VERSION} CACHE STRING
   "Version of installed LLVM package (useful only if PACKAGE_LLVM is set)")
@@ -137,15 +130,7 @@
     endif()
   endif()
 else()
-<<<<<<< HEAD
   set(LLVM_SOURCE_DIR "/Users/vladislav.volodkin/CLionProjects/llvm-project/llvm")
-=======
-  if (NOT LLVM_PROJECT_DIR)
-    message(FATAL_ERROR "Unable to find LLVM sources. \
-                         Set LLVM_PROJECT_DIR to build LLVM from sources or \
-                         use PACKAGE_LLVM option to access previously installed LLVM package.")
-  endif()
->>>>>>> a6f95cda
   if(NOT EXISTS ${LLVM_SOURCE_DIR})
     message(FATAL_ERROR "LLVM_SOURCE_DIR '${LLVM_SOURCE_DIR}' does not exist")
   endif()
@@ -297,33 +282,11 @@
   endif()
 endif()
 
-<<<<<<< HEAD
-set(PTS_EXECUTABLE "/Users/vladislav.volodkin/CLionProjects/pts/bin/pts.pl")
-get_filename_component(PTS_PLUGIN_PATH utils ABSOLUTE)
-get_filename_component(PTS_SETENV_PATH test ABSOLUTE)
-
-if(BUILD_TESTING)
-  find_package(Perl)
-  if (NOT PERL_FOUND)
-    message(SEND_ERROR "Could NOT find Perl which is required to run tests. "
-                       "Disable BUILD_TESTING option to skip testing.")
-  else()
-    message(STATUS "Perl version: ${PERL_VERSION_STRING}")
-  endif()
-  if (NOT EXISTS "${PTS_EXECUTABLE}")
-    message(SEND_ERROR "Could NOT find PTS which is required tu run tests. "
-                       "Disable BUILD_TESTING option to skip testing.")
-  endif()
-
-  enable_testing()
-endif()
-=======
 foreach(C ${CMAKE_CONFIGURATION_TYPES})
   string(TOUPPER ${C} SUFFIX)
   set(CMAKE_RUNTIME_OUTPUT_DIRECTORY_${SUFFIX} "${CMAKE_CURRENT_BINARY_DIR}/${C}/bin")
 endforeach()
 set(CMAKE_RUNTIME_OUTPUT_DIRECTORY "${CMAKE_CURRENT_BINARY_DIR}/bin")
->>>>>>> a6f95cda
 
 add_subdirectory(utils/TableGen)
 add_subdirectory(lib tsar)
