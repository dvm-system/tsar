<<<<<<< HEAD
//===--- AnalysisServer.h ------ Analysis Server ----------------*- C++ -*-===//
//
//                       Traits Static Analyzer (SAPFOR)
//
// Copyright 2019 DVM System Group
//
// Licensed under the Apache License, Version 2.0 (the "License");
// you may not use this file except in compliance with the License.
// You may obtain a copy of the License at
//
// http://www.apache.org/licenses/LICENSE-2.0
//
// Unless required by applicable law or agreed to in writing, software
// distributed under the License is distributed on an "AS IS" BASIS,
// WITHOUT WARRANTIES OR CONDITIONS OF ANY KIND, either express or implied.
// See the License for the specific language governing permissions and
// limitations under the License.
//
//===----------------------------------------------------------------------===//
//
// This file implements base representation of analysis server and a server pass
// which could be used to send response.
//
// There are following steps to create and run server.
// (1) Inherit AnalysisServer class and override virtual methods. The last pass
//     executed on the server notifies the client that connection can be closed.
//     So, before this pass all shared data should be freed, for example all
//     handles should be destroyed to avoid undefined behavior.
// (2) On client:
//     (a) create socket (createAnalysisSocketImmutableStorage()),
//     (b) create server pass inherited from AnalysisServer to run server,
//     (c) wait notification from server (createAnalysisWaitServerPass()),
//     (d) after notification server is initialized and client may change
//         original module,
//     (e) use socket (getAnalysis<AnalsysisSocketImmutableWrapper>) to access
//         results of analysis in server (Socket->getAnalysis<...>(...)).
//         It is possible to use provider on server at this moment:
//           - use Socket->getAnalysis<...>() to get necessary passes to
//             initialize provider,
//           - initialize provider (in general way),
//           - use Socket->getAnalysis<...>(F) to access passes from provider.
//             This function looks up for an appropriate provider which contains
//             all required passes and returns related analysis results. It is
//             also possible to access provider explicitly
//             Socket->getAnalysis<...>(F).
//     (f) notify server that all analysis requests have been received
//         (createAnalysisReleaseServerPass()),
//     (g) close connection (createAnalysisCloseConnectionPass()). Client will
//         be blocked until server confirms that connection can be closed.
//
//===----------------------------------------------------------------------===//

#ifndef TSAR_ANALYSIS_SERVER_H
#define TSAR_ANALYSIS_SERVER_H

#include "tsar/Analysis/AnalysisSocket.h"
#include "tsar/Analysis/Passes.h"
#include "tsar/Support/AnalysisWrapperPass.h"
#include "tsar/Support/PassProvider.h"
#include <bcl/IntrusiveConnection.h>
#include <bcl/cell.h>
#include <bcl/utility.h>
#include <llvm/ADT/SmallVector.h>
#include <llvm/ADT/STLExtras.h>
#include <llvm/IR/LegacyPassManager.h>
#include <llvm/Pass.h>
#include <llvm/Transforms/Utils/Cloning.h>
#include <type_traits>

namespace llvm {
/// Initialize a wrapper pass to access mapping from a client module to
/// a server module.
void initializeAnalysisClientServerMatcherWrapperPass(PassRegistry &Registry);

/// Create a wrapper pass to access mapping from a client module to
/// a server module.
ImmutablePass *
createAnalysisClientServerMatcherWrapper(ValueToValueMapTy &OriginalToClone);

/// Wrapper pass to access mapping from a client module to a server module.
using AnalysisClientServerMatcherWrapper =
    AnalysisWrapperPass<ValueToValueMapTy>;

/// Abstract class which implement analysis server base.
///
/// Note, that server analyzes a copy of the original module.
/// This pass run analysis server and prepares to clone module
/// (prepareToClone()), then this pass performs server initialization
/// (initializeServer()), then server passes are invoked (addServerPasses()).
/// After initialization the server notifies client (AnalysisNotifyClientPass),
/// so client should wait for this notification (AnalysisWaitServerPass) before
/// further analysis of the original module.
class AnalysisServer : public ModulePass, private bcl::Uncopyable {
public:
  explicit AnalysisServer(char &ID) : ModulePass(ID) {}

  /// Run server.
  bool runOnModule(Module &M) override {
    auto &SocketInfo = getAnalysis<AnalysisSocketImmutableWrapper>().get();
    auto &Socket = SocketInfo.emplace(getPassID(), true).first->second;
    bcl::IntrusiveConnection::connect(
        &Socket, tsar::AnalysisSocket::Delimiter,
        [this, &M](bcl::IntrusiveConnection C) {
          ValueToValueMapTy CloneMap;
          prepareToClone(M, CloneMap);
          auto CloneM = CloneModule(M, CloneMap);
          legacy::PassManager PM;
          PM.add(createAnalysisConnectionImmutableWrapper(C));
          PM.add(createAnalysisClientServerMatcherWrapper(CloneMap));
          initializeServer(M, *CloneM, CloneMap, PM);
          PM.add(createAnalysisNotifyClientPass());
          addServerPasses(*CloneM, PM);
          prepareToClose(PM);
          PM.add(createAnalysisNotifyClientPass());
          PM.run(*CloneM);
        });
    return false;
  }

  /// Override this function if additional passes required to initialize server
  /// (see initializeServer()).
  void getAnalysisUsage(AnalysisUsage &AU) const override {
    AU.addRequired<AnalysisSocketImmutableWrapper>();
    AU.setPreservesAll();
  }

  /// Prepare to clone a specified module.
  ///
  /// For example, manual mapping of metadata could be inserted to
  /// `ClientToServer` map (by default global metadata variables and some of
  /// local variables are not cloned). This leads to implicit references to
  /// the original module. For example, traverse of MetadataAsValue for the
  /// mentioned variables visits DbgInfo intrinsics in both modules (clone and
  /// origin).
  virtual void prepareToClone(Module &ClientM,
                              ValueToValueMapTy &ClientToServer) = 0;

  /// Initialize server.
  ///
  /// The server processes a copy `ServerM` of original module `ClientM`.
  /// Correspondence between values of these modules is established in
  /// `ClientToServer` map. If some initialization passes must be run on server,
  /// add these passes to the server pass manager `PM`.
  virtual void initializeServer(Module &ClientM, Module &ServerM,
                                ValueToValueMapTy &ClientToServer,
                                legacy::PassManager &PM) = 0;

  /// Add passes to execute on server and to process requests from client.
  ///
  /// Note, AnalysisResponsePass<...> template could be used to process
  /// requests in simple cases.
  virtual void addServerPasses(Module &ServerM, legacy::PassManager &PM) = 0;

  /// Add passes to execute until connection is not closed, for example
  /// shared data are freed.
  virtual void prepareToClose(legacy::PassManager & PM) = 0;
};

/// This pass waits for requests from client and send responses from server.
///
/// This pass should be run on server (use AnalysisServer::addServerPasses).
/// List of types ResponseT... specifies passes which may be interested for
/// a client.
template <class... ResponseT>
class AnalysisResponsePass : public ModulePass, private bcl::Uncopyable {

  struct AddRequiredFunctor {
    AddRequiredFunctor(llvm::AnalysisUsage &AU) : mAU(AU) {}
    template <class AnalysisType> void operator()() {
      mAU.addRequired<typename std::remove_pointer<AnalysisType>::type>();
    }

  private:
    llvm::AnalysisUsage &mAU;
  };

  /// Look up for analysis with a specified ID in a list of analysis.
  ///
  /// Set `Exists` to true if analysis is found.
  struct FindAnalysis {
    template <class T> void operator()() { Exist |= (ID == &T::ID); }
    AnalysisID ID;
    bool &Exist;
  };

  /// List of analysis results (ID to Analysis).
  using AnalysisCache =
      llvm::SmallVector<std::pair<llvm::AnalysisID, void *>, 8>;

  /// Get all available analysis from a specified provider and store their
  /// into a specified cache.
  template <class ProviderT> struct GetAllFromProvider {
    template <class T> void operator()() {
      auto &P = Provider.template get<T>();
      Cache.emplace_back(&T::ID, static_cast<void *>(&P));
    }
    ProviderT &Provider;
    AnalysisCache &Cache;
  };

  /// This functor looks up for a provider which allows to access required
  /// analysis mentioned in AnalysisRequest.
  ///
  /// If provider is found results of required analysis will be stored in
  /// analysis response.
  struct FindProvider {
    /// Perform search while response is empty.
    template <class T> void operator()() {
      if (Response[tsar::AnalysisResponse::Analysis].empty())
        processAsProvider<T>(tsar::is_pass_provider<T>());
    }

    /// Process `T` as a provider.
    template <class T> void processAsProvider(std::true_type) {
      bool ExistInProvider = true;
      for (auto &ID : Request[tsar::AnalysisRequest::AnalysisIDs]) {
        bool E = false;
        tsar::pass_provider_analysis<T>::for_each_type(FindAnalysis{ID, E});
        ExistInProvider &= E;
      }
      if (ExistInProvider) {
        auto &Provider = This->getAnalysis<T>(CloneF);
        for (auto &ID : Request[tsar::AnalysisRequest::AnalysisIDs]) {
          Response[tsar::AnalysisResponse::Analysis].push_back(
              Provider.getWithID(ID));
        }
        tsar::pass_provider_analysis<T>::for_each_type(
            GetAllFromProvider<T>{Provider, Cache});
      }
    }

    /// Do not process `T` as a provider.
    template <class T> void processAsProvider(std::false_type) {}

    AnalysisResponsePass<ResponseT...> *This;
    Function &CloneF;
    tsar::AnalysisRequest &Request;
    tsar::AnalysisResponse &Response;
    AnalysisCache &Cache;
  };

public:
  static char ID;

  AnalysisResponsePass() : ModulePass(ID) {}

  /// Wait for requests in infinite loop. Stop waiting after incorrect request.
  bool runOnModule(Module &M) {
    auto &C = getAnalysis<AnalysisConnectionImmutableWrapper>();
    auto &OriginalToClone =
        getAnalysis<AnalysisClientServerMatcherWrapper>().get();
    bool WaitForRequest = true;
    llvm::Function *ActiveFunc = nullptr;
    AnalysisCache ActiveIDs;
    while (WaitForRequest && C->answer([this, &OriginalToClone, &ActiveFunc,
                                        &ActiveIDs,
                                        &WaitForRequest](std::string &Request)
                                           -> std::string {
      if (Request == tsar::AnalysisSocket::Release) {
        WaitForRequest = false;
        return { tsar::AnalysisSocket::Notify };
      }
      json::Parser<tsar::AnalysisRequest> Parser(Request);
      tsar::AnalysisRequest R;
      if (!Parser.parse(R)) {
        llvm_unreachable("Unknown request: listen for analysis request!");
        return { tsar::AnalysisSocket::Invalid };
      }
      tsar::AnalysisResponse Response;
      if (auto *F = R[tsar::AnalysisRequest::Function]) {
        auto &CloneF = OriginalToClone[F];
        if (!CloneF)
          return { tsar::AnalysisSocket::Analysis };
        // Check whether we already have required analysis.
        if (ActiveFunc == &*CloneF) {
          for (auto ID : R[tsar::AnalysisRequest::AnalysisIDs]) {
            auto Itr =
                llvm::find_if(ActiveIDs, [ID](AnalysisCache::value_type &V) {
                  return V.first == ID;
                });
            if (Itr == ActiveIDs.end()) {
              Response[tsar::AnalysisResponse::Analysis].clear();
              ActiveIDs.clear();
              break;
            }
            Response[tsar::AnalysisResponse::Analysis].push_back(Itr->second);
          }
        } else {
          ActiveFunc = cast<Function>(CloneF);
        }
        if (Response[tsar::AnalysisResponse::Analysis].empty()) {
          // If only one function-level analysis is required, then try to find
          // it in the list of available responses (ResponseT...). Otherwise,
          // try to find in the list of providers which provides
          // access to required analysis results.
          if (R[tsar::AnalysisRequest::AnalysisIDs].size() == 1) {
            auto ID = R[tsar::AnalysisRequest::AnalysisIDs].front();
            bool E = false;
            bcl::TypeList<ResponseT...>::for_each_type(FindAnalysis{ID, E});
            if (E) {
              auto ResultPass = getResolver()->findImplPass(
                  this, ID, *cast<Function>(CloneF));
              assert(ResultPass && "getAnalysis*() called on an analysis that "
                                   "was not 'required' by pass!");
              Response[tsar::AnalysisResponse::Analysis].push_back(
                  ResultPass->getAdjustedAnalysisPointer(ID));
              ActiveIDs.emplace_back(
                  ID, Response[tsar::AnalysisResponse::Analysis].back());
            }
          }
          if (Response[tsar::AnalysisResponse::Analysis].empty()) {
            FindProvider FindImpl{this, *cast<Function>(CloneF), R, Response,
                                  ActiveIDs};
            bcl::TypeList<ResponseT...>::for_each_type(FindImpl);
            if (Response[tsar::AnalysisResponse::Analysis].empty())
              return {tsar::AnalysisSocket::Analysis};
          }
        }
      } else {
        // Use implementation of getAnalysisID() from
        // llvm/PassAnalysisSupport.h. Pass::getAnalysisID() is a template,
        // however it does not know a  type of required pass. So, copy body of
        // getAnalysisID() without type cast.
        assert(getResolver() &&
               "Pass has not been inserted into a PassManager object!");
        for (auto &ID : R[tsar::AnalysisRequest::AnalysisIDs]) {
          auto ResultPass = getResolver()->findImplPass(ID);
          assert(ResultPass && "getAnalysis*() called on an analysis that was "
                               "not 'required' by pass!");
          Response[tsar::AnalysisResponse::Analysis].push_back(
              ResultPass->getAdjustedAnalysisPointer(ID));
        }
      }
      return tsar::AnalysisSocket::Analysis +
             json::Parser<tsar::AnalysisResponse>::unparseAsObject(Response);
    }))
      ;
    return false;
  }

  void getAnalysisUsage(AnalysisUsage &AU) const override {
    AU.addRequired<AnalysisConnectionImmutableWrapper>();
    AU.addRequired<AnalysisClientServerMatcherWrapper>();
    AddRequiredFunctor AddRequired(AU);
    bcl::TypeList<ResponseT...>::for_each_type(AddRequired);
    AU.setPreservesAll();
  }
};
} // namespace llvm
#endif // TSAR_ANALYSIS_SERVER_H
=======
//===--- AnalysisServer.h ------ Analysis Server ----------------*- C++ -*-===//
//
//                       Traits Static Analyzer (SAPFOR)
//
// Copyright 2019 DVM System Group
//
// Licensed under the Apache License, Version 2.0 (the "License");
// you may not use this file except in compliance with the License.
// You may obtain a copy of the License at
//
// http://www.apache.org/licenses/LICENSE-2.0
//
// Unless required by applicable law or agreed to in writing, software
// distributed under the License is distributed on an "AS IS" BASIS,
// WITHOUT WARRANTIES OR CONDITIONS OF ANY KIND, either express or implied.
// See the License for the specific language governing permissions and
// limitations under the License.
//
//===----------------------------------------------------------------------===//
//
// This file implements base representation of analysis server and a server pass
// which could be used to send response.
//
// There are following steps to create and run server.
// (1) Inherit AnalysisServer class and override virtual methods. The last pass
//     executed on the server notifies the client that connection can be closed.
//     So, before this pass all shared data should be freed, for example all
//     handles should be destroyed to avoid undefined behavior.
// (2) On client:
//     (a) create socket (createAnalysisSocketImmutableStorage()),
//     (b) create server pass inherited from AnalysisServer to run server,
//     (c) wait notification from server (createAnalysisWaitServerPass()),
//     (d) after notification server is initialized and client may change
//         original module,
//     (e) use socket (getAnalysis<AnalsysisSocketImmutableWrapper>) to access
//         results of analysis in server (Socket->getAnalysis<...>(...)).
//         It is possible to use provider on server at this moment:
//           - use Socket->getAnalysis<...>() to get necessary passes to
//             initialize provider,
//           - initialize provider (in general way),
//           - use Socket->getAnalysis<...>(F) to access passes from provider.
//             This function looks up for an appropriate provider which contains
//             all required passes and returns related analysis results. It is
//             also possible to access provider explicitly
//             Socket->getAnalysis<...>(F).
//     (f) notify server that all analysis requests have been received
//         (createAnalysisReleaseServerPass()),
//     (g) close connection (createAnalysisCloseConnectionPass()). Client will
//         be blocked until server confirms that connection can be closed.
//
//===----------------------------------------------------------------------===//

#ifndef TSAR_ANALYSIS_SERVER_H
#define TSAR_ANALYSIS_SERVER_H

#include "tsar/Analysis/AnalysisSocket.h"
#include "tsar/Analysis/Passes.h"
#include "tsar/Support/AnalysisWrapperPass.h"
#include "tsar/Support/PassProvider.h"
#include <bcl/IntrusiveConnection.h>
#include <bcl/cell.h>
#include <bcl/utility.h>
#include <llvm/ADT/SmallVector.h>
#include <llvm/ADT/STLExtras.h>
#include <llvm/IR/LegacyPassManager.h>
#include <llvm/Pass.h>
#include <llvm/Transforms/Utils/Cloning.h>
#include <type_traits>

namespace llvm {
/// Initialize a wrapper pass to access mapping from a client module to
/// a server module.
void initializeAnalysisClientServerMatcherWrapperPass(PassRegistry &Registry);

/// Create a wrapper pass to access mapping from a client module to
/// a server module.
ImmutablePass *
createAnalysisClientServerMatcherWrapper(ValueToValueMapTy &OriginalToClone);

/// Wrapper pass to access mapping from a client module to a server module.
using AnalysisClientServerMatcherWrapper =
    AnalysisWrapperPass<ValueToValueMapTy>;

/// Abstract class which implement analysis server base.
///
/// Note, that server analyzes a copy of the original module.
/// This pass run analysis server and prepares to clone module
/// (prepareToClone()), then this pass performs server initialization
/// (initializeServer()), then server passes are invoked (addServerPasses()).
/// After initialization the server notifies client (AnalysisNotifyClientPass),
/// so client should wait for this notification (AnalysisWaitServerPass) before
/// further analysis of the original module.
class AnalysisServer : public ModulePass, private bcl::Uncopyable {
public:
  explicit AnalysisServer(char &ID) : ModulePass(ID) {}

  /// Run server.
  bool runOnModule(Module &M) override {
    auto &SocketInfo = getAnalysis<AnalysisSocketImmutableWrapper>().get();
    auto &Socket = SocketInfo.emplace(getPassID(), true).first->second;
    bcl::IntrusiveConnection::connect(
        &Socket, tsar::AnalysisSocket::Delimiter,
        [this, &M](bcl::IntrusiveConnection C) {
          ValueToValueMapTy CloneMap;
          prepareToClone(M, CloneMap);
          auto CloneM = CloneModule(M, CloneMap);
          legacy::PassManager PM;
          PM.add(createAnalysisConnectionImmutableWrapper(C));
          PM.add(createAnalysisClientServerMatcherWrapper(CloneMap));
          initializeServer(M, *CloneM, CloneMap, PM);
          PM.add(createAnalysisNotifyClientPass());
          addServerPasses(*CloneM, PM);
          prepareToClose(PM);
          PM.add(createAnalysisNotifyClientPass());
          PM.run(*CloneM);
        });
    return false;
  }

  /// Override this function if additional passes required to initialize server
  /// (see initializeServer()).
  void getAnalysisUsage(AnalysisUsage &AU) const override {
    AU.addRequired<AnalysisSocketImmutableWrapper>();
    AU.setPreservesAll();
  }

  /// Prepare to clone a specified module.
  ///
  /// For example, manual mapping of metadata could be inserted to
  /// `ClientToServer` map (by default global metadata variables and some of
  /// local variables are not cloned). This leads to implicit references to
  /// the original module. For example, traverse of MetadataAsValue for the
  /// mentioned variables visits DbgInfo intrinsics in both modules (clone and
  /// origin).
  virtual void prepareToClone(Module &ClientM,
                              ValueToValueMapTy &ClientToServer) = 0;

  /// Initialize server.
  ///
  /// The server processes a copy `ServerM` of original module `ClientM`.
  /// Correspondence between values of these modules is established in
  /// `ClientToServer` map. If some initialization passes must be run on server,
  /// add these passes to the server pass manager `PM`.
  virtual void initializeServer(Module &ClientM, Module &ServerM,
                                ValueToValueMapTy &ClientToServer,
                                legacy::PassManager &PM) = 0;

  /// Add passes to execute on server and to process requests from client.
  ///
  /// Note, AnalysisResponsePass<...> template could be used to process
  /// requests in simple cases.
  virtual void addServerPasses(Module &ServerM, legacy::PassManager &PM) = 0;

  /// Add passes to execute until connection is not closed, for example
  /// shared data are freed.
  virtual void prepareToClose(legacy::PassManager & PM) = 0;
};

/// This pass waits for requests from client and send responses from server.
///
/// This pass should be run on server (use AnalysisServer::addServerPasses).
/// List of types ResponseT... specifies passes which may be interested for
/// a client.
template <class... ResponseT>
class AnalysisResponsePass : public ModulePass, private bcl::Uncopyable {

  struct AddRequiredFunctor {
    AddRequiredFunctor(llvm::AnalysisUsage &AU) : mAU(AU) {}
    template <class AnalysisType> void operator()() {
      mAU.addRequired<typename std::remove_pointer<AnalysisType>::type>();
    }

  private:
    llvm::AnalysisUsage &mAU;
  };

  /// Look up for analysis with a specified ID in a list of analysis.
  ///
  /// Set `Exists` to true if analysis is found.
  struct FindAnalysis {
    template <class T> void operator()() { Exist |= (ID == &T::ID); }
    AnalysisID ID;
    bool &Exist;
  };

  /// List of analysis results (ID to Analysis).
  using AnalysisCache =
      llvm::SmallVector<std::pair<llvm::AnalysisID, void *>, 8>;

  /// Get all available analysis from a specified provider and store their
  /// into a specified cache.
  template <class ProviderT> struct GetAllFromProvider {
    template <class T> void operator()() {
      auto &P = Provider.template get<T>();
      Cache.emplace_back(&T::ID, static_cast<void *>(&P));
    }
    ProviderT &Provider;
    AnalysisCache &Cache;
  };

  /// This functor looks up for a provider which allows to access required
  /// analysis mentioned in AnalysisRequest.
  ///
  /// If provider is found results of required analysis will be stored in
  /// analysis response.
  struct FindProvider {
    /// Perform search while response is empty.
    template <class T> void operator()() {
      if (Response[tsar::AnalysisResponse::Analysis].empty())
        processAsProvider<T>(tsar::is_pass_provider<T>());
    }

    /// Process `T` as a provider.
    template <class T> void processAsProvider(std::true_type) {
      bool ExistInProvider = true;
      for (auto &ID : Request[tsar::AnalysisRequest::AnalysisIDs]) {
        bool E = false;
        tsar::pass_provider_analysis<T>::for_each_type(FindAnalysis{ID, E});
        ExistInProvider &= E;
      }
      if (ExistInProvider) {
        auto &Provider = This->getAnalysis<T>(CloneF);
        for (auto &ID : Request[tsar::AnalysisRequest::AnalysisIDs]) {
          Response[tsar::AnalysisResponse::Analysis].push_back(
              Provider.getWithID(ID));
        }
        tsar::pass_provider_analysis<T>::for_each_type(
            GetAllFromProvider<T>{Provider, Cache});
      }
    }

    /// Do not process `T` as a provider.
    template <class T> void processAsProvider(std::false_type) {}

    AnalysisResponsePass<ResponseT...> *This;
    Function &CloneF;
    tsar::AnalysisRequest &Request;
    tsar::AnalysisResponse &Response;
    AnalysisCache &Cache;
  };

public:
  static char ID;

  AnalysisResponsePass() : ModulePass(ID) {}

  /// Wait for requests in infinite loop. Stop waiting after incorrect request.
  bool runOnModule(Module &M) {
    auto &C = getAnalysis<AnalysisConnectionImmutableWrapper>();
    auto &OriginalToClone =
        getAnalysis<AnalysisClientServerMatcherWrapper>().get();
    bool WaitForRequest = true;
    llvm::Function *ActiveFunc = nullptr;
    AnalysisCache ActiveIDs;
    while (WaitForRequest && C->answer([this, &OriginalToClone, &ActiveFunc,
                                        &ActiveIDs,
                                        &WaitForRequest](std::string &Request)
                                           -> std::string {
      if (Request == tsar::AnalysisSocket::Release) {
        WaitForRequest = false;
        return { tsar::AnalysisSocket::Notify };
      }
      json::Parser<tsar::AnalysisRequest> Parser(Request);
      tsar::AnalysisRequest R;
      if (!Parser.parse(R)) {
        llvm_unreachable("Unknown request: listen for analysis request!");
        return { tsar::AnalysisSocket::Invalid };
      }
      tsar::AnalysisResponse Response;
      if (auto *F = R[tsar::AnalysisRequest::Function]) {
        auto &CloneF = OriginalToClone[F];
        if (!CloneF)
          return { tsar::AnalysisSocket::Analysis };
        // Check whether we already have required analysis.
        if (ActiveFunc == &*CloneF) {
          for (auto ID : R[tsar::AnalysisRequest::AnalysisIDs]) {
            auto Itr =
                llvm::find_if(ActiveIDs, [ID](AnalysisCache::value_type &V) {
                  return V.first == ID;
                });
            if (Itr == ActiveIDs.end()) {
              Response[tsar::AnalysisResponse::Analysis].clear();
              ActiveIDs.clear();
              break;
            }
            Response[tsar::AnalysisResponse::Analysis].push_back(Itr->second);
          }
        } else {
          ActiveFunc = cast<Function>(CloneF);
        }
        if (Response[tsar::AnalysisResponse::Analysis].empty()) {
          // If only one function-level analysis is required, then try to find
          // it in the list of available responses (ResponseT...). Otherwise,
          // try to find in the list of providers which provides
          // access to required analysis results.
          if (R[tsar::AnalysisRequest::AnalysisIDs].size() == 1) {
            auto ID = R[tsar::AnalysisRequest::AnalysisIDs].front();
            bool E = false;
            bcl::TypeList<ResponseT...>::for_each_type(FindAnalysis{ID, E});
            if (E) {
              auto ResultPass = getResolver()->findImplPass(
                  this, ID, *cast<Function>(CloneF));
              assert(std::get<Pass *>(ResultPass) && "getAnalysis*() called on "
                "an analysis that was not 'required' by pass!");
              Response[tsar::AnalysisResponse::Analysis].push_back(
                  std::get<Pass *>(ResultPass)->getAdjustedAnalysisPointer(ID));
              ActiveIDs.emplace_back(
                  ID, Response[tsar::AnalysisResponse::Analysis].back());
            }
          }
          if (Response[tsar::AnalysisResponse::Analysis].empty()) {
            FindProvider FindImpl{this, *cast<Function>(CloneF), R, Response,
                                  ActiveIDs};
            bcl::TypeList<ResponseT...>::for_each_type(FindImpl);
            if (Response[tsar::AnalysisResponse::Analysis].empty())
              return {tsar::AnalysisSocket::Analysis};
          }
        }
      } else {
        // Use implementation of getAnalysisID() from
        // llvm/PassAnalysisSupport.h. Pass::getAnalysisID() is a template,
        // however it does not know a  type of required pass. So, copy body of
        // getAnalysisID() without type cast.
        assert(getResolver() &&
               "Pass has not been inserted into a PassManager object!");
        for (auto &ID : R[tsar::AnalysisRequest::AnalysisIDs]) {
          auto ResultPass = getResolver()->findImplPass(ID);
          assert(ResultPass && "getAnalysis*() called on an analysis that was "
                               "not 'required' by pass!");
          Response[tsar::AnalysisResponse::Analysis].push_back(
              ResultPass->getAdjustedAnalysisPointer(ID));
        }
      }
      return tsar::AnalysisSocket::Analysis +
             json::Parser<tsar::AnalysisResponse>::unparseAsObject(Response);
    }))
      ;
    return false;
  }

  void getAnalysisUsage(AnalysisUsage &AU) const override {
    AU.addRequired<AnalysisConnectionImmutableWrapper>();
    AU.addRequired<AnalysisClientServerMatcherWrapper>();
    AddRequiredFunctor AddRequired(AU);
    bcl::TypeList<ResponseT...>::for_each_type(AddRequired);
    AU.setPreservesAll();
  }
};
} // namespace llvm
#endif // TSAR_ANALYSIS_SERVER_H
>>>>>>> d498eb85
<|MERGE_RESOLUTION|>--- conflicted
+++ resolved
@@ -1,355 +1,3 @@
-<<<<<<< HEAD
-//===--- AnalysisServer.h ------ Analysis Server ----------------*- C++ -*-===//
-//
-//                       Traits Static Analyzer (SAPFOR)
-//
-// Copyright 2019 DVM System Group
-//
-// Licensed under the Apache License, Version 2.0 (the "License");
-// you may not use this file except in compliance with the License.
-// You may obtain a copy of the License at
-//
-// http://www.apache.org/licenses/LICENSE-2.0
-//
-// Unless required by applicable law or agreed to in writing, software
-// distributed under the License is distributed on an "AS IS" BASIS,
-// WITHOUT WARRANTIES OR CONDITIONS OF ANY KIND, either express or implied.
-// See the License for the specific language governing permissions and
-// limitations under the License.
-//
-//===----------------------------------------------------------------------===//
-//
-// This file implements base representation of analysis server and a server pass
-// which could be used to send response.
-//
-// There are following steps to create and run server.
-// (1) Inherit AnalysisServer class and override virtual methods. The last pass
-//     executed on the server notifies the client that connection can be closed.
-//     So, before this pass all shared data should be freed, for example all
-//     handles should be destroyed to avoid undefined behavior.
-// (2) On client:
-//     (a) create socket (createAnalysisSocketImmutableStorage()),
-//     (b) create server pass inherited from AnalysisServer to run server,
-//     (c) wait notification from server (createAnalysisWaitServerPass()),
-//     (d) after notification server is initialized and client may change
-//         original module,
-//     (e) use socket (getAnalysis<AnalsysisSocketImmutableWrapper>) to access
-//         results of analysis in server (Socket->getAnalysis<...>(...)).
-//         It is possible to use provider on server at this moment:
-//           - use Socket->getAnalysis<...>() to get necessary passes to
-//             initialize provider,
-//           - initialize provider (in general way),
-//           - use Socket->getAnalysis<...>(F) to access passes from provider.
-//             This function looks up for an appropriate provider which contains
-//             all required passes and returns related analysis results. It is
-//             also possible to access provider explicitly
-//             Socket->getAnalysis<...>(F).
-//     (f) notify server that all analysis requests have been received
-//         (createAnalysisReleaseServerPass()),
-//     (g) close connection (createAnalysisCloseConnectionPass()). Client will
-//         be blocked until server confirms that connection can be closed.
-//
-//===----------------------------------------------------------------------===//
-
-#ifndef TSAR_ANALYSIS_SERVER_H
-#define TSAR_ANALYSIS_SERVER_H
-
-#include "tsar/Analysis/AnalysisSocket.h"
-#include "tsar/Analysis/Passes.h"
-#include "tsar/Support/AnalysisWrapperPass.h"
-#include "tsar/Support/PassProvider.h"
-#include <bcl/IntrusiveConnection.h>
-#include <bcl/cell.h>
-#include <bcl/utility.h>
-#include <llvm/ADT/SmallVector.h>
-#include <llvm/ADT/STLExtras.h>
-#include <llvm/IR/LegacyPassManager.h>
-#include <llvm/Pass.h>
-#include <llvm/Transforms/Utils/Cloning.h>
-#include <type_traits>
-
-namespace llvm {
-/// Initialize a wrapper pass to access mapping from a client module to
-/// a server module.
-void initializeAnalysisClientServerMatcherWrapperPass(PassRegistry &Registry);
-
-/// Create a wrapper pass to access mapping from a client module to
-/// a server module.
-ImmutablePass *
-createAnalysisClientServerMatcherWrapper(ValueToValueMapTy &OriginalToClone);
-
-/// Wrapper pass to access mapping from a client module to a server module.
-using AnalysisClientServerMatcherWrapper =
-    AnalysisWrapperPass<ValueToValueMapTy>;
-
-/// Abstract class which implement analysis server base.
-///
-/// Note, that server analyzes a copy of the original module.
-/// This pass run analysis server and prepares to clone module
-/// (prepareToClone()), then this pass performs server initialization
-/// (initializeServer()), then server passes are invoked (addServerPasses()).
-/// After initialization the server notifies client (AnalysisNotifyClientPass),
-/// so client should wait for this notification (AnalysisWaitServerPass) before
-/// further analysis of the original module.
-class AnalysisServer : public ModulePass, private bcl::Uncopyable {
-public:
-  explicit AnalysisServer(char &ID) : ModulePass(ID) {}
-
-  /// Run server.
-  bool runOnModule(Module &M) override {
-    auto &SocketInfo = getAnalysis<AnalysisSocketImmutableWrapper>().get();
-    auto &Socket = SocketInfo.emplace(getPassID(), true).first->second;
-    bcl::IntrusiveConnection::connect(
-        &Socket, tsar::AnalysisSocket::Delimiter,
-        [this, &M](bcl::IntrusiveConnection C) {
-          ValueToValueMapTy CloneMap;
-          prepareToClone(M, CloneMap);
-          auto CloneM = CloneModule(M, CloneMap);
-          legacy::PassManager PM;
-          PM.add(createAnalysisConnectionImmutableWrapper(C));
-          PM.add(createAnalysisClientServerMatcherWrapper(CloneMap));
-          initializeServer(M, *CloneM, CloneMap, PM);
-          PM.add(createAnalysisNotifyClientPass());
-          addServerPasses(*CloneM, PM);
-          prepareToClose(PM);
-          PM.add(createAnalysisNotifyClientPass());
-          PM.run(*CloneM);
-        });
-    return false;
-  }
-
-  /// Override this function if additional passes required to initialize server
-  /// (see initializeServer()).
-  void getAnalysisUsage(AnalysisUsage &AU) const override {
-    AU.addRequired<AnalysisSocketImmutableWrapper>();
-    AU.setPreservesAll();
-  }
-
-  /// Prepare to clone a specified module.
-  ///
-  /// For example, manual mapping of metadata could be inserted to
-  /// `ClientToServer` map (by default global metadata variables and some of
-  /// local variables are not cloned). This leads to implicit references to
-  /// the original module. For example, traverse of MetadataAsValue for the
-  /// mentioned variables visits DbgInfo intrinsics in both modules (clone and
-  /// origin).
-  virtual void prepareToClone(Module &ClientM,
-                              ValueToValueMapTy &ClientToServer) = 0;
-
-  /// Initialize server.
-  ///
-  /// The server processes a copy `ServerM` of original module `ClientM`.
-  /// Correspondence between values of these modules is established in
-  /// `ClientToServer` map. If some initialization passes must be run on server,
-  /// add these passes to the server pass manager `PM`.
-  virtual void initializeServer(Module &ClientM, Module &ServerM,
-                                ValueToValueMapTy &ClientToServer,
-                                legacy::PassManager &PM) = 0;
-
-  /// Add passes to execute on server and to process requests from client.
-  ///
-  /// Note, AnalysisResponsePass<...> template could be used to process
-  /// requests in simple cases.
-  virtual void addServerPasses(Module &ServerM, legacy::PassManager &PM) = 0;
-
-  /// Add passes to execute until connection is not closed, for example
-  /// shared data are freed.
-  virtual void prepareToClose(legacy::PassManager & PM) = 0;
-};
-
-/// This pass waits for requests from client and send responses from server.
-///
-/// This pass should be run on server (use AnalysisServer::addServerPasses).
-/// List of types ResponseT... specifies passes which may be interested for
-/// a client.
-template <class... ResponseT>
-class AnalysisResponsePass : public ModulePass, private bcl::Uncopyable {
-
-  struct AddRequiredFunctor {
-    AddRequiredFunctor(llvm::AnalysisUsage &AU) : mAU(AU) {}
-    template <class AnalysisType> void operator()() {
-      mAU.addRequired<typename std::remove_pointer<AnalysisType>::type>();
-    }
-
-  private:
-    llvm::AnalysisUsage &mAU;
-  };
-
-  /// Look up for analysis with a specified ID in a list of analysis.
-  ///
-  /// Set `Exists` to true if analysis is found.
-  struct FindAnalysis {
-    template <class T> void operator()() { Exist |= (ID == &T::ID); }
-    AnalysisID ID;
-    bool &Exist;
-  };
-
-  /// List of analysis results (ID to Analysis).
-  using AnalysisCache =
-      llvm::SmallVector<std::pair<llvm::AnalysisID, void *>, 8>;
-
-  /// Get all available analysis from a specified provider and store their
-  /// into a specified cache.
-  template <class ProviderT> struct GetAllFromProvider {
-    template <class T> void operator()() {
-      auto &P = Provider.template get<T>();
-      Cache.emplace_back(&T::ID, static_cast<void *>(&P));
-    }
-    ProviderT &Provider;
-    AnalysisCache &Cache;
-  };
-
-  /// This functor looks up for a provider which allows to access required
-  /// analysis mentioned in AnalysisRequest.
-  ///
-  /// If provider is found results of required analysis will be stored in
-  /// analysis response.
-  struct FindProvider {
-    /// Perform search while response is empty.
-    template <class T> void operator()() {
-      if (Response[tsar::AnalysisResponse::Analysis].empty())
-        processAsProvider<T>(tsar::is_pass_provider<T>());
-    }
-
-    /// Process `T` as a provider.
-    template <class T> void processAsProvider(std::true_type) {
-      bool ExistInProvider = true;
-      for (auto &ID : Request[tsar::AnalysisRequest::AnalysisIDs]) {
-        bool E = false;
-        tsar::pass_provider_analysis<T>::for_each_type(FindAnalysis{ID, E});
-        ExistInProvider &= E;
-      }
-      if (ExistInProvider) {
-        auto &Provider = This->getAnalysis<T>(CloneF);
-        for (auto &ID : Request[tsar::AnalysisRequest::AnalysisIDs]) {
-          Response[tsar::AnalysisResponse::Analysis].push_back(
-              Provider.getWithID(ID));
-        }
-        tsar::pass_provider_analysis<T>::for_each_type(
-            GetAllFromProvider<T>{Provider, Cache});
-      }
-    }
-
-    /// Do not process `T` as a provider.
-    template <class T> void processAsProvider(std::false_type) {}
-
-    AnalysisResponsePass<ResponseT...> *This;
-    Function &CloneF;
-    tsar::AnalysisRequest &Request;
-    tsar::AnalysisResponse &Response;
-    AnalysisCache &Cache;
-  };
-
-public:
-  static char ID;
-
-  AnalysisResponsePass() : ModulePass(ID) {}
-
-  /// Wait for requests in infinite loop. Stop waiting after incorrect request.
-  bool runOnModule(Module &M) {
-    auto &C = getAnalysis<AnalysisConnectionImmutableWrapper>();
-    auto &OriginalToClone =
-        getAnalysis<AnalysisClientServerMatcherWrapper>().get();
-    bool WaitForRequest = true;
-    llvm::Function *ActiveFunc = nullptr;
-    AnalysisCache ActiveIDs;
-    while (WaitForRequest && C->answer([this, &OriginalToClone, &ActiveFunc,
-                                        &ActiveIDs,
-                                        &WaitForRequest](std::string &Request)
-                                           -> std::string {
-      if (Request == tsar::AnalysisSocket::Release) {
-        WaitForRequest = false;
-        return { tsar::AnalysisSocket::Notify };
-      }
-      json::Parser<tsar::AnalysisRequest> Parser(Request);
-      tsar::AnalysisRequest R;
-      if (!Parser.parse(R)) {
-        llvm_unreachable("Unknown request: listen for analysis request!");
-        return { tsar::AnalysisSocket::Invalid };
-      }
-      tsar::AnalysisResponse Response;
-      if (auto *F = R[tsar::AnalysisRequest::Function]) {
-        auto &CloneF = OriginalToClone[F];
-        if (!CloneF)
-          return { tsar::AnalysisSocket::Analysis };
-        // Check whether we already have required analysis.
-        if (ActiveFunc == &*CloneF) {
-          for (auto ID : R[tsar::AnalysisRequest::AnalysisIDs]) {
-            auto Itr =
-                llvm::find_if(ActiveIDs, [ID](AnalysisCache::value_type &V) {
-                  return V.first == ID;
-                });
-            if (Itr == ActiveIDs.end()) {
-              Response[tsar::AnalysisResponse::Analysis].clear();
-              ActiveIDs.clear();
-              break;
-            }
-            Response[tsar::AnalysisResponse::Analysis].push_back(Itr->second);
-          }
-        } else {
-          ActiveFunc = cast<Function>(CloneF);
-        }
-        if (Response[tsar::AnalysisResponse::Analysis].empty()) {
-          // If only one function-level analysis is required, then try to find
-          // it in the list of available responses (ResponseT...). Otherwise,
-          // try to find in the list of providers which provides
-          // access to required analysis results.
-          if (R[tsar::AnalysisRequest::AnalysisIDs].size() == 1) {
-            auto ID = R[tsar::AnalysisRequest::AnalysisIDs].front();
-            bool E = false;
-            bcl::TypeList<ResponseT...>::for_each_type(FindAnalysis{ID, E});
-            if (E) {
-              auto ResultPass = getResolver()->findImplPass(
-                  this, ID, *cast<Function>(CloneF));
-              assert(ResultPass && "getAnalysis*() called on an analysis that "
-                                   "was not 'required' by pass!");
-              Response[tsar::AnalysisResponse::Analysis].push_back(
-                  ResultPass->getAdjustedAnalysisPointer(ID));
-              ActiveIDs.emplace_back(
-                  ID, Response[tsar::AnalysisResponse::Analysis].back());
-            }
-          }
-          if (Response[tsar::AnalysisResponse::Analysis].empty()) {
-            FindProvider FindImpl{this, *cast<Function>(CloneF), R, Response,
-                                  ActiveIDs};
-            bcl::TypeList<ResponseT...>::for_each_type(FindImpl);
-            if (Response[tsar::AnalysisResponse::Analysis].empty())
-              return {tsar::AnalysisSocket::Analysis};
-          }
-        }
-      } else {
-        // Use implementation of getAnalysisID() from
-        // llvm/PassAnalysisSupport.h. Pass::getAnalysisID() is a template,
-        // however it does not know a  type of required pass. So, copy body of
-        // getAnalysisID() without type cast.
-        assert(getResolver() &&
-               "Pass has not been inserted into a PassManager object!");
-        for (auto &ID : R[tsar::AnalysisRequest::AnalysisIDs]) {
-          auto ResultPass = getResolver()->findImplPass(ID);
-          assert(ResultPass && "getAnalysis*() called on an analysis that was "
-                               "not 'required' by pass!");
-          Response[tsar::AnalysisResponse::Analysis].push_back(
-              ResultPass->getAdjustedAnalysisPointer(ID));
-        }
-      }
-      return tsar::AnalysisSocket::Analysis +
-             json::Parser<tsar::AnalysisResponse>::unparseAsObject(Response);
-    }))
-      ;
-    return false;
-  }
-
-  void getAnalysisUsage(AnalysisUsage &AU) const override {
-    AU.addRequired<AnalysisConnectionImmutableWrapper>();
-    AU.addRequired<AnalysisClientServerMatcherWrapper>();
-    AddRequiredFunctor AddRequired(AU);
-    bcl::TypeList<ResponseT...>::for_each_type(AddRequired);
-    AU.setPreservesAll();
-  }
-};
-} // namespace llvm
-#endif // TSAR_ANALYSIS_SERVER_H
-=======
 //===--- AnalysisServer.h ------ Analysis Server ----------------*- C++ -*-===//
 //
 //                       Traits Static Analyzer (SAPFOR)
@@ -699,5 +347,4 @@
   }
 };
 } // namespace llvm
-#endif // TSAR_ANALYSIS_SERVER_H
->>>>>>> d498eb85
+#endif // TSAR_ANALYSIS_SERVER_H