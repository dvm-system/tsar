//===- Passes.h - Create and Initialize Memory Analysis Passes  -*- C++ -*-===//
//
//                       Traits Static Analyzer (SAPFOR)
//
// Copyright 2018 DVM System Group
//
// Licensed under the Apache License, Version 2.0 (the "License");
// you may not use this file except in compliance with the License.
// You may obtain a copy of the License at
//
// http://www.apache.org/licenses/LICENSE-2.0
//
// Unless required by applicable law or agreed to in writing, software
// distributed under the License is distributed on an "AS IS" BASIS,
// WITHOUT WARRANTIES OR CONDITIONS OF ANY KIND, either express or implied.
// See the License for the specific language governing permissions and
// limitations under the License.
//
//===----------------------------------------------------------------------===//
//
// It contains declarations of functions that initialize and create an instances
// of TSAR passes which are necessary for analysis of memory accesses.
// Declarations of appropriate methods for an each new pass should
// be added to this file.
//
//===----------------------------------------------------------------------===//

#ifndef TSAR_MEMORY_ANALYSIS_PASSES_H
#define TSAR_MEMORY_ANALYSIS_PASSES_H

#include <functional>

namespace tsar {
class DIMemoryTrait;
}

namespace llvm {
class Pass;
class PassRegistry;
class FunctionPass;
class ImmutablePass;
class ModulePass;
class CallGraphSCCPass;

/// Initialize all passes to perform analysis of memory accesses.
void initializeMemoryAnalysis(PassRegistry &Registry);

/// Initialize a pass to find defined locations for each data-flow region.
void initializeDefinedMemoryPassPass(PassRegistry &Registry);

/// Create a pass to find defined locations for each data-flow region.
FunctionPass * createDefinedMemoryPass();

/// Initialize a pass to find live locations for each data-flow region.
void initializeLiveMemoryPassPass(PassRegistry &Registry);

/// Create a pass to find live locations for each data-flow region.
FunctionPass * createLiveMemoryPass();

/// Initialize a pass to build hierarchy of accessed memory.
void initializeEstimateMemoryPassPass(PassRegistry &Registry);

/// Create a pass to build hierarchy of accessed memory.
FunctionPass * createEstimateMemoryPass();

/// Initialize a pass to build hierarchy of accessed memory.
void initializeDIEstimateMemoryPassPass(PassRegistry &Registry);

/// Create a pass to build hierarchy of accessed memory.
FunctionPass * createDIEstimateMemoryPass();

/// Initializes storage of debug-level memory environment.
void initializeDIMemoryEnvironmentStoragePass(PassRegistry &Registry);

/// Create storage of debug-level memory environment.
ImmutablePass * createDIMemoryEnvironmentStorage();

/// Initialize wrapper to access debug-level memory environment.
void initializeDIMemoryEnvironmentWrapperPass(PassRegistry &Registry);

/// Initialize a pass to display alias tree.
void initializeAliasTreeViewerPass(PassRegistry &Registry);

/// Create a pass to display alias tree.
FunctionPass * createAliasTreeViewerPass();

/// Initialize a pass to display alias tree (alias summary only).
void initializeAliasTreeOnlyViewerPass(PassRegistry &Registry);

/// Create a pass to display alias tree (alias summary only).
FunctionPass * createAliasTreeOnlyViewerPass();

/// Initialize a pass to display alias tree.
void initializeDIAliasTreeViewerPass(PassRegistry &Registry);

/// Create a pass to display alias tree.
FunctionPass * createDIAliasTreeViewerPass();

/// Initialize a pass to print alias tree to 'dot' file.
void initializeAliasTreePrinterPass(PassRegistry &Registry);

/// Create a pass to print alias tree to 'dot' file.
FunctionPass * createAliasTreePrinterPass();

/// Initialize a pass to print alias tree to 'dot' file (alias summary only).
void initializeAliasTreeOnlyPrinterPass(PassRegistry &Registry);

/// Create a pass to print alias tree to 'dot' file (alias summary only).
FunctionPass * createAliasTreeOnlyPrinterPass();

/// Initialize a pass to print alias tree to 'dot' file.
void initializeDIAliasTreePrinterPass(PassRegistry &Registry);

/// Create a pass to print alias tree to 'dot' file.
FunctionPass * createDIAliasTreePrinterPass();

/// Initialize storage of metadata-level pool of memory traits.
void initializeDIMemoryTraitPoolStoragePass(PassRegistry &Registry);

/// Create storage of metadata-level pool of memory traits.
ImmutablePass * createDIMemoryTraitPoolStorage();

/// Initialize wrapper to access metadata-level pool of memory traits.
void initializeDIMemoryTraitPoolWrapperPass(PassRegistry &Registry);

/// Initialize a pass to determine privatizable variables.
void initializePrivateRecognitionPassPass(PassRegistry &Registry);

/// Create a pass to determine privatizable variables.
FunctionPass * createPrivateRecognitionPass();

/// Initializes a pass to analyze private variables (at metadata level).
void initializeDIDependencyAnalysisPassPass(PassRegistry &Registry);

/// Create a pass to classify data dependency at metadata level.
///
/// This includes privatization, reduction and induction variable recognition
/// and flow/anti/output dependencies exploration.
FunctionPass * createDIDependencyAnalysisPass();

/// Initialize a pass to process traits in a region.
void initializeProcessDIMemoryTraitPassPass(PassRegistry &Registry);

/// Create a pass to process traits in a region.
Pass * createProcessDIMemoryTraitPass(
  const std::function<void(tsar::DIMemoryTrait &)> &Lock);

/// Initialized a pass to look for not initialized memory locations.
void initializeNotInitializedMemoryAnalysisPass(PassRegistry &Registry);

/// Create a pass to look for not initialized memory locations.
FunctionPass * createNotInitializedMemoryAnalysis(PassRegistry &Registry);

/// Initialize a pass to delinearize array accesses.
void initializeDelinearizationPassPass(PassRegistry &Registry);

/// Create a pass to delinearize array accesses.
FunctionPass * createDelinearizationPass();

/// Initialize a pass to perform iterprocedural live memory analysis.
void initializeGlobalLiveMemoryPass(PassRegistry& Registry);

/// Create a pass to perform iterprocedural live memory analysis.
ModulePass * createGlobalLiveMemoryPass();

/// Initialize a pass to store results of interprocedural live memory analysis.
void initializeGlobalLiveMemoryStoragePass(PassRegistry &Registry);

/// Create a pass to store results of interprocedural live memory analysis.
ImmutablePass *createGlobalLiveMemoryStorage();

/// Initialize a pass to access results of interprocedural live memory analysis.
void initializeGlobalLiveMemoryWrapperPass(PassRegistry &Registry);

/// Initialize a pass to perform iterprocedural analysis of defined memory
/// locations.
void initializeGlobalDefinedMemoryPass(PassRegistry &Registry);

/// Create a pass to perform iterprocedural analysis of defined memory
/// locations.
ModulePass * createGlobalDefinedMemoryPass();

/// Initialize a pass to store results of interprocedural reaching definition
/// analysis.
void initializeGlobalDefinedMemoryStoragePass(PassRegistry &Registry);

/// Create a pass to store results of interprocedural reaching definition
/// analysis.
ImmutablePass *createGlobalDefinedMemoryStorage();

/// Initialize a pass to access results of interprocedural reaching definition
/// analysis.
void initializeGlobalDefinedMemoryWrapperPass(PassRegistry &Registry);

/// Create analysis server.
ModulePass *createDIMemoryAnalysisServer();

/// Initialize analysis server.
void initializeDIMemoryAnalysisServerPass(PassRegistry &Registry);

/// Initialize a pass to store list of array accesses.
void initializeDIArrayAccessStoragePass(PassRegistry &Registry);

/// Create a pass to store list of array accesses.
ImmutablePass *createDIArrayAccessStorage();

/// Initialize a pass to access information about array accesses in the program.
void initializeDIArrayAccessWrapperPass(PassRegistry &Registry);

/// Initialize a pass to collect array accesses.
void initializeDIArrayAccessCollectorPass(PassRegistry &Registry);

/// Create a pass to collect array accesses.
ModulePass *createDIArrayAccessCollector();

<<<<<<< HEAD
/// Initialize a pass calculating preserved parameters
void initializeAddressAccessAnalyserPass(PassRegistry &Registry);

/// Create a pass calculating preserved parameters
Pass * createAddressAccessAnalyserPass();
=======
/// Initialize a pass to access alias results for allocas.
void initializeAllocasAAWrapperPassPass(PassRegistry &Regitsry);

/// Create a pass to access alias results for allocas.
ImmutablePass *createAllocasAAWrapperPass();
>>>>>>> a6f95cda
}
#endif//TSAR_MEMORY_ANALYSIS_PASSES_H<|MERGE_RESOLUTION|>--- conflicted
+++ resolved
@@ -213,18 +213,16 @@
 /// Create a pass to collect array accesses.
 ModulePass *createDIArrayAccessCollector();
 
-<<<<<<< HEAD
 /// Initialize a pass calculating preserved parameters
 void initializeAddressAccessAnalyserPass(PassRegistry &Registry);
 
 /// Create a pass calculating preserved parameters
 Pass * createAddressAccessAnalyserPass();
-=======
+
 /// Initialize a pass to access alias results for allocas.
 void initializeAllocasAAWrapperPassPass(PassRegistry &Regitsry);
 
 /// Create a pass to access alias results for allocas.
 ImmutablePass *createAllocasAAWrapperPass();
->>>>>>> a6f95cda
 }
 #endif//TSAR_MEMORY_ANALYSIS_PASSES_H