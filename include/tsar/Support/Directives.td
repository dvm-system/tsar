--- conflicted
+++ resolved
@@ -34,10 +34,6 @@
 def EK_PPIdentifier     : ExprKind<1, "identifier">;
 def EK_NumericConstant  : ExprKind<1, "numeric_constant">;
 def EK_Comma            : ExprKind<1, "comma">;
-<<<<<<< HEAD
-def EK_LParen           : ExprKind<1, "l_paren">;
-def EK_RParen           : ExprKind<1, "r_paren">;
-=======
 def EK_Colon            : ExprKind<1, "colon">;
 def EK_Arrow            : ExprKind<1, "arrow">;
 def EK_LParen           : ExprKind<1, "l_paren">;
@@ -48,7 +44,6 @@
 def EK_RBrace           : ExprKind<1, "r_brace">;
 def EK_Period           : ExprKind<1, "period">;
 def EK_Equal            : ExprKind<1, "equal">;
->>>>>>> d498eb85
 
 // Blocks of tokens.
 def EK_ZeroOrOne        : ExprKind;
@@ -103,10 +98,7 @@
 def Transform  : Directive<"transform">;
 def Assert     : Directive<"assert">;
 def Region     : Directive<"region">;
-<<<<<<< HEAD
-=======
 def Metadata   : Directive<"metadata">;
->>>>>>> d498eb85
 
 def DvmTemplate: Directive<"template", Dvm>;
 def DvmArray   : Directive<"array", Dvm>;
@@ -145,9 +137,6 @@
 def RegionName : Clause<"name", Region,
   [LParen, PPIdentifier, ZeroOrMore<[Comma, PPIdentifier]>, RParen]>;
 
-<<<<<<< HEAD
-def DvmAlign : Clause<"align", DvmArray>;
-=======
 def DvmAlign : Clause<"align", DvmArray>;
 
 def ReplaceMetadata : Clause<"replace", Metadata,
@@ -211,4 +200,3 @@
       RParen
     ]>,
   RParen]>;
->>>>>>> d498eb85
