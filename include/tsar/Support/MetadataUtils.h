//===----- MetadataUtils.h - Utils for exploring metadata -------*- C++ -*-===//
//
//                       Traits Static Analyzer (SAPFOR)
//
// Copyright 2018 DVM System Group
//
// Licensed under the Apache License, Version 2.0 (the "License");
// you may not use this file except in compliance with the License.
// You may obtain a copy of the License at
//
// http://www.apache.org/licenses/LICENSE-2.0
//
// Unless required by applicable law or agreed to in writing, software
// distributed under the License is distributed on an "AS IS" BASIS,
// WITHOUT WARRANTIES OR CONDITIONS OF ANY KIND, either express or implied.
// See the License for the specific language governing permissions and
// limitations under the License.
//
//===----------------------------------------------------------------------===//
//
// This file defines helpful functions to access metadata.
//
//===----------------------------------------------------------------------===//

#ifndef TSAR_SUPPORT_METADATA_UTILS_H
#define TSAR_SUPPORT_METADATA_UTILS_H

#include <llvm/ADT/DenseMapInfo.h>
#include <llvm/ADT/Optional.h>
#include <llvm/IR/Function.h>
#include <llvm/IR/DebugInfoMetadata.h>
#include <llvm/Support/Path.h>

namespace tsar {
/// Returns a language for a specified function.
inline llvm::Optional<unsigned> getLanguage(const llvm::Function &F) {
  if (auto *MD = F.getSubprogram())
    if (auto CU = MD->getUnit())
      return CU->getSourceLanguage();
  return llvm::None;
}

/// Returns a language for a specified variable.
llvm::Optional<unsigned> getLanguage(const llvm::DIVariable &DIVar);

/// Returns true if a specified language is C language.
inline bool isC(unsigned DWLang) noexcept {
  using namespace llvm;
  switch (DWLang) {
  case dwarf::DW_LANG_C:
  case dwarf::DW_LANG_C89:
  case dwarf::DW_LANG_C99:
  case dwarf::DW_LANG_C11:
  case dwarf::DW_LANG_ObjC:
    return true;
  default:
    return false;
  }
}

/// Returns true if a specified language is C++ language.
inline bool isCXX(unsigned DWLang) noexcept {
  using namespace llvm;
  switch (DWLang) {
  case dwarf::DW_LANG_C_plus_plus:
  case dwarf::DW_LANG_C_plus_plus_03:
  case dwarf::DW_LANG_C_plus_plus_11:
  case dwarf::DW_LANG_C_plus_plus_14:
    return true;
  default:
    return false;
  }
}

/// Returns true if a specified language is Fortran language.
inline bool isFortran(unsigned DWLang) noexcept {
  using namespace llvm;
  switch (DWLang) {
  case dwarf::DW_LANG_Fortran77:
  case dwarf::DW_LANG_Fortran90:
  case dwarf::DW_LANG_Fortran03:
  case dwarf::DW_LANG_Fortran08:
    return true;
  default:
    return false;
  }
}

/// Return `true` in case of forward direction of dimensions of arrays in memory.
////
/// For example, `true` in case of C and `false` in case of Fortran.
inline bool isForwardDim(unsigned DWLang) noexcept {
  return isC(DWLang) || isCXX(DWLang);
}

/// Returns size of type, in address units, type must not be null.
inline uint64_t getSize(const llvm::DIType *Ty) {
  assert(Ty && "Type must not be null!");
  return (Ty->getSizeInBits() + 7) / 8;
}

/// Return number of elements in a subrange in address units if size is constant.
llvm::Optional<uint64_t> getConstantCount(const llvm::DISubrange &Range);

/// \brief Strips types that do not change representation of appropriate
/// expression in a source language.
///
/// For example, const int and int & will be stripped to int, typedef will be
/// also stripped.
inline llvm::DIType * stripDIType(llvm::DIType *DITy) {
  using namespace llvm;
  if (!DITy || !isa<DIDerivedType>(DITy))
    return DITy;
  auto DIDTy = cast<DIDerivedType>(DITy);
  switch (DIDTy->getTag()) {
  case dwarf::DW_TAG_typedef:
  case dwarf::DW_TAG_const_type:
  case dwarf::DW_TAG_reference_type:
  case dwarf::DW_TAG_volatile_type:
  case dwarf::DW_TAG_restrict_type:
  case dwarf::DW_TAG_rvalue_reference_type:
    return stripDIType(DIDTy->getBaseType());
  }
  return DITy;
}

/// Returns type of an array element or nullptr if type is unknown.
inline llvm::DIType * arrayElementDIType(llvm::DIType *DITy) {
  using namespace llvm;
  auto ElTy = stripDIType(DITy);
  if (!ElTy)
    return nullptr;
  if (ElTy->getTag() != dwarf::DW_TAG_pointer_type &&
      ElTy->getTag() != dwarf::DW_TAG_array_type)
    return nullptr;
  if (ElTy->getTag() == dwarf::DW_TAG_pointer_type)
    ElTy = cast<DIDerivedType>(ElTy)->getBaseType();
  if (ElTy->getTag() == dwarf::DW_TAG_array_type)
    ElTy = cast<DICompositeType>(ElTy)->getBaseType();
  return stripDIType(ElTy);
}

/// If we have missing or conflicting AAInfo, return 'true'.
inline bool isAAInfoCorrupted(llvm::AAMDNodes AAInfo) {
  return (AAInfo == llvm::DenseMapInfo<llvm::AAMDNodes>::getEmptyKey() ||
    AAInfo == llvm::DenseMapInfo<llvm::AAMDNodes>::getTombstoneKey());
}

/// If we have missing or conflicting AAInfo, return null.
inline llvm::AAMDNodes sanitizeAAInfo(llvm::AAMDNodes AAInfo) {
  if (isAAInfoCorrupted(AAInfo))
    return llvm::AAMDNodes();
  return AAInfo;
}

/// Additional types may be necessary for metadata-level analysis. This function
/// returns 'true' if a specified type is one of these types and it has not been
/// accurately generated.
///
/// TODO (kaniandr@gmail.com): may be we should use other way to distinguish
/// such types. How LLVM uses 'artificial' flag on types?
inline bool isStubType(llvm::DIType *DITy) {
  return !DITy || (DITy->isArtificial() && DITy->getName() == "sapfor.type");
}

/// Additional variables may be necessary for metadata-level analysis.
/// This function returns 'true' if a specified variable is one of these
/// variables and it has not been accurately generated.
///
/// TODO (kaniandr@gmail.com): may be we should use other way to distinguish
/// such types. How LLVM uses 'artificial' flag on variables?
inline bool isStubVariable(llvm::DIVariable &DIVar) {
  return llvm::isa<llvm::DILocalVariable>(DIVar) &&
         llvm::cast<llvm::DILocalVariable>(DIVar).isArtificial();
}
<<<<<<< HEAD
=======

/// Return absolute path to a file this scope belongs to.
inline llvm::StringRef getAbsolutePath(const llvm::DIScope &Scope,
                                         llvm::SmallVectorImpl<char> &Path) {
    auto Tmp = Scope.getFilename();
    if (!llvm::sys::path::is_absolute(Tmp)) {
      auto Dir = Scope.getDirectory();
      Path.append(Dir.begin(), Dir.end());
      llvm::sys::path::append(Path, Tmp);
    } else {
      Path.append(Tmp.begin(), Tmp.end());
    }
    return llvm::StringRef(Path.data(), Path.size());
  }
}

/// Return subprogram which contains a specified scope or nullptr.
inline llvm::DISubprogram * getSubprogram(llvm::DIScope *Scope) {
  while (Scope && !llvm::isa<llvm::DISubprogram>(Scope))
    Scope = llvm::cast<llvm::DIScope>(Scope->getScope());
  return llvm::dyn_cast_or_null<llvm::DISubprogram>(Scope);
>>>>>>> d498eb85
}
#endif//TSAR_SUPPORT_METADATA_UTILS_H<|MERGE_RESOLUTION|>--- conflicted
+++ resolved
@@ -173,8 +173,6 @@
   return llvm::isa<llvm::DILocalVariable>(DIVar) &&
          llvm::cast<llvm::DILocalVariable>(DIVar).isArtificial();
 }
-<<<<<<< HEAD
-=======
 
 /// Return absolute path to a file this scope belongs to.
 inline llvm::StringRef getAbsolutePath(const llvm::DIScope &Scope,
@@ -196,6 +194,5 @@
   while (Scope && !llvm::isa<llvm::DISubprogram>(Scope))
     Scope = llvm::cast<llvm::DIScope>(Scope->getScope());
   return llvm::dyn_cast_or_null<llvm::DISubprogram>(Scope);
->>>>>>> d498eb85
 }
 #endif//TSAR_SUPPORT_METADATA_UTILS_H