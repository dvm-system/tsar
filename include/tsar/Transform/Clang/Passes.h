//===- Passes.h- Create and Initialize Transform Passes (Clang) -*- C++ -*-===//
//
//                       Traits Static Analyzer (SAPFOR)
//
// Copyright 2018 DVM System Group
//
// Licensed under the Apache License, Version 2.0 (the "License");
// you may not use this file except in compliance with the License.
// You may obtain a copy of the License at
//
// http://www.apache.org/licenses/LICENSE-2.0
//
// Unless required by applicable law or agreed to in writing, software
// distributed under the License is distributed on an "AS IS" BASIS,
// WITHOUT WARRANTIES OR CONDITIONS OF ANY KIND, either express or implied.
// See the License for the specific language governing permissions and
// limitations under the License.
//
//===----------------------------------------------------------------------===//
//
// It contains declarations of functions that initialize and create an instances
// of TSAR passes which is necessary for source-to-source transformation of C
// programs. Declarations of appropriate methods for an each new pass should
// be added to this file.
//
//===----------------------------------------------------------------------===//

#ifndef TSAR_CLANG_TRANSFORM_PASSES_H
#define TSAR_CLANG_TRANSFORM_PASSES_H

namespace llvm {
class PassRegistry;
class FunctionPass;
class ModulePass;
class StringRef;

/// Initialize all source-to-source transformation passes.
void initializeClangTransform(PassRegistry &Registry);

/// Initializes a pass to reformat sources after transformation using Clang.
void initializeClangFormatPassPass(PassRegistry& Registry);

/// Creates a pass to reformat sources after transformation using Clang.
llvm::ModulePass *createClangFormatPass();

/// Creates a pass to reformat sources after transformation using Clang.
llvm::ModulePass* createClangFormatPass(
  llvm::StringRef OutputSuffix, bool NoFormat);

/// Initialize a pass to replace the occurrences of variables
/// with direct assignments.
void initializeClangExprPropagationPass(PassRegistry &Registry);

/// Create a pass to replace the occurrences of variables
/// with direct assignments.
FunctionPass *createClangExprPropagation();

/// Initializes a pass to perform source-level inline expansion using Clang.
void initializeClangInlinerPassPass(PassRegistry& Registry);

/// Creates a pass to perform source-level inline expansion using Clang.
llvm::ModulePass *createClangInlinerPass();

/// Creates a pass to perform source-level object renaming.
llvm::ModulePass * createClangRenameLocalPass();

/// Initializes a pass to perform source-level object renaming.
void initializeClangRenameLocalPassPass(PassRegistry &Registry);

/// Creates a pass to perform elimination of dead declarations.
FunctionPass * createClangDeadDeclsElimination();

/// Initializes a pass to perform elimination of dead declarations.
void initializeClangDeadDeclsEliminationPass(PassRegistry &Registry);

/// Initialize a pass to perform OpenMP-based parallelization.
void initializeClangOpenMPParallelizationPass(PassRegistry &Registry);

/// Create a pass to perform OpenMP-based parallelization.
ModulePass* createClangOpenMPParallelization();

/// Initialize a pass to perform DVMH-based parallelization for shared memory.
void initializeClangDVMHSMParallelizationPass(PassRegistry &Registry);

/// Create a pass to perform DVMH-based parallelization for shared memory.
ModulePass* createClangDVMHSMParallelization();
<<<<<<< HEAD
=======

/// Create pass to perform replacement of access to structure fields
/// with separate variables.
ModulePass * createClangStructureReplacementPass();

/// Initialize a pass to perform replacement of access to structure fields
/// with separate variables.
void initializeClangStructureReplacementPassPass(PassRegistry &Registry);
>>>>>>> d498eb85
}
#endif//TSAR_CLANG_TRANSFORM_PASSES_H<|MERGE_RESOLUTION|>--- conflicted
+++ resolved
@@ -84,8 +84,6 @@
 
 /// Create a pass to perform DVMH-based parallelization for shared memory.
 ModulePass* createClangDVMHSMParallelization();
-<<<<<<< HEAD
-=======
 
 /// Create pass to perform replacement of access to structure fields
 /// with separate variables.
@@ -94,6 +92,5 @@
 /// Initialize a pass to perform replacement of access to structure fields
 /// with separate variables.
 void initializeClangStructureReplacementPassPass(PassRegistry &Registry);
->>>>>>> d498eb85
 }
 #endif//TSAR_CLANG_TRANSFORM_PASSES_H