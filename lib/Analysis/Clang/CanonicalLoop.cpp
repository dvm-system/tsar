--- conflicted
+++ resolved
@@ -1,4 +1,3 @@
-<<<<<<< HEAD
 //=== CanonicalLoop.cpp - High Level Canonical Loop Analyzer ----*- C++ -*-===//
 //
 //                       Traits Static Analyzer (SAPFOR)
@@ -48,6 +47,9 @@
 #include <llvm/ADT/SmallSet.h>
 #include <llvm/ADT/Statistic.h>
 #include <llvm/Analysis/ScalarEvolution.h>
+#include <llvm/InitializePasses.h>
+#include <llvm/IR/Constants.h>
+#include <llvm/IR/Dominators.h>
 #include <llvm/IR/Function.h>
 #include <llvm/IR/Module.h>
 
@@ -89,7 +91,7 @@
       mLoopInfo = &P.getAnalysis<LoopMatcherPass>().getMatcher();
       mMemoryMatcher = &P.getAnalysis<MemoryMatcherImmutableWrapper>()->Matcher;
       mAliasTree = &P.getAnalysis<EstimateMemoryPass>().getAliasTree();
-      mTLI = &P.getAnalysis<TargetLibraryInfoWrapperPass>().getTLI();
+      mTLI = &P.getAnalysis<TargetLibraryInfoWrapperPass>().getTLI(F);
       mSE = &P.getAnalysis<ScalarEvolutionWrapperPass>().getSE();
       mDT = &P.getAnalysis<DominatorTreeWrapperPass>().getDomTree();
       auto &DIEMPass = P.getAnalysis<DIEstimateMemoryPass>();
@@ -108,7 +110,7 @@
     if (!For)
       return;
     LLVM_DEBUG(dbgs() << "[CANONICAL LOOP]: process loop at ");
-    LLVM_DEBUG(For->getLocStart().dump(Result.Context->getSourceManager()));
+    LLVM_DEBUG(For->getBeginLoc().dump(Result.Context->getSourceManager()));
     LLVM_DEBUG(dbgs() << "\n");
     auto Match = mLoopInfo->find<AST>(For);
     if (Match == mLoopInfo->end()) {
@@ -293,8 +295,7 @@
             return;
           /// TODO (kaniandr@gmail.com): use results from server to check
           /// that function call doesn't write any memory.
-          if (!(RequiredInstruction =
-                   (ImmutableCallSite(&I) && onlyReadsMemory(I))))
+          if (!(RequiredInstruction = (isa<CallBase>(I) && onlyReadsMemory(I))))
             return;
           auto DIM = mDIMInfo->findFromClient(
             I, *mDT, DIUnknownMemory::NoFlags).get<Clone>();
@@ -323,8 +324,8 @@
 
   /// Checks that possible call from here does not write to memory.
   bool onlyReadsMemory(Instruction &Inst) {
-    ImmutableCallSite CS(&Inst);
-    return CS && mAliasTree->getAliasAnalysis().onlyReadsMemory(CS);
+    auto *Call = dyn_cast<CallBase>(&Inst);
+    return Call && mAliasTree->getAliasAnalysis().onlyReadsMemory(Call);
   }
 
   /// \brief Checks whether operands (except inductive variable) of a specified
@@ -380,7 +381,7 @@
             return;
           /// TODO (kaniandr@gmail.com): use results from server to check
           /// that function call doesn't write any memory.
-          if (!(Result = (ImmutableCallSite(&I) && onlyReadsMemory(I))))
+          if (!(Result = (isa<CallBase>(I) && onlyReadsMemory(I))))
             return;
           auto *DIM = mDIMInfo->findFromClient(
             I, *mDT, DIUnknownMemory::NoFlags).get<Clone>();
@@ -396,7 +397,7 @@
       return Tuple;
     bool OpNotAccessInduct = true;
     for (auto &Op : U.operands())
-      if (isa<Instruction>(Op) || isa<ConstantExpr>(Op)) {
+      if (isa<Instruction>(Op) || isa<llvm::ConstantExpr>(Op)) {
         auto T = isLoopInvariantMemory(STR, DIDepSet, DIMI, cast<User>(*Op));
         std::get<0>(Tuple) &= std::get<0>(T);
         if (!std::get<0>(Tuple))
@@ -413,9 +414,10 @@
           std::get<4>(Tuple) = &U;
         }
       } else if (isa<ConstantData>(Op) || isa<GlobalValue>(Op)) {
-        std::get<3>(Tuple) = Op;
-        std::get<4>(Tuple) = &U;
-      } else if (auto Expr = dyn_cast<ConstantExpr>(Op)) {
+        if (!InductIdx.count(Op.getOperandNo())) {
+          std::get<3>(Tuple) = Op;
+          std::get<4>(Tuple) = &U;
+        }
       } else {
         std::get<0>(Tuple) = false;
         return Tuple;
@@ -745,756 +747,4 @@
 
 FunctionPass *llvm::createCanonicalLoopPass() {
   return new CanonicalLoopPass();
-}
-=======
-//=== CanonicalLoop.cpp - High Level Canonical Loop Analyzer ----*- C++ -*-===//
-//
-//                       Traits Static Analyzer (SAPFOR)
-//
-// Copyright 2018 DVM System Group
-//
-// Licensed under the Apache License, Version 2.0 (the "License");
-// you may not use this file except in compliance with the License.
-// You may obtain a copy of the License at
-//
-// http://www.apache.org/licenses/LICENSE-2.0
-//
-// Unless required by applicable law or agreed to in writing, software
-// distributed under the License is distributed on an "AS IS" BASIS,
-// WITHOUT WARRANTIES OR CONDITIONS OF ANY KIND, either express or implied.
-// See the License for the specific language governing permissions and
-// limitations under the License.
-//
-//===----------------------------------------------------------------------===//
-//
-// This file defines classes to identify canonical for-loops in a source code.
-//
-//===----------------------------------------------------------------------===//
-
-#include "tsar/Analysis/Clang/CanonicalLoop.h"
-#include "tsar/ADT/SpanningTreeRelation.h"
-#include "tsar/Analysis/DFRegionInfo.h"
-#include "tsar/Analysis/Clang/LoopMatcher.h"
-#include "tsar/Analysis/Clang/MemoryMatcher.h"
-#include "tsar/Analysis/PrintUtils.h"
-#include "tsar/Analysis/Memory/DIClientServerInfo.h"
-#include "tsar/Analysis/Memory/DIDependencyAnalysis.h"
-#include "tsar/Analysis/Memory/DIEstimateMemory.h"
-#include "tsar/Analysis/Memory/EstimateMemory.h"
-#include "tsar/Analysis/Memory/MemoryAccessUtils.h"
-#include "tsar/Core/Query.h"
-#include "tsar/Core/TransformationContext.h"
-#include "tsar/Support/GlobalOptions.h"
-#include "tsar/Support/Utils.h"
-#include "tsar/Support/Tags.h"
-#include "tsar/Unparse/Utils.h"
-#include <clang/AST/Decl.h>
-#include <clang/AST/RecursiveASTVisitor.h>
-#include <clang/AST/Stmt.h>
-#include <clang/ASTMatchers/ASTMatchers.h>
-#include <clang/ASTMatchers/ASTMatchFinder.h>
-#include <llvm/ADT/SmallSet.h>
-#include <llvm/ADT/Statistic.h>
-#include <llvm/Analysis/ScalarEvolution.h>
-#include <llvm/InitializePasses.h>
-#include <llvm/IR/Constants.h>
-#include <llvm/IR/Dominators.h>
-#include <llvm/IR/Function.h>
-#include <llvm/IR/Module.h>
-
-using namespace llvm;
-using namespace clang;
-using namespace clang::ast_matchers;
-using namespace tsar;
-
-#undef DEBUG_TYPE
-#define DEBUG_TYPE "canonical-loop"
-
-STATISTIC(NumCanonical, "Number of canonical for-loops");
-STATISTIC(NumNonCanonical, "Number of non-canonical for-loops");
-
-char CanonicalLoopPass::ID = 0;
-INITIALIZE_PASS_IN_GROUP_BEGIN(CanonicalLoopPass, "canonical-loop",
-  "Canonical Form Loop Analysis", true, true,
-  DefaultQueryManager::PrintPassGroup::getPassRegistry())
-INITIALIZE_PASS_DEPENDENCY(DIEstimateMemoryPass)
-INITIALIZE_PASS_DEPENDENCY(DIDependencyAnalysisPass)
-INITIALIZE_PASS_DEPENDENCY(TransformationEnginePass)
-INITIALIZE_PASS_DEPENDENCY(DFRegionInfoPass)
-INITIALIZE_PASS_DEPENDENCY(LoopMatcherPass)
-INITIALIZE_PASS_DEPENDENCY(MemoryMatcherImmutableWrapper)
-INITIALIZE_PASS_DEPENDENCY(EstimateMemoryPass)
-INITIALIZE_PASS_DEPENDENCY(TargetLibraryInfoWrapperPass)
-INITIALIZE_PASS_DEPENDENCY(ScalarEvolutionWrapperPass)
-INITIALIZE_PASS_IN_GROUP_END(CanonicalLoopPass, "canonical-loop",
-  "Canonical Form Loop Analysis", true, true,
-  DefaultQueryManager::PrintPassGroup::getPassRegistry())
-
-namespace {
-/// This class visits and analyzes all matched for-loops in a source code.
-class CanonicalLoopLabeler : public MatchFinder::MatchCallback {
-public:
-  CanonicalLoopLabeler(FunctionPass &P, Function &F, CanonicalLoopSet &CLI)
-    : mCanonicalLoopInfo(&CLI) {
-      mRgnInfo = &P.getAnalysis<DFRegionInfoPass>().getRegionInfo();
-      mLoopInfo = &P.getAnalysis<LoopMatcherPass>().getMatcher();
-      mMemoryMatcher = &P.getAnalysis<MemoryMatcherImmutableWrapper>()->Matcher;
-      mAliasTree = &P.getAnalysis<EstimateMemoryPass>().getAliasTree();
-      mTLI = &P.getAnalysis<TargetLibraryInfoWrapperPass>().getTLI(F);
-      mSE = &P.getAnalysis<ScalarEvolutionWrapperPass>().getSE();
-      mDT = &P.getAnalysis<DominatorTreeWrapperPass>().getDomTree();
-      auto &DIEMPass = P.getAnalysis<DIEstimateMemoryPass>();
-      if (DIEMPass.isConstructed())
-        mDIMInfo = DIMemoryClientServerInfo(DIEMPass.getAliasTree(), P, F);
-  }
-
-  /// \brief This function is called each time LoopMatcher finds appropriate
-  /// loop.
-  ///
-  /// The same loop can be visited multiple times.
-  virtual void run(const MatchFinder::MatchResult &Result) override {
-    ++NumNonCanonical;
-    auto *For = const_cast<ForStmt *>(
-      Result.Nodes.getNodeAs<ForStmt>("forLoop"));
-    if (!For)
-      return;
-    LLVM_DEBUG(dbgs() << "[CANONICAL LOOP]: process loop at ");
-    LLVM_DEBUG(For->getBeginLoc().dump(Result.Context->getSourceManager()));
-    LLVM_DEBUG(dbgs() << "\n");
-    auto Match = mLoopInfo->find<AST>(For);
-    if (Match == mLoopInfo->end()) {
-      LLVM_DEBUG(dbgs() << "[CANONICAL LOOP]: unmatched loop found.\n");
-      return;
-    }
-    auto *Region = cast<DFLoop>(mRgnInfo->getRegionFor(Match->get<IR>()));
-    if (mCanonicalLoopInfo->find_as(Region) != mCanonicalLoopInfo->end()) {
-      LLVM_DEBUG(dbgs() << "[CANONICAL LOOP]: loop is already checked.\n");
-      --NumNonCanonical;
-      return;
-    }
-    const clang::Expr *Init;
-    if(auto *D = Result.Nodes.getNodeAs<clang::DeclStmt>("LoopInitDecl"))
-      Init = cast<clang::VarDecl>(D->getSingleDecl())->getInit();
-    else
-      Init = Result.Nodes.
-        getNodeAs<clang::BinaryOperator>("LoopInitAssignment")->getRHS();
-    if (!Init) {
-      LLVM_DEBUG(dbgs() << "[CANONICAL LOOP]: loop without initialization.\n");
-      return;
-    }
-    auto *InitVar = Result.Nodes.getNodeAs<VarDecl>("InitVarName");
-    assert(InitVar && "InitVar must not be null!");
-    auto *UnIncVar = Result.Nodes.getNodeAs<VarDecl>("UnIncVarName");
-    auto *BinIncVar = Result.Nodes.getNodeAs<VarDecl>("BinIncVarName");
-    auto *AssignmentVar = Result.Nodes.getNodeAs<VarDecl>("AssignmentVarName");
-    auto *FirstAssignmentVar =
-      Result.Nodes.getNodeAs<VarDecl>("FirstAssignmentVarName");
-    auto *SecondAssignmentVar =
-      Result.Nodes.getNodeAs<VarDecl>("SecondAssignmentVarName");
-    if (!(UnIncVar && sameVar(UnIncVar, InitVar) ||
-          BinIncVar && sameVar(BinIncVar, InitVar) ||
-          AssignmentVar && sameVar(AssignmentVar, InitVar) &&
-            (FirstAssignmentVar && sameVar(InitVar, FirstAssignmentVar) ||
-             SecondAssignmentVar && sameVar(InitVar, SecondAssignmentVar))))
-      return;
-    auto *FirstConditionVar =
-      Result.Nodes.getNodeAs<VarDecl>("FirstConditionVarName");
-    auto *SecondConditionVar =
-      Result.Nodes.getNodeAs<VarDecl>("SecondConditionVarName");
-    bool ReversedCond = false;
-    // Note that at least one variable `FirstConditionVar` or
-    // `SecondConditionVar` is equal to `nullptr`. For details, see
-    // `makeLoopMatcher()` and `eachOf()` matcher.
-    if (SecondConditionVar && sameVar(InitVar, SecondConditionVar))
-      ReversedCond = true;
-    else if (!(FirstConditionVar && sameVar(InitVar, FirstConditionVar)))
-      return;
-    auto *UnaryIncr =
-      Result.Nodes.getNodeAs<clang::UnaryOperator>("UnaryIncr");
-    auto *BinaryIncr =
-      Result.Nodes.getNodeAs<clang::BinaryOperator>("BinaryIncr");
-    auto *Condition =
-      Result.Nodes.getNodeAs<clang::BinaryOperator>("LoopCondition");
-    assert(Condition && "Condition must not be null!");
-    bool CoherentCond =
-      UnaryIncr && coherent(
-        Init, UnaryIncr, Condition, ReversedCond, Result.Context) ||
-      BinaryIncr && coherent(
-        Init, BinaryIncr, Condition, ReversedCond, Result.Context);
-    if (!CoherentCond) {
-      LLVM_DEBUG(dbgs() << "[CANONICAL LOOP]: condition and increment is not consistent.\n");
-      return;
-    }
-    LLVM_DEBUG(dbgs() << "[CANONICAL LOOP]: syntactically canonical loop found.\n");
-    auto *LI = new CanonicalLoopInfo(Region, For);
-    mCanonicalLoopInfo->insert(LI);
-    checkLoop(Region, const_cast<VarDecl*>(InitVar->getCanonicalDecl()), LI);
-    if (LI->isCanonical()) {
-      LLVM_DEBUG(dbgs() << "[CANONICAL LOOP]: canonical loop found.\n");
-      ++NumCanonical;
-      --NumNonCanonical;
-    }
-  }
-
-private:
-  /// Checks whether two ValueDecl declares same variable or not
-  bool sameVar(const ValueDecl *First, const ValueDecl *Second) {
-    return First->getCanonicalDecl() == Second->getCanonicalDecl();
-  }
-
-  /// Checks coherence of increment and condition.
-  ///
-  /// Only simple checks are performed. Static analysis can not perform this
-  /// check in general case. However, under the conditions that loop conforms
-  /// other canonical conditions this check is not essential. Otherwise,
-  /// the loop never ends.
-  /// \param [in] Init Initialization expression.
-  /// \param [in] Incr Increment expression.
-  /// \param [in] Condition Condition expression.
-  /// \param [in] ReversedCond This flag specifies whether induction variable
-  /// is presented at the right hand side.
-  /// \return `false` if it is proved that increment and condition
-  /// are conflicted.
-  bool coherent(const clang::Expr *Init, const clang::UnaryOperator *Incr,
-      const clang::BinaryOperator *Condition, bool ReversedCond,
-      ASTContext *Ctx) {
-    bool Increment = Incr->getOpcode() == UO_PostInc ||
-      Incr->getOpcode() == UO_PreInc;
-    bool LessCondition = Condition->getOpcode() == BO_LT ||
-      Condition->getOpcode() == BO_LE;
-    APSInt Start, End;
-    if (Init->isIntegerConstantExpr(Start, *Ctx) &&
-        (ReversedCond ? Condition->getLHS()->isIntegerConstantExpr(End, *Ctx) :
-          Condition->getRHS()->isIntegerConstantExpr(End, *Ctx)))
-      if (Increment && Start >= End || !Increment && Start <= End)
-        return false;
-    return Increment && LessCondition && !ReversedCond ||
-      Increment && !LessCondition && ReversedCond ||
-      !Increment && !LessCondition && !ReversedCond ||
-      !Increment && LessCondition && ReversedCond;
-  }
-
-  /// Checks coherence of increment and condition.
-  ///
-  /// Only simple checks are performed. Static analysis can not perform this
-  /// check in general case. However, under the conditions that loop conforms
-  /// other canonical conditions this check is not essential. Otherwise,
-  /// the loop never ends.
-  /// \param [in] Init Initialization expression.
-  /// \param [in] Incr Increment expression.
-  /// \param [in] Condition Condition expression.
-  /// \param [in] ReversedCond This flag specifies whether induction variable
-  /// is presented at the right hand side.
-  /// \return `false` if it is proved that increment and condition
-  /// are conflicted.
-  bool coherent(const clang::Expr *Init, const clang::BinaryOperator *Incr,
-      const clang::BinaryOperator *Condition, bool ReversedCond,
-      ASTContext *Ctx) {
-    APSInt Step;
-    // If step is not constant we can not prove anything.
-    if (!Incr->getRHS()->isIntegerConstantExpr(Step, *Ctx) &&
-        !Incr->getLHS()->isIntegerConstantExpr(Step, *Ctx))
-      return true;
-    if (Step.isNonNegative() && !Step.isStrictlyPositive())
-      return false;
-    bool Increment =
-      Step.isStrictlyPositive() &&
-        (Incr->getOpcode() == BO_Add || Incr->getOpcode() == BO_AddAssign) ||
-      Step.isNegative() &&
-        (Incr->getOpcode() == BO_Sub || Incr->getOpcode() == BO_SubAssign);
-    bool LessCondition = Condition->getOpcode() == BO_LT ||
-      Condition->getOpcode() == BO_LE;
-    APSInt Start, End;
-    if (Init->isIntegerConstantExpr(Start, *Ctx) &&
-        (ReversedCond ? Condition->getLHS()->isIntegerConstantExpr(End, *Ctx) :
-          Condition->getRHS()->isIntegerConstantExpr(End, *Ctx)))
-      if (Increment && Start >= End || !Increment && Start <= End)
-        return false;
-    return Increment && LessCondition && !ReversedCond ||
-      Increment && !LessCondition && ReversedCond ||
-      !Increment && !LessCondition && !ReversedCond ||
-      !Increment && LessCondition && ReversedCond;
-  }
-
-  /// Finds a last instruction in a specified block which writes memory
-  /// from a specified node.
-  Instruction* findLastWrite(DIMemory &DIMI, BasicBlock *BB,
-      const SpanningTreeRelation<const DIAliasTree *> &STR) {
-    assert(mDIMInfo && mDIMInfo->isValid() &&
-      "Client-to-server mapping must be available!");
-    auto *DINI = DIMI.getAliasNode();
-    for (auto I = BB->rbegin(), E = BB->rend(); I != E; ++I) {
-      bool RequiredInstruction = false;
-      for_each_memory(*I, *mTLI,
-        [this, &STR, DINI, &RequiredInstruction] (Instruction &I,
-            MemoryLocation &&Loc, unsigned Idx, AccessInfo, AccessInfo W) {
-          if (W == AccessInfo::No)
-            return;
-          auto EM = mAliasTree->find(Loc);
-          assert(EM && "Estimate memory location must not be null!");
-          auto &DL = I.getModule()->getDataLayout();
-          auto *DIM = mDIMInfo->findFromClient(
-            *EM->getTopLevelParent(), DL, *mDT).get<Clone>();
-          RequiredInstruction |=
-              (!DIM || !STR.isUnreachable(DINI, DIM->getAliasNode()));
-        },
-        [this, &STR, &DINI, &RequiredInstruction] (Instruction &I,
-            AccessInfo, AccessInfo W) {
-          if (W == AccessInfo::No)
-            return;
-          /// TODO (kaniandr@gmail.com): use results from server to check
-          /// that function call doesn't write any memory.
-          if (!(RequiredInstruction = (isa<CallBase>(I) && onlyReadsMemory(I))))
-            return;
-          auto DIM = mDIMInfo->findFromClient(
-            I, *mDT, DIUnknownMemory::NoFlags).get<Clone>();
-          RequiredInstruction |=
-              (!DIM || !STR.isUnreachable(DINI, DIM->getAliasNode()));
-        }
-      );
-      if (RequiredInstruction)
-        return &(*I);
-    }
-    return nullptr;
-  }
-
-  /// Returns the last comparison in a specified basic block.
-  Instruction* findLastCmp(BasicBlock *BB) {
-    Instruction *CondInstruction = nullptr;
-    auto I = BB->rbegin();
-    auto InstrEnd = BB->rend();
-    while ((I != InstrEnd) && (!(CondInstruction))) {
-      if (isa<CmpInst>(*I))
-        CondInstruction = &(*I);
-      ++I;
-    }
-    return CondInstruction;
-  }
-
-  /// Checks that possible call from here does not write to memory.
-  bool onlyReadsMemory(Instruction &Inst) {
-    auto *Call = dyn_cast<CallBase>(&Inst);
-    return Call && mAliasTree->getAliasAnalysis().onlyReadsMemory(Call);
-  }
-
-  /// \brief Checks whether operands (except inductive variable) of a specified
-  /// user are invariant for a specified loop.
-  ///
-  /// \return
-  /// - `true` on success,
-  /// - number of reads from induction variable memory (on success),
-  /// - number of writes to induction variable memory (on success),
-  /// - operand at the beginning of def-use chain that does not access
-  /// induction variable or `nullptr`,
-  /// - instruction accesses this operand or `nullptr`.
-  std::tuple<bool, unsigned, unsigned, Value *, Value *> isLoopInvariantMemory(
-      const SpanningTreeRelation<const DIAliasTree *> &STR,
-      const DIDependenceSet &DIDepSet, DIMemory &DIMI, User &U) {
-    assert(mDIMInfo && mDIMInfo->isValid() &&
-      "Client-to-server mapping must be available!");
-    bool Result = true;
-    unsigned InductUseNum = 0, InductDefNum = 0;
-    SmallSet<unsigned, 2> InductIdx;
-    if (auto Inst = dyn_cast<Instruction>(&U)) {
-      auto &DL = Inst->getModule()->getDataLayout();
-      auto *DINI = DIMI.getAliasNode();
-      for_each_memory(*Inst, *mTLI,
-        [this, &STR, Inst, DL, DINI, &DIDepSet,
-        &Result, &InductUseNum, &InductDefNum, &InductIdx](
-          Instruction &, MemoryLocation &&Loc, unsigned Idx,
-          AccessInfo R, AccessInfo W) {
-            if (!Result)
-              return;
-            auto EM = mAliasTree->find(Loc);
-            assert(EM && "Estimate memory location must not be null!");
-            auto *DIM = mDIMInfo->findFromClient(
-              *EM->getTopLevelParent(), DL, *mDT).get<Clone>();
-            /// TODO (kaniandr@gmail.com): investigate cases when DIM is nullptr.
-            if (!(Result = DIM))
-              return;
-            if (!STR.isUnreachable(DIM->getAliasNode(), DINI)) {
-              if (R != AccessInfo::No || W != AccessInfo::No)
-                InductIdx.insert(Idx);
-              if (R != AccessInfo::No)
-                ++InductUseNum;
-              if (W != AccessInfo::No)
-                ++InductDefNum;
-              return;
-            }
-            auto TraitItr = DIDepSet.find_as(DIM->getAliasNode());
-            Result &= (TraitItr == DIDepSet.end() ||
-                       TraitItr->is_any<trait::Readonly, trait::NoAccess>());
-        },
-        [this, &DIDepSet, &Result](Instruction &I, AccessInfo, AccessInfo) {
-          if (!Result)
-            return;
-          /// TODO (kaniandr@gmail.com): use results from server to check
-          /// that function call doesn't write any memory.
-          if (!(Result = (isa<CallBase>(I) && onlyReadsMemory(I))))
-            return;
-          auto *DIM = mDIMInfo->findFromClient(
-            I, *mDT, DIUnknownMemory::NoFlags).get<Clone>();
-          assert(DIM && "Metadata-level memory must be available!");
-          auto TraitItr = DIDepSet.find_as(DIM->getAliasNode());
-          Result &= (TraitItr == DIDepSet.end() ||
-                     TraitItr->is_any<trait::Readonly, trait::NoAccess>());
-        });
-    }
-    std::tuple<bool, unsigned, unsigned, Value *, Value *> Tuple(
-      Result, InductUseNum, InductDefNum, nullptr, nullptr);
-    if (!std::get<0>(Tuple))
-      return Tuple;
-    bool OpNotAccessInduct = true;
-    for (auto &Op : U.operands())
-      if (isa<Instruction>(Op) || isa<llvm::ConstantExpr>(Op)) {
-        auto T = isLoopInvariantMemory(STR, DIDepSet, DIMI, cast<User>(*Op));
-        std::get<0>(Tuple) &= std::get<0>(T);
-        if (!std::get<0>(Tuple))
-          return Tuple;
-        std::get<1>(Tuple) += std::get<1>(T);
-        std::get<2>(Tuple) += std::get<2>(T);
-        OpNotAccessInduct &= (std::get<1>(T) == 0 && std::get<2>(T) == 0);
-        if (std::get<3>(T) != Op && std::get<3>(T)) {
-          std::get<3>(Tuple) = std::get<3>(T);
-          std::get<4>(Tuple) = std::get<4>(T);
-        }
-        if (std::get<3>(T) == Op && !InductIdx.count(Op.getOperandNo())) {
-          std::get<3>(Tuple) = std::get<3>(T);
-          std::get<4>(Tuple) = &U;
-        }
-      } else if (isa<ConstantData>(Op) || isa<GlobalValue>(Op)) {
-        if (!InductIdx.count(Op.getOperandNo())) {
-          std::get<3>(Tuple) = Op;
-          std::get<4>(Tuple) = &U;
-        }
-      } else {
-        std::get<0>(Tuple) = false;
-        return Tuple;
-      }
-   if (OpNotAccessInduct && InductUseNum == 0 && InductDefNum == 0)
-     std::get<3>(Tuple) = &U;
-    return Tuple;
-  }
-
-  /// \brief Checks that a specified loop is represented in canonical form.
-  ///
-  /// \post The`LInfo` parameter will be updated. Start, end, step will be set
-  /// is possible, and loop will be marked as canonical on success.
-  void checkLoop(tsar::DFLoop* Region, VarDecl *Var, CanonicalLoopInfo *LInfo) {
-    if (!mDIMInfo || !mDIMInfo->isValid())
-      return;
-    auto MemMatch = mMemoryMatcher->find<AST>(Var);
-    if (MemMatch == mMemoryMatcher->end())
-      return;
-    auto AI= MemMatch->get<IR>();
-    if (!AI || !AI->getType() || !AI->getType()->isPointerTy())
-      return;
-    LInfo->setInduction(AI);
-    LLVM_DEBUG(
-      dbgs() << "[CANONICAL LOOP]: induction variable is";
-      TSAR_LLVM_DUMP(AI->dump()));
-    llvm::MemoryLocation MemLoc(AI, 1);
-    auto EMI = mAliasTree->find(MemLoc);
-    assert(EMI && "Estimate memory location must not be null!");
-    auto *L = Region->getLoop();
-    assert(L && "Loop must not be null!");
-    auto &DL = L->getHeader()->getModule()->getDataLayout();
-    auto *DIMI = mDIMInfo->findFromClient(*EMI->getTopLevelParent(), DL, *mDT)
-                     .get<Clone>();
-    if (!DIMI) {
-      LLVM_DEBUG(dbgs() << "[CANONICAL_LOOP]: metadata-level is not available "
-                           "for induction\n");
-      return;
-    }
-    SpanningTreeRelation<const DIAliasTree *> STR(mDIMInfo->DIAT);
-    Instruction *Init = findLastWrite(*DIMI, L->getLoopPreheader(), STR);
-    assert(Init && "Init instruction should not be nullptr!");
-    Instruction *Condition = findLastCmp(L->getHeader());
-    assert(Condition && "Condition instruction should not be nullptr!");
-    if (auto CmpI = dyn_cast<CmpInst>(Condition)) {
-      if (CmpI->isSigned())
-        LInfo->markAsSigned();
-      else if (CmpI->isUnsigned())
-        LInfo->markAsUnsigned();
-      // TODO (kaniandr@gmail.com): use Clang to determine sign if possible.
-      // Note, that equal comparison in LLVM has no sign.
-    }
-    auto *LatchBB = L->getLoopLatch();
-    auto *DINI = DIMI->getAliasNode();
-    Instruction *Increment = nullptr;
-    for (auto *BB: L->blocks()) {
-      int NumOfWrites = 0;
-      for_each_memory(*BB, *mTLI,
-        [this, &STR, &DL, DINI, &NumOfWrites, &Increment] (Instruction &I,
-            MemoryLocation &&Loc, unsigned Idx, AccessInfo, AccessInfo W) {
-          if (W == AccessInfo::No)
-            return;
-          auto EM = mAliasTree->find(Loc);
-          assert(EM && "Estimate memory location must not be null!");
-          auto *DIM = mDIMInfo->findFromClient(
-            *EM->getTopLevelParent(), DL, *mDT).get<Clone>();
-          /// TODO (kaniandr@gmail.com): investigate cases when DIM is nullptr.
-          if (!DIM) {
-            ++NumOfWrites;
-          } else if (!STR.isUnreachable(DINI, DIM->getAliasNode())) {
-            ++NumOfWrites;
-            Increment = &I;
-          }
-        },
-        [this, &STR, DINI, &NumOfWrites] (Instruction &I, AccessInfo, AccessInfo W) {
-          if (W == AccessInfo::No)
-            return;
-          auto *DIM = mDIMInfo->findFromClient(
-            I, *mDT, DIUnknownMemory::NoFlags).get<Clone>();
-          /// TODO (kaniandr@gmail.com): investigate cases when DIM is nullptr.
-          if (!DIM ||!STR.isUnreachable(DINI, DIM->getAliasNode()))
-            ++NumOfWrites;
-        }
-      );
-      // Let us check that there is only a single node which contains definition
-      // of induction variable. This node must be a single latch. In case of
-      // multiple latches `LatchBB` will be `nullptr`.
-      if (NumOfWrites == 0)
-        continue;
-      if (NumOfWrites > 0 && LatchBB != BB || !Increment || NumOfWrites != 1)
-        return;
-    }
-    auto *DIDepSet = mDIMInfo->findFromClient(*L);
-    if (!DIDepSet) {
-      LLVM_DEBUG(dbgs() << "[CANONICAL LOOP]: loop is not analyzed\n");
-      return;
-    }
-    bool Result;
-    unsigned InductUseNum, InductDefNum;
-    Value *Expr;
-    Value *Inst;
-    std::tie(Result, InductUseNum, InductDefNum, Expr, Inst) =
-      isLoopInvariantMemory(STR, *DIDepSet, *DIMI, *Init);
-    if (!Result || InductDefNum != 1 || InductUseNum > 0)
-      return;
-    LInfo->setStart(Expr);
-    LLVM_DEBUG(
-      if (Expr) {
-        dbgs() << "[CANONICAL LOOP]: lower bound of induction variable is ";
-        TSAR_LLVM_DUMP(Expr->dump());
-      });
-    std::tie(Result, InductUseNum, InductDefNum, Expr, Inst) =
-      isLoopInvariantMemory(STR, *DIDepSet, *DIMI, *Increment);
-    if (!Result || InductDefNum != 1 || InductUseNum > 1)
-      return;
-    assert((!Expr || Inst && isa<llvm::BinaryOperator>(Inst) &&
-      (cast<llvm::BinaryOperator>(Inst)->getOpcode() ==
-        llvm::BinaryOperator::Add ||
-      cast<llvm::BinaryOperator>(Inst)->getOpcode() ==
-        llvm::BinaryOperator::Sub)) && "Unknown step value!");
-    if (Expr && isa<llvm::BinaryOperator>(Inst))
-      if (cast<llvm::BinaryOperator>(Inst)->getOpcode() ==
-          llvm::BinaryOperator::Sub)
-        LInfo->setStep(mSE->getNegativeSCEV(mSE->getSCEV(Expr)));
-      else
-        LInfo->setStep(mSE->getSCEV(Expr));
-    LLVM_DEBUG(
-      if (LInfo->getStep()) {
-        dbgs() << "[CANONICAL LOOP]: step of induction variable is ";
-        TSAR_LLVM_DUMP(LInfo->getStep()->dump());
-      });
-    std::tie(Result, InductUseNum, InductDefNum, Expr, Inst) =
-      isLoopInvariantMemory(STR, *DIDepSet, *DIMI, *Condition);
-    if (!Result || InductDefNum != 0 || InductUseNum > 1)
-      return;
-    LInfo->setEnd(Expr);
-    if (Expr && Condition->getNumOperands() == 2)
-      if (auto CmpI = dyn_cast<CmpInst>(Condition)) {
-        if (CmpI->getOperand(0) == Expr)
-          LInfo->setPredicate(CmpI->getInversePredicate());
-        else
-          LInfo->setPredicate(CmpI->getPredicate());
-      }
-    LLVM_DEBUG(
-      if (Expr) {
-        dbgs() << "[CANONICAL LOOP]: upper bound of induction variable is ";
-        TSAR_LLVM_DUMP(Expr->dump());
-      });
-    LInfo->markAsCanonical();
-  }
-
-  CanonicalLoopSet *mCanonicalLoopInfo = nullptr;
-  DFRegionInfo *mRgnInfo = nullptr;;
-  const LoopMatcherPass::LoopMatcher *mLoopInfo = nullptr;
-  const MemoryMatchInfo::MemoryMatcher *mMemoryMatcher = nullptr;
-  AliasTree *mAliasTree = nullptr;
-  TargetLibraryInfo *mTLI = nullptr;
-  ScalarEvolution *mSE = nullptr;
-  DominatorTree *mDT = nullptr;
-  Optional<DIMemoryClientServerInfo> mDIMInfo;
-};
-
-/// Returns LoopMatcher that matches loops that can be canonical.
-DeclarationMatcher makeLoopMatcher() {
-  return functionDecl(forEachDescendant(
-      forStmt(
-        hasLoopInit(eachOf(
-          declStmt(hasSingleDecl(
-            varDecl(hasType(isInteger()))
-            .bind("InitVarName")))
-          .bind("LoopInitDecl"),
-          binaryOperator(
-            hasOperatorName("="),
-            hasLHS(declRefExpr(to(
-              varDecl(hasType(isInteger()))
-              .bind("InitVarName")))))
-          .bind("LoopInitAssignment"))),
-        hasIncrement(eachOf(
-          unaryOperator(
-            eachOf(
-              hasOperatorName("++"),
-              hasOperatorName("--")),
-            hasUnaryOperand(declRefExpr(to(
-              varDecl(hasType(isInteger()))
-              .bind("UnIncVarName"))))).bind("UnaryIncr"),
-          binaryOperator(
-            eachOf(
-              hasOperatorName("+="),
-              hasOperatorName("-=")),
-            hasLHS(declRefExpr(to(
-              varDecl(hasType(isInteger()))
-              .bind("BinIncVarName"))))).bind("BinaryIncr"),
-          binaryOperator(
-            hasOperatorName("="),
-            hasLHS(declRefExpr(to(
-              varDecl(hasType(isInteger()))
-              .bind("AssignmentVarName")))),
-            hasRHS(eachOf(
-              implicitCastExpr(
-                hasImplicitDestinationType(isInteger()),
-                hasSourceExpression(eachOf(
-                  binaryOperator(
-                    hasOperatorName("+"),
-                    eachOf(
-                      hasLHS(implicitCastExpr(
-                        hasSourceExpression(implicitCastExpr(
-                          hasSourceExpression(declRefExpr(to(
-                            varDecl(hasType(isInteger()))
-                            .bind("FirstAssignmentVarName")))))))),
-                      hasRHS(implicitCastExpr(
-                        hasSourceExpression(implicitCastExpr(
-                          hasSourceExpression(declRefExpr(to(
-                            varDecl(hasType(isInteger()))
-                            .bind("SecondAssignmentVarName")))))))))).bind("BinaryIncr"),
-                  binaryOperator(
-                    hasOperatorName("-"),
-                    hasLHS(implicitCastExpr(
-                      hasSourceExpression(implicitCastExpr(
-                        hasSourceExpression(declRefExpr(to(
-                          varDecl(hasType(isInteger()))
-                          .bind("FirstAssignmentVarName"))))))))).bind("BinaryIncr")))),
-              binaryOperator(
-                hasOperatorName("+"),
-                eachOf(
-                  hasLHS(implicitCastExpr(
-                    hasImplicitDestinationType(isInteger()),
-                      hasSourceExpression(eachOf(
-                        declRefExpr(to(
-                          varDecl(hasType(isInteger()))
-                          .bind("FirstAssignmentVarName"))),
-                        implicitCastExpr(
-                          hasSourceExpression(declRefExpr(to(
-                            varDecl(hasType(isInteger()))
-                            .bind("FirstAssignmentVarName"))))))))),
-                  hasRHS(implicitCastExpr(
-                    hasImplicitDestinationType(isInteger()),
-                    hasSourceExpression(declRefExpr(to(
-                      varDecl(hasType(isInteger()))
-                      .bind("SecondAssignmentVarName")))))))).bind("BinaryIncr"),
-              binaryOperator(
-                hasOperatorName("-"),
-                hasLHS(implicitCastExpr(
-                  hasImplicitDestinationType(isInteger()),
-                  hasSourceExpression(declRefExpr(to(
-                    varDecl(hasType(isInteger()))
-                    .bind("FirstAssignmentVarName"))))))).bind("BinaryIncr"))))
-            .bind("LoopIncrAssignment"))),
-        hasCondition(binaryOperator(
-          eachOf(
-            hasOperatorName("<"),
-            hasOperatorName("<="),
-            hasOperatorName("="),
-            hasOperatorName(">="),
-            hasOperatorName(">")),
-          eachOf(
-            hasLHS(implicitCastExpr(
-              hasImplicitDestinationType(isInteger()),
-              hasSourceExpression(declRefExpr(to(
-                varDecl(hasType(isInteger()))
-                .bind("FirstConditionVarName")))))),
-            hasRHS(implicitCastExpr(
-              hasImplicitDestinationType(isInteger()),
-              hasSourceExpression(declRefExpr(to(
-                varDecl(hasType(isInteger()))
-                .bind("SecondConditionVarName")))))))).bind("LoopCondition")))
-      .bind("forLoop")));
-}
-}
-
-bool CanonicalLoopPass::runOnFunction(Function &F) {
-  releaseMemory();
-  auto M = F.getParent();
-  auto TfmCtx = getAnalysis<TransformationEnginePass>().getContext(*M);
-  if (!TfmCtx || !TfmCtx->hasInstance())
-    return false;
-  auto FuncDecl = TfmCtx->getDeclForMangledName(F.getName());
-  if (!FuncDecl)
-    return false;
-  DeclarationMatcher LoopMatcher = makeLoopMatcher();
-  CanonicalLoopLabeler Labeler(*this, F, mCanonicalLoopInfo);
-  auto &Context = FuncDecl->getASTContext();
-  auto Nodes = match<DeclarationMatcher, Decl>(LoopMatcher, *FuncDecl, Context);
-  while (!Nodes.empty()) {
-    MatchFinder::MatchResult Result(Nodes.back(), &Context);
-    Labeler.run(Result);
-    Nodes.pop_back();
-  }
-  return false;
-}
-
-void CanonicalLoopPass::print(raw_ostream &OS, const llvm::Module *M) const {
-  auto &GlobalOpts = getAnalysis<GlobalOptionsImmutableWrapper>().getOptions();
-  std::vector<const CanonicalLoopInfo *> Loops(mCanonicalLoopInfo.begin(),
-                                               mCanonicalLoopInfo.end());
-  std::sort(Loops.begin(), Loops.end(), [](const CanonicalLoopInfo *LHS,
-    const CanonicalLoopInfo *RHS) {
-      auto LHSLoc = LHS->getLoop()->getLoop()->getStartLoc();
-      auto RHSLoc = RHS->getLoop()->getLoop()->getStartLoc();
-      return LHSLoc && RHSLoc &&
-        (LHSLoc.getLine() < RHSLoc.getLine() ||
-          LHSLoc.getLine() == RHSLoc.getLine() &&
-            LHSLoc.getCol() < RHSLoc.getCol());
-    });
-  for (auto Info : Loops) {
-    auto *DFL = Info->getLoop();
-    OS << "loop at ";
-    tsar::print(OS, DFL->getLoop()->getStartLoc(),
-                GlobalOpts.PrintFilenameOnly);
-    OS << " is " << (Info->isCanonical() ? "semantically" : "syntactically")
-       << " canonical\n";
-  }
-}
-
-void CanonicalLoopPass::getAnalysisUsage(AnalysisUsage &AU) const {
-  AU.addRequired<GlobalOptionsImmutableWrapper>();
-  AU.addRequired<DIEstimateMemoryPass>();
-  AU.addRequired<DominatorTreeWrapperPass>();
-  AU.addRequired<TransformationEnginePass>();
-  AU.addRequired<DFRegionInfoPass>();
-  AU.addRequired<LoopMatcherPass>();
-  AU.addRequired<MemoryMatcherImmutableWrapper>();
-  AU.addRequired<EstimateMemoryPass>();
-  AU.addRequired<TargetLibraryInfoWrapperPass>();
-  AU.addRequired<ScalarEvolutionWrapperPass>();
-  AU.setPreservesAll();
-}
-
-FunctionPass *llvm::createCanonicalLoopPass() {
-  return new CanonicalLoopPass();
-}
->>>>>>> d498eb85
+}