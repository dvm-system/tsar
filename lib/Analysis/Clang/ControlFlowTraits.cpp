<<<<<<< HEAD
//===- ControlFlowTraits.cpp - Traits of Control Flow in Region -*- C++ -*-===//
//
//                       Traits Static Analyzer (SAPFOR)
//
// Copyright 2018 DVM System Group
//
// Licensed under the Apache License, Version 2.0 (the "License");
// you may not use this file except in compliance with the License.
// You may obtain a copy of the License at
//
// http://www.apache.org/licenses/LICENSE-2.0
//
// Unless required by applicable law or agreed to in writing, software
// distributed under the License is distributed on an "AS IS" BASIS,
// WITHOUT WARRANTIES OR CONDITIONS OF ANY KIND, either express or implied.
// See the License for the specific language governing permissions and
// limitations under the License.
//
//===----------------------------------------------------------------------===//
//
// This file implements passes to investigate a control flow inside a CFG region.
//
//===----------------------------------------------------------------------===//
#include "tsar/Analysis/Clang/ControlFlowTraits.h"
#include "tsar/Analysis/Attributes.h"
#include "tsar/Core/TransformationContext.h"
#include <clang/AST/Expr.h>
#include <clang/AST/RecursiveASTVisitor.h>
#include <clang/AST/Stmt.h>
#include <clang/Basic/SourceLocation.h>
#include <llvm/IR/InstIterator.h>
#include <llvm/IR/CallSite.h>
#include <llvm/IR/Module.h>

using namespace clang;
using namespace llvm;
using namespace tsar;

namespace {
/// This visitor collects all labels and `goto` statements which branch to these
/// labels.
struct LabelVisitor : public RecursiveASTVisitor<LabelVisitor> {
  using LabelMap = DenseMap<LabelDecl *, SmallVector<Stmt *, 8>>;

  bool VisitGotoStmt(GotoStmt *S) {
    auto I = Labels.try_emplace(S->getLabel());
    I.first->second.push_back(S);
    return true;
  }

  LabelMap Labels;
};

/// Collects traits for function and loops control-flow.
class Visitor : public RecursiveASTVisitor<Visitor> {
public:
  /// This map from declaration to a LLVM IR function allows to access function
  /// attributes which are available in LLVM IR.
  using CalleeMap = llvm::DenseMap<clang::Decl *, llvm::Function *>;
  using LabelMap = LabelVisitor::LabelMap;

  Visitor(const CalleeMap &Callees, const LabelMap &Labels,
    ClangCFTraitsPass::RegionCFInfo &FI, ClangCFTraitsPass::LoopCFInfo &LI) :
    mCallees(&Callees), mLabels(&Labels), mFuncInfo(&FI), mLoopInfo(&LI) {}

  bool TraverseStmt(clang::Stmt *S) {
    if (!S)
      return RecursiveASTVisitor::TraverseStmt(S);
    bool Res = false;
    if (isa<ForStmt>(S) || isa<DoStmt>(S) || isa<WhileStmt>(S) ||
        isa<SwitchStmt>(S)) {
      mScopes.push_back(S);
      Res = RecursiveASTVisitor::TraverseStmt(S);
      mScopes.pop_back();
    } else {
      Res = RecursiveASTVisitor::TraverseStmt(S);
    }
    return Res;
  }

  bool VisitBreakStmt(BreakStmt *S) {
    assert(!mScopes.empty() && "Break statement without scope!");
    if (!isa<SwitchStmt>(mScopes.back())) {
      auto Itr = mLoopInfo->try_emplace(mScopes.back()).first;
      Itr->second.insert({ S, CFFlags::Exit });
    }
    return true;
  }

  bool VisitReturnStmt(ReturnStmt *S) {
    mFuncInfo->insert({ S, CFFlags::Exit });
    for (auto *LpS : mScopes) {
      if (isa<SwitchStmt>(LpS))
        continue;
      auto Itr = mLoopInfo->try_emplace(LpS).first;
      Itr->second.insert({ S, CFFlags::Exit });
    }
    return true;
  }

  bool VisitGotoStmt(GotoStmt *S) {
    mFuncInfo->insert({ S, CFFlags::DefaultFlags });
    auto Label = S->getLabel();
    auto LabelItr = mLabels->find(Label);
    if (LabelItr == mLabels->end()) {
      for (auto *LpS : mScopes) {
        if (isa<SwitchStmt>(LpS))
          continue;
        auto Itr = mLoopInfo->try_emplace(LpS).first;
        Itr->second.insert({ S, CFFlags::Exit });
      }
      return true;
    }
    auto &LoopsWithLabel = LabelItr->second;
    for (auto *LWithL : LoopsWithLabel) {
      auto I = std::find(mScopes.begin(), mScopes.end(), LWithL);
      if (I == mScopes.end()) {
        auto Itr = mLoopInfo->try_emplace(LWithL).first;
        Itr->second.insert({ S, CFFlags::Entry });
      } else {
        auto Itr = mLoopInfo->try_emplace(LWithL).first;
        Itr->second.insert({ S, CFFlags::DefaultFlags });
      }
    }
    for (auto *LpS : mScopes) {
      if (isa<SwitchStmt>(LpS))
        continue;
      auto I = std::find(LoopsWithLabel.begin(), LoopsWithLabel.end(), LpS);
      if (I == LoopsWithLabel.end()) {
        auto Itr = mLoopInfo->try_emplace(LpS).first;
        Itr->second.insert({ S, CFFlags::Exit });
      }
    }
    return true;
  }

  bool VisitCallExpr(CallExpr *CE) {
    auto *Callee = CE->getCalleeDecl();
    auto Flags = CFFlags::DefaultFlags;
    if (Callee) {
      Callee = Callee->getCanonicalDecl();
      auto FuncItr = mCallees->find(Callee);
      if (FuncItr != mCallees->end()) {
        if (!hasFnAttr(*FuncItr->second, AttrKind::AlwaysReturn))
          Flags |= CFFlags::MayNoReturn;
        if (!FuncItr->second->hasFnAttribute(Attribute::NoUnwind))
          Flags |= CFFlags::MayUnwind;
        if (FuncItr->second->hasFnAttribute(Attribute::ReturnsTwice))
          Flags |= CFFlags::MayReturnTwice;
        if (!hasFnAttr(*FuncItr->second, AttrKind::NoIO))
          Flags |= CFFlags::InOut;
      }
   } else {
     Flags |= CFFlags::UnsafeCFG | CFFlags::InOut;
   }
   for (auto *LpS : mScopes) {
      if (isa<SwitchStmt>(LpS))
        continue;
      auto &Info = mLoopInfo->try_emplace(LpS).first->second;
      Info.insert({ CE, Flags });
   }
   mFuncInfo->insert_call(Callee, { CE, Flags });
   return true;
  }

private:
  const CalleeMap *mCallees;
  const LabelMap *mLabels;
  ClangCFTraitsPass::LoopCFInfo *mLoopInfo;
  ClangCFTraitsPass::RegionCFInfo *mFuncInfo;
  SmallVector<Stmt *, 8> mScopes;
};
}

bool ClangCFTraitsPass::runOnFunction(Function &F) {
  auto &M = *F.getParent();
  auto TfmCtx = getAnalysis<TransformationEnginePass>().getContext(M);
  if (!TfmCtx || !TfmCtx->hasInstance()) {
    M.getContext().emitError("can not access sources"
        ": transformation context is not available");
    return false;
  }
  auto CurrD = TfmCtx->getDeclForMangledName(F.getName());
  if (!CurrD)
    return false;
  Visitor::CalleeMap Callees;
  for (auto &I : instructions(F)) {
    CallSite CS(&I);
    if (!CS)
      continue;
    auto Callee =
      llvm::dyn_cast<Function>(CS.getCalledValue()->stripPointerCasts());
    if (!Callee)
      continue;
    auto FD = TfmCtx->getDeclForMangledName(Callee->getName());
    if (!FD)
      continue;
    Callees.try_emplace(FD, Callee);
  }
  LabelVisitor LV;
  LV.TraverseDecl(CurrD);
  Visitor V(Callees, LV.Labels, mFuncInfo, mLoopInfo);
  V.TraverseDecl(CurrD);
  return false;
}

void ClangCFTraitsPass::getAnalysisUsage(AnalysisUsage &AU) const {
  AU.addRequired<TransformationEnginePass>();
  AU.setPreservesAll();
}

INITIALIZE_PASS_BEGIN(ClangCFTraitsPass, "clang-control-info",
  "Control Statement Information Pass (Clang)", false, true)
INITIALIZE_PASS_DEPENDENCY(TransformationEnginePass)
INITIALIZE_PASS_END(ClangCFTraitsPass, "clang-control-info",
  "Control Statement Information Pass (Clang)", false, true)

char ClangCFTraitsPass::ID = 0;

FunctionPass * llvm::createClangCFTraitsPass() { return new ClangCFTraitsPass; }
=======
//===- ControlFlowTraits.cpp - Traits of Control Flow in Region -*- C++ -*-===//
//
//                       Traits Static Analyzer (SAPFOR)
//
// Copyright 2018 DVM System Group
//
// Licensed under the Apache License, Version 2.0 (the "License");
// you may not use this file except in compliance with the License.
// You may obtain a copy of the License at
//
// http://www.apache.org/licenses/LICENSE-2.0
//
// Unless required by applicable law or agreed to in writing, software
// distributed under the License is distributed on an "AS IS" BASIS,
// WITHOUT WARRANTIES OR CONDITIONS OF ANY KIND, either express or implied.
// See the License for the specific language governing permissions and
// limitations under the License.
//
//===----------------------------------------------------------------------===//
//
// This file implements passes to investigate a control flow inside a CFG region.
//
//===----------------------------------------------------------------------===//
#include "tsar/Analysis/Clang/ControlFlowTraits.h"
#include "tsar/Analysis/Attributes.h"
#include "tsar/Core/TransformationContext.h"
#include <clang/AST/Expr.h>
#include <clang/AST/RecursiveASTVisitor.h>
#include <clang/AST/Stmt.h>
#include <clang/Basic/SourceLocation.h>
#include <llvm/IR/InstIterator.h>
#include <llvm/IR/InstrTypes.h>
#include <llvm/IR/Module.h>

using namespace clang;
using namespace llvm;
using namespace tsar;

namespace {
/// This visitor collects all labels and `goto` statements which branch to these
/// labels.
struct LabelVisitor : public RecursiveASTVisitor<LabelVisitor> {
  using LabelMap = DenseMap<LabelDecl *, SmallVector<Stmt *, 8>>;

  bool VisitGotoStmt(GotoStmt *S) {
    auto I = Labels.try_emplace(S->getLabel());
    I.first->second.push_back(S);
    return true;
  }

  LabelMap Labels;
};

/// Collects traits for function and loops control-flow.
class Visitor : public RecursiveASTVisitor<Visitor> {
public:
  /// This map from declaration to a LLVM IR function allows to access function
  /// attributes which are available in LLVM IR.
  using CalleeMap = llvm::DenseMap<clang::Decl *, llvm::Function *>;
  using LabelMap = LabelVisitor::LabelMap;

  Visitor(const CalleeMap &Callees, const LabelMap &Labels,
    ClangCFTraitsPass::RegionCFInfo &FI, ClangCFTraitsPass::LoopCFInfo &LI) :
    mCallees(&Callees), mLabels(&Labels), mFuncInfo(&FI), mLoopInfo(&LI) {}

  bool TraverseStmt(clang::Stmt *S) {
    if (!S)
      return RecursiveASTVisitor::TraverseStmt(S);
    bool Res = false;
    if (isa<ForStmt>(S) || isa<DoStmt>(S) || isa<WhileStmt>(S) ||
        isa<SwitchStmt>(S)) {
      mScopes.push_back(S);
      Res = RecursiveASTVisitor::TraverseStmt(S);
      mScopes.pop_back();
    } else {
      Res = RecursiveASTVisitor::TraverseStmt(S);
    }
    return Res;
  }

  bool VisitBreakStmt(BreakStmt *S) {
    assert(!mScopes.empty() && "Break statement without scope!");
    if (!isa<SwitchStmt>(mScopes.back())) {
      auto Itr = mLoopInfo->try_emplace(mScopes.back()).first;
      Itr->second.insert({ S, CFFlags::Exit });
    }
    return true;
  }

  bool VisitReturnStmt(ReturnStmt *S) {
    mFuncInfo->insert({ S, CFFlags::Exit });
    for (auto *LpS : mScopes) {
      if (isa<SwitchStmt>(LpS))
        continue;
      auto Itr = mLoopInfo->try_emplace(LpS).first;
      Itr->second.insert({ S, CFFlags::Exit });
    }
    return true;
  }

  bool VisitGotoStmt(GotoStmt *S) {
    mFuncInfo->insert({ S, CFFlags::DefaultFlags });
    auto Label = S->getLabel();
    auto LabelItr = mLabels->find(Label);
    if (LabelItr == mLabels->end()) {
      for (auto *LpS : mScopes) {
        if (isa<SwitchStmt>(LpS))
          continue;
        auto Itr = mLoopInfo->try_emplace(LpS).first;
        Itr->second.insert({ S, CFFlags::Exit });
      }
      return true;
    }
    auto &LoopsWithLabel = LabelItr->second;
    for (auto *LWithL : LoopsWithLabel) {
      auto I = std::find(mScopes.begin(), mScopes.end(), LWithL);
      if (I == mScopes.end()) {
        auto Itr = mLoopInfo->try_emplace(LWithL).first;
        Itr->second.insert({ S, CFFlags::Entry });
      } else {
        auto Itr = mLoopInfo->try_emplace(LWithL).first;
        Itr->second.insert({ S, CFFlags::DefaultFlags });
      }
    }
    for (auto *LpS : mScopes) {
      if (isa<SwitchStmt>(LpS))
        continue;
      auto I = std::find(LoopsWithLabel.begin(), LoopsWithLabel.end(), LpS);
      if (I == LoopsWithLabel.end()) {
        auto Itr = mLoopInfo->try_emplace(LpS).first;
        Itr->second.insert({ S, CFFlags::Exit });
      }
    }
    return true;
  }

  bool VisitCallExpr(CallExpr *CE) {
    auto *Callee = CE->getCalleeDecl();
    auto Flags = CFFlags::DefaultFlags;
    if (Callee) {
      Callee = Callee->getCanonicalDecl();
      auto FuncItr = mCallees->find(Callee);
      if (FuncItr != mCallees->end()) {
        if (!hasFnAttr(*FuncItr->second, AttrKind::AlwaysReturn))
          Flags |= CFFlags::MayNoReturn;
        if (!FuncItr->second->hasFnAttribute(Attribute::NoUnwind))
          Flags |= CFFlags::MayUnwind;
        if (FuncItr->second->hasFnAttribute(Attribute::ReturnsTwice))
          Flags |= CFFlags::MayReturnTwice;
        if (!hasFnAttr(*FuncItr->second, AttrKind::NoIO))
          Flags |= CFFlags::InOut;
      }
   } else {
     Flags |= CFFlags::UnsafeCFG | CFFlags::InOut;
   }
   for (auto *LpS : mScopes) {
      if (isa<SwitchStmt>(LpS))
        continue;
      auto &Info = mLoopInfo->try_emplace(LpS).first->second;
      Info.insert({ CE, Flags });
   }
   mFuncInfo->insert_call(Callee, { CE, Flags });
   return true;
  }

private:
  const CalleeMap *mCallees;
  const LabelMap *mLabels;
  ClangCFTraitsPass::LoopCFInfo *mLoopInfo;
  ClangCFTraitsPass::RegionCFInfo *mFuncInfo;
  SmallVector<Stmt *, 8> mScopes;
};
}

bool ClangCFTraitsPass::runOnFunction(Function &F) {
  auto &M = *F.getParent();
  auto TfmCtx = getAnalysis<TransformationEnginePass>().getContext(M);
  if (!TfmCtx || !TfmCtx->hasInstance()) {
    M.getContext().emitError("can not access sources"
        ": transformation context is not available");
    return false;
  }
  auto CurrD = TfmCtx->getDeclForMangledName(F.getName());
  if (!CurrD)
    return false;
  Visitor::CalleeMap Callees;
  for (auto &I : instructions(F)) {
    auto *Call = dyn_cast<CallBase>(&I);
    if (!Call)
      continue;
    auto Callee = llvm::dyn_cast<Function>(
      Call->getCalledOperand()->stripPointerCasts());
    if (!Callee)
      continue;
    auto FD = TfmCtx->getDeclForMangledName(Callee->getName());
    if (!FD)
      continue;
    Callees.try_emplace(FD, Callee);
  }
  LabelVisitor LV;
  LV.TraverseDecl(CurrD);
  Visitor V(Callees, LV.Labels, mFuncInfo, mLoopInfo);
  V.TraverseDecl(CurrD);
  return false;
}

void ClangCFTraitsPass::getAnalysisUsage(AnalysisUsage &AU) const {
  AU.addRequired<TransformationEnginePass>();
  AU.setPreservesAll();
}

INITIALIZE_PASS_BEGIN(ClangCFTraitsPass, "clang-control-info",
  "Control Statement Information Pass (Clang)", false, true)
INITIALIZE_PASS_DEPENDENCY(TransformationEnginePass)
INITIALIZE_PASS_END(ClangCFTraitsPass, "clang-control-info",
  "Control Statement Information Pass (Clang)", false, true)

char ClangCFTraitsPass::ID = 0;

FunctionPass * llvm::createClangCFTraitsPass() { return new ClangCFTraitsPass; }
>>>>>>> d498eb85
<|MERGE_RESOLUTION|>--- conflicted
+++ resolved
@@ -1,225 +1,3 @@
-<<<<<<< HEAD
-//===- ControlFlowTraits.cpp - Traits of Control Flow in Region -*- C++ -*-===//
-//
-//                       Traits Static Analyzer (SAPFOR)
-//
-// Copyright 2018 DVM System Group
-//
-// Licensed under the Apache License, Version 2.0 (the "License");
-// you may not use this file except in compliance with the License.
-// You may obtain a copy of the License at
-//
-// http://www.apache.org/licenses/LICENSE-2.0
-//
-// Unless required by applicable law or agreed to in writing, software
-// distributed under the License is distributed on an "AS IS" BASIS,
-// WITHOUT WARRANTIES OR CONDITIONS OF ANY KIND, either express or implied.
-// See the License for the specific language governing permissions and
-// limitations under the License.
-//
-//===----------------------------------------------------------------------===//
-//
-// This file implements passes to investigate a control flow inside a CFG region.
-//
-//===----------------------------------------------------------------------===//
-#include "tsar/Analysis/Clang/ControlFlowTraits.h"
-#include "tsar/Analysis/Attributes.h"
-#include "tsar/Core/TransformationContext.h"
-#include <clang/AST/Expr.h>
-#include <clang/AST/RecursiveASTVisitor.h>
-#include <clang/AST/Stmt.h>
-#include <clang/Basic/SourceLocation.h>
-#include <llvm/IR/InstIterator.h>
-#include <llvm/IR/CallSite.h>
-#include <llvm/IR/Module.h>
-
-using namespace clang;
-using namespace llvm;
-using namespace tsar;
-
-namespace {
-/// This visitor collects all labels and `goto` statements which branch to these
-/// labels.
-struct LabelVisitor : public RecursiveASTVisitor<LabelVisitor> {
-  using LabelMap = DenseMap<LabelDecl *, SmallVector<Stmt *, 8>>;
-
-  bool VisitGotoStmt(GotoStmt *S) {
-    auto I = Labels.try_emplace(S->getLabel());
-    I.first->second.push_back(S);
-    return true;
-  }
-
-  LabelMap Labels;
-};
-
-/// Collects traits for function and loops control-flow.
-class Visitor : public RecursiveASTVisitor<Visitor> {
-public:
-  /// This map from declaration to a LLVM IR function allows to access function
-  /// attributes which are available in LLVM IR.
-  using CalleeMap = llvm::DenseMap<clang::Decl *, llvm::Function *>;
-  using LabelMap = LabelVisitor::LabelMap;
-
-  Visitor(const CalleeMap &Callees, const LabelMap &Labels,
-    ClangCFTraitsPass::RegionCFInfo &FI, ClangCFTraitsPass::LoopCFInfo &LI) :
-    mCallees(&Callees), mLabels(&Labels), mFuncInfo(&FI), mLoopInfo(&LI) {}
-
-  bool TraverseStmt(clang::Stmt *S) {
-    if (!S)
-      return RecursiveASTVisitor::TraverseStmt(S);
-    bool Res = false;
-    if (isa<ForStmt>(S) || isa<DoStmt>(S) || isa<WhileStmt>(S) ||
-        isa<SwitchStmt>(S)) {
-      mScopes.push_back(S);
-      Res = RecursiveASTVisitor::TraverseStmt(S);
-      mScopes.pop_back();
-    } else {
-      Res = RecursiveASTVisitor::TraverseStmt(S);
-    }
-    return Res;
-  }
-
-  bool VisitBreakStmt(BreakStmt *S) {
-    assert(!mScopes.empty() && "Break statement without scope!");
-    if (!isa<SwitchStmt>(mScopes.back())) {
-      auto Itr = mLoopInfo->try_emplace(mScopes.back()).first;
-      Itr->second.insert({ S, CFFlags::Exit });
-    }
-    return true;
-  }
-
-  bool VisitReturnStmt(ReturnStmt *S) {
-    mFuncInfo->insert({ S, CFFlags::Exit });
-    for (auto *LpS : mScopes) {
-      if (isa<SwitchStmt>(LpS))
-        continue;
-      auto Itr = mLoopInfo->try_emplace(LpS).first;
-      Itr->second.insert({ S, CFFlags::Exit });
-    }
-    return true;
-  }
-
-  bool VisitGotoStmt(GotoStmt *S) {
-    mFuncInfo->insert({ S, CFFlags::DefaultFlags });
-    auto Label = S->getLabel();
-    auto LabelItr = mLabels->find(Label);
-    if (LabelItr == mLabels->end()) {
-      for (auto *LpS : mScopes) {
-        if (isa<SwitchStmt>(LpS))
-          continue;
-        auto Itr = mLoopInfo->try_emplace(LpS).first;
-        Itr->second.insert({ S, CFFlags::Exit });
-      }
-      return true;
-    }
-    auto &LoopsWithLabel = LabelItr->second;
-    for (auto *LWithL : LoopsWithLabel) {
-      auto I = std::find(mScopes.begin(), mScopes.end(), LWithL);
-      if (I == mScopes.end()) {
-        auto Itr = mLoopInfo->try_emplace(LWithL).first;
-        Itr->second.insert({ S, CFFlags::Entry });
-      } else {
-        auto Itr = mLoopInfo->try_emplace(LWithL).first;
-        Itr->second.insert({ S, CFFlags::DefaultFlags });
-      }
-    }
-    for (auto *LpS : mScopes) {
-      if (isa<SwitchStmt>(LpS))
-        continue;
-      auto I = std::find(LoopsWithLabel.begin(), LoopsWithLabel.end(), LpS);
-      if (I == LoopsWithLabel.end()) {
-        auto Itr = mLoopInfo->try_emplace(LpS).first;
-        Itr->second.insert({ S, CFFlags::Exit });
-      }
-    }
-    return true;
-  }
-
-  bool VisitCallExpr(CallExpr *CE) {
-    auto *Callee = CE->getCalleeDecl();
-    auto Flags = CFFlags::DefaultFlags;
-    if (Callee) {
-      Callee = Callee->getCanonicalDecl();
-      auto FuncItr = mCallees->find(Callee);
-      if (FuncItr != mCallees->end()) {
-        if (!hasFnAttr(*FuncItr->second, AttrKind::AlwaysReturn))
-          Flags |= CFFlags::MayNoReturn;
-        if (!FuncItr->second->hasFnAttribute(Attribute::NoUnwind))
-          Flags |= CFFlags::MayUnwind;
-        if (FuncItr->second->hasFnAttribute(Attribute::ReturnsTwice))
-          Flags |= CFFlags::MayReturnTwice;
-        if (!hasFnAttr(*FuncItr->second, AttrKind::NoIO))
-          Flags |= CFFlags::InOut;
-      }
-   } else {
-     Flags |= CFFlags::UnsafeCFG | CFFlags::InOut;
-   }
-   for (auto *LpS : mScopes) {
-      if (isa<SwitchStmt>(LpS))
-        continue;
-      auto &Info = mLoopInfo->try_emplace(LpS).first->second;
-      Info.insert({ CE, Flags });
-   }
-   mFuncInfo->insert_call(Callee, { CE, Flags });
-   return true;
-  }
-
-private:
-  const CalleeMap *mCallees;
-  const LabelMap *mLabels;
-  ClangCFTraitsPass::LoopCFInfo *mLoopInfo;
-  ClangCFTraitsPass::RegionCFInfo *mFuncInfo;
-  SmallVector<Stmt *, 8> mScopes;
-};
-}
-
-bool ClangCFTraitsPass::runOnFunction(Function &F) {
-  auto &M = *F.getParent();
-  auto TfmCtx = getAnalysis<TransformationEnginePass>().getContext(M);
-  if (!TfmCtx || !TfmCtx->hasInstance()) {
-    M.getContext().emitError("can not access sources"
-        ": transformation context is not available");
-    return false;
-  }
-  auto CurrD = TfmCtx->getDeclForMangledName(F.getName());
-  if (!CurrD)
-    return false;
-  Visitor::CalleeMap Callees;
-  for (auto &I : instructions(F)) {
-    CallSite CS(&I);
-    if (!CS)
-      continue;
-    auto Callee =
-      llvm::dyn_cast<Function>(CS.getCalledValue()->stripPointerCasts());
-    if (!Callee)
-      continue;
-    auto FD = TfmCtx->getDeclForMangledName(Callee->getName());
-    if (!FD)
-      continue;
-    Callees.try_emplace(FD, Callee);
-  }
-  LabelVisitor LV;
-  LV.TraverseDecl(CurrD);
-  Visitor V(Callees, LV.Labels, mFuncInfo, mLoopInfo);
-  V.TraverseDecl(CurrD);
-  return false;
-}
-
-void ClangCFTraitsPass::getAnalysisUsage(AnalysisUsage &AU) const {
-  AU.addRequired<TransformationEnginePass>();
-  AU.setPreservesAll();
-}
-
-INITIALIZE_PASS_BEGIN(ClangCFTraitsPass, "clang-control-info",
-  "Control Statement Information Pass (Clang)", false, true)
-INITIALIZE_PASS_DEPENDENCY(TransformationEnginePass)
-INITIALIZE_PASS_END(ClangCFTraitsPass, "clang-control-info",
-  "Control Statement Information Pass (Clang)", false, true)
-
-char ClangCFTraitsPass::ID = 0;
-
-FunctionPass * llvm::createClangCFTraitsPass() { return new ClangCFTraitsPass; }
-=======
 //===- ControlFlowTraits.cpp - Traits of Control Flow in Region -*- C++ -*-===//
 //
 //                       Traits Static Analyzer (SAPFOR)
@@ -439,5 +217,4 @@
 
 char ClangCFTraitsPass::ID = 0;
 
-FunctionPass * llvm::createClangCFTraitsPass() { return new ClangCFTraitsPass; }
->>>>>>> d498eb85
+FunctionPass * llvm::createClangCFTraitsPass() { return new ClangCFTraitsPass; }