--- conflicted
+++ resolved
@@ -1412,12 +1412,8 @@
     const SpanningTreeRelation<const tsar::DIAliasTree *> &DIAliasSTR,
     ArrayRef<const DIMemory *> LockedTraits, DIMemoryTraitRegionPool &Pool) {
   assert(L && "Loop must not be null!");
-<<<<<<< HEAD
-  LLVM_DEBUG(dbgs() << "[DA DI]: process loop at " << L->getStartLoc() << "\n");
-=======
   LLVM_DEBUG(dbgs() << "[DA DI]: process loop at ";
              L->getStartLoc().print(dbgs()); dbgs() << "\n");
->>>>>>> d498eb85
   for (auto &DIMTrait : Pool) {
     if (DIMTrait.getMemory()->isOriginal() ||
         !DIMTrait.getMemory()->emptyBinding() ||
