<<<<<<< HEAD
//===- DIEstimateMemory.cpp - Memory Hierarchy (Debug) ----------*- C++ -*-===//
//
//                       Traits Static Analyzer (SAPFOR)
//
// Copyright 2018 DVM System Group
//
// Licensed under the Apache License, Version 2.0 (the "License");
// you may not use this file except in compliance with the License.
// You may obtain a copy of the License at
//
// http://www.apache.org/licenses/LICENSE-2.0
//
// Unless required by applicable law or agreed to in writing, software
// distributed under the License is distributed on an "AS IS" BASIS,
// WITHOUT WARRANTIES OR CONDITIONS OF ANY KIND, either express or implied.
// See the License for the specific language governing permissions and
// limitations under the License.
//
//===----------------------------------------------------------------------===//
//
// This file proposes functionality to construct a program alias tree.
//
//===----------------------------------------------------------------------===//

#include "tsar/Analysis/Memory/DIEstimateMemory.h"
#include "CorruptedMemory.h"
#include "tsar/ADT/SpanningTreeRelation.h"
#include "tsar/Analysis/Memory/DIMemoryEnvironment.h"
#include "tsar/Analysis/Memory/DIMemoryLocation.h"
#include "tsar/Analysis/Memory/EstimateMemory.h"
#include "tsar/Analysis/Memory/Utils.h"
#include "tsar/Support/MetadataUtils.h"
#include "tsar/Support/Utils.h"
#include "tsar/Unparse/Utils.h"
#include <bcl/IteratorDataAdaptor.h>
#include <llvm/ADT/DepthFirstIterator.h>
#include <llvm/ADT/Statistic.h>
#include <llvm/ADT/SCCIterator.h>
#include <llvm/Analysis/MemoryLocation.h>
#include <llvm/Analysis/ValueTracking.h>
#include <llvm/IR/DebugInfoMetadata.h>
#include <llvm/IR/Dominators.h>
#include <llvm/IR/CallSite.h>
#include <llvm/IR/InstIterator.h>
#include <llvm/IR/GetElementPtrTypeIterator.h>
#include <algorithm>
#include <memory>

using namespace llvm;
using namespace tsar;

#undef DEBUG_TYPE
#define DEBUG_TYPE "di-estimate-mem"

STATISTIC(NumAliasNode, "Number of alias nodes created");
STATISTIC(NumEstimateNode, "Number of estimate nodes created");
STATISTIC(NumUnknownNode, "Number of unknown nodes created");
STATISTIC(NumEstimateMemory, "Number of estimate memory created");
STATISTIC(NumUnknownMemory, "Number of unknown memory created");
STATISTIC(NumCorruptedMemory, "Number of corrupted memory created");

namespace tsar {
void findBoundAliasNodes(const DIEstimateMemory &DIEM, AliasTree &AT,
    SmallPtrSetImpl<AliasNode *> &Nodes) {
  for (auto &VH : DIEM) {
    if (!VH || isa<llvm::UndefValue>(VH))
      continue;
    auto EM = AT.find(MemoryLocation(VH, DIEM.getSize()));
    // Memory becomes unused after transformation and does not presented in
    // the alias tree.
    if (!EM)
      continue;
    Nodes.insert(EM->getAliasNode(AT));
  }
}

void findBoundAliasNodes(const DIUnknownMemory &DIUM, AliasTree &AT,
    SmallPtrSetImpl<AliasNode *> &Nodes) {
  for (auto &VH : DIUM) {
    if (!VH || isa<UndefValue>(*VH))
      continue;
    AliasNode *N = nullptr;
    if (auto Inst = dyn_cast<Instruction>(VH))
      if (auto *N = AT.findUnknown(cast<Instruction>(*VH))) {
        Nodes.insert(N);
        return;
      }
    auto EM = AT.find(MemoryLocation(VH, 0));
    // Memory becomes unused after transformation and does not presented in
    // the alias tree.
    if (!EM)
      continue;
    using CT = bcl::ChainTraits<EstimateMemory, Hierarchy>;
    do {
      Nodes.insert(EM->getAliasNode(AT));
    } while (EM = CT::getNext(EM));
  }
}

void findBoundAliasNodes(const DIMemory &DIM, AliasTree &AT,
    SmallPtrSetImpl<AliasNode *> &Nodes) {
  if (auto *EM = dyn_cast<DIEstimateMemory>(&DIM))
    findBoundAliasNodes(*EM, AT, Nodes);
  else
    findBoundAliasNodes(cast<DIUnknownMemory>(DIM), AT, Nodes);
}
}

DIMemory::~DIMemory() {
  if (hasMemoryHandle())
    DIMemoryHandleBase::memoryIsDeleted(this);
}

void DIMemory::replaceAllUsesWith(DIMemory *M) {
  assert(M && "New memory location must not be null!");
  assert(this != M && "Old and new memory must be differ!");
  if (hasMemoryHandle())
    DIMemoryHandleBase::memoryIsRAUWd(this, M);
}

std::unique_ptr<DIUnknownMemory> DIUnknownMemory::get(llvm::LLVMContext &Ctx,
    DIMemoryEnvironment &Env, DIUnknownMemory &UM) {
  ++NumUnknownMemory;
  return std::unique_ptr<DIUnknownMemory>(
    new DIUnknownMemory(Env, UM.getAsMDNode()));
}

std::unique_ptr<DIUnknownMemory> DIUnknownMemory::get(llvm::LLVMContext &Ctx,
  DIMemoryEnvironment &Env, MDNode *MD, Flags F,
  ArrayRef<DILocation *> DbgLocs) {
  auto *FlagMD = llvm::ConstantAsMetadata::get(
    llvm::ConstantInt::get(Type::getInt16Ty(Ctx), F));
  SmallVector<Metadata *, 2> BasicMDs{ MD, FlagMD };
  auto BasicMD = llvm::MDNode::get(Ctx, BasicMDs);
  assert(BasicMD && "Can not create metadata node!");
  if (!MD)
    BasicMD->replaceOperandWith(0, BasicMD);
  SmallVector<Metadata *, 2> MDs{ BasicMD };
  for (auto DbgLoc : DbgLocs)
    if (DbgLoc)
      MDs.push_back(DbgLoc);
  auto NewMD = llvm::MDNode::get(Ctx, MDs);
  assert(NewMD && "Can not create metadata node!");
  ++NumUnknownMemory;
  return std::unique_ptr<DIUnknownMemory>(new DIUnknownMemory(Env, NewMD));
}

llvm::MDNode * DIUnknownMemory::getRawIfExists(llvm::LLVMContext &Ctx,
    llvm::MDNode *MD, Flags F, llvm::ArrayRef<llvm::DILocation *> DbgLocs ) {
  if (!MD)
    return nullptr;
  auto *FlagMD = llvm::ConstantAsMetadata::getIfExists(
    llvm::ConstantInt::get(Type::getInt16Ty(Ctx), F));
  if (!FlagMD)
    return nullptr;
  SmallVector<Metadata *, 2> BasicMDs{ MD, FlagMD };
  auto BasicMD = llvm::MDNode::getIfExists(Ctx, BasicMDs);
  if (!BasicMD)
    return nullptr;
  SmallVector<Metadata *, 2> MDs{ BasicMD };
  for (auto DbgLoc : DbgLocs)
    if (DbgLoc)
      MDs.push_back(DbgLoc);
  return llvm::MDNode::getIfExists(Ctx, MDs);
}

std::unique_ptr<DIUnknownMemory> DIUnknownMemory::getIfExists(
    llvm::LLVMContext &Ctx, DIMemoryEnvironment &Env, llvm::MDNode *MD,
    Flags F, llvm::ArrayRef<llvm::DILocation *> DbgLocs) {
  auto *Node = getRawIfExists(Ctx, MD, F, DbgLocs);
  if (!Node)
    return nullptr;
  ++NumUnknownMemory;
  return std::unique_ptr<DIUnknownMemory>(new DIUnknownMemory(Env, Node));
}

void DIMemory::getDebugLoc(SmallVectorImpl<DebugLoc> &DbgLocs) const {
  auto MD = getAsMDNode();
  for (unsigned I = 0, EI = MD->getNumOperands(); I < EI; ++I)
    if (auto *Loc = llvm::dyn_cast<llvm::DILocation>(MD->getOperand(I)))
      DbgLocs.emplace_back(Loc);
}

std::unique_ptr<DIEstimateMemory> DIEstimateMemory::get(
    llvm::LLVMContext &Ctx, DIMemoryEnvironment &Env,
    llvm::DIVariable *Var, llvm::DIExpression *Expr, Flags F,
    ArrayRef<DILocation *> DbgLocs) {
  assert(Var && "Variable must not be null!");
  assert(Expr && "Expression must not be null!");
  auto *FlagMD = llvm::ConstantAsMetadata::get(
    llvm::ConstantInt::get(Type::getInt16Ty(Ctx), F));
  SmallVector<Metadata *, 3> BasicMDs{ Var, Expr, FlagMD};
  auto BasicMD = llvm::MDNode::get(Ctx, BasicMDs);
  assert(BasicMD && "Can not create metadata node!");
  SmallVector<Metadata *, 2> MDs{ BasicMD };
  for (auto DbgLoc : DbgLocs)
    if (DbgLoc)
      MDs.push_back(DbgLoc);
  auto MD = llvm::MDNode::get(Ctx, MDs);
  assert(MD && "Can not create metadata node!");
  ++NumEstimateMemory;
  return std::unique_ptr<DIEstimateMemory>(new DIEstimateMemory(Env, MD));
}

std::unique_ptr<DIEstimateMemory>
DIEstimateMemory::getIfExists(
    llvm::LLVMContext &Ctx, DIMemoryEnvironment &Env,
    llvm::DIVariable *Var, llvm::DIExpression *Expr, Flags F,
    ArrayRef<DILocation *> DbgLocs) {
  if (auto MD = getRawIfExists(Ctx, Var, Expr, F, DbgLocs)) {
    ++NumEstimateMemory;
    return std::unique_ptr<DIEstimateMemory>(new DIEstimateMemory(Env, MD));
  }
  return nullptr;
}

llvm::MDNode * DIEstimateMemory::getRawIfExists(llvm::LLVMContext &Ctx,
    llvm::DIVariable *Var, llvm::DIExpression *Expr, Flags F,
    ArrayRef<DILocation *> DbgLocs) {
  assert(Var && "Variable must not be null!");
  assert(Expr && "Expression must not be null!");
  auto *FlagMD = llvm::ConstantAsMetadata::getIfExists(
    llvm::ConstantInt::get(Type::getInt16Ty(Ctx), F));
  if (!FlagMD)
    return nullptr;
  SmallVector<Metadata *, 3> BasicMDs{ Var, Expr, FlagMD};
  auto *BasicMD = llvm::MDNode::getIfExists(Ctx, BasicMDs);
  if (!BasicMD)
    return nullptr;
  SmallVector<Metadata *, 2> MDs{ BasicMD };
  for (auto DbgLoc : DbgLocs)
    if (DbgLoc)
      MDs.push_back(DbgLoc);
  return llvm::MDNode::getIfExists(Ctx, MDs);
}

std::unique_ptr<DIEstimateMemory> DIEstimateMemory::get(llvm::LLVMContext &Ctx,
    DIMemoryEnvironment &Env, DIEstimateMemory &EM) {
  SmallVector<DebugLoc, 1> DbgLocs;
  EM.getDebugLoc(DbgLocs);
  SmallVector<DILocation *, 1> DILocs(DbgLocs.size());
  std::size_t ToIdx = 0;
  for (std::size_t I = 0, EI = DbgLocs.size(); I < EI; ++I)
    if (DbgLocs[I])
      DILocs[ToIdx++] = DbgLocs[I].get();
  DILocs.resize(ToIdx);
  return get(
    Ctx, Env, EM.getVariable(), EM.getExpression(), EM.getFlags(), DILocs);
}

llvm::DIVariable * DIEstimateMemory::getVariable() {
  auto MD = getBaseAsMDNode();
  for (unsigned I = 0, EI = MD->getNumOperands(); I < EI; ++I)
    if (auto *Var = llvm::dyn_cast<llvm::DIVariable>(MD->getOperand(I)))
      return Var;
  llvm_unreachable("Variable must be specified!");
  return nullptr;
}

const llvm::DIVariable * DIEstimateMemory::getVariable() const {
  auto MD = getBaseAsMDNode();
  for (unsigned I = 0, EI = MD->getNumOperands(); I < EI; ++I)
    if (auto *Var = llvm::dyn_cast<llvm::DIVariable>(MD->getOperand(I)))
      return Var;
  llvm_unreachable("Variable must be specified!");
  return nullptr;
}

llvm::DIExpression * DIEstimateMemory::getExpression() {
  auto MD = getBaseAsMDNode();
  for (unsigned I = 0, EI = MD->getNumOperands(); I < EI; ++I)
    if (auto *Expr = llvm::dyn_cast<llvm::DIExpression>(MD->getOperand(I)))
      return Expr;
  llvm_unreachable("Expression must be specified!");
  return nullptr;
}

const llvm::DIExpression * DIEstimateMemory::getExpression() const {
  auto MD = getBaseAsMDNode();
  for (unsigned I = 0, EI = MD->getNumOperands(); I < EI; ++I)
    if (auto *Expr = llvm::dyn_cast<llvm::DIExpression>(MD->getOperand(I)))
      return Expr;
  llvm_unreachable("Expression must be specified!");
  return nullptr;
}

const MDNode * DIMemory::getBaseAsMDNode() const {
  auto MD = getAsMDNode();
  assert(MD->getNumOperands() > 0 && "At least one operand must exist!");
  return cast<MDNode>(MD->getOperand(0));
}

unsigned DIMemory::getFlagsOp() const {
  auto MD = getBaseAsMDNode();
  for (unsigned I = 0, EI = MD->getNumOperands(); I < EI; ++I) {
    auto &Op = MD->getOperand(I);
    auto CMD = dyn_cast<ConstantAsMetadata>(Op);
    if (!CMD)
      continue;
    if (auto CInt = dyn_cast<ConstantInt>(CMD->getValue()))
      return I;
  }
  llvm_unreachable("Explicit flag must be specified!");
}

uint64_t DIMemory::getFlags() const {
  auto MD = getBaseAsMDNode();
  auto CMD = cast<ConstantAsMetadata>(MD->getOperand(getFlagsOp()));
  auto CInt = cast<ConstantInt>(CMD->getValue());
  return CInt->getZExtValue();
}

void DIMemory::setFlags(uint64_t F) {
  auto MD = getBaseAsMDNode();
  auto OpIdx = getFlagsOp();
  auto CMD = cast<ConstantAsMetadata>(MD->getOperand(OpIdx));
  auto CInt = cast<ConstantInt>(CMD->getValue());
  auto &Ctx = MD->getContext();
  auto *FlagMD = llvm::ConstantAsMetadata::get(llvm::ConstantInt::get(
   Type::getInt64Ty(Ctx), CInt->getZExtValue() | F));
    MD->replaceOperandWith(OpIdx, FlagMD);
}

llvm::MDNode * DIUnknownMemory::getMetadata() {
  auto MD = getBaseAsMDNode();
  for (unsigned I = 0, EI = MD->getNumOperands(); I < EI; ++I) {
    if (auto *Op = llvm::dyn_cast<llvm::MDNode>(MD->getOperand(I)))
      return Op;
  }
  llvm_unreachable("MDNode must be specified!");
  return nullptr;
}

const llvm::MDNode * DIUnknownMemory::getMetadata() const {
  auto MD = getBaseAsMDNode();
  for (unsigned I = 0, EI = MD->getNumOperands(); I < EI; ++I) {
    if (auto *Op = llvm::dyn_cast<llvm::MDNode>(MD->getOperand(I)))
      return Op;
  }
  llvm_unreachable("MDNode must be specified!");
  return nullptr;
}

void DIMemoryHandleBase::addToUseList() {
  assert(mMemory && "Null pointer does not have handles!");
  auto &Env = mMemory->getEnv();
  if (mMemory->hasMemoryHandle()) {
    DIMemoryHandleBase *&Entry = Env[mMemory];
    assert(mMemory && "Memory does not have any handles?");
    addToExistingUseList(&Entry);
    return;
  }
  // Ok, it doesn't have any handles yet, so we must insert it into the
  // DenseMap. However, doing this insertion could cause the DenseMap to
  // reallocate itself, which would invalidate all of the PrevP pointers that
  // point into the old table. Handle this by checking for reallocation and
  // updating the stale pointers only if needed.
  auto &Handles = Env.getMemoryHandles();
  const void *OldBucketPtr = Handles.getPointerIntoBucketsArray();
  DIMemoryHandleBase *&Entry = Handles[mMemory];
  assert(!Entry && "Memory really did already have handles?");
  addToExistingUseList(&Entry);
  mMemory->setHasMemoryHandle(true);
  if (Handles.isPointerIntoBucketsArray(OldBucketPtr) || Handles.size() == 1)
    return;
  // Okay, reallocation did happen. Fix the Prev Pointers.
  for (auto I = Handles.begin(), E = Handles.end(); I != E; ++I) {
    assert(I->second && I->first == I->second->mMemory &&
      "List invariant broken!");
    I->second->setPrevPtr(&I->second);
  }
}

void DIMemoryHandleBase::removeFromUseList() {
  assert(mMemory && mMemory->hasMemoryHandle() &&
    "Null pointer does not have handles!");
  DIMemoryHandleBase **PrevPtr = getPrevPtr();
  assert(*PrevPtr == this && "List invariant broken");
  *PrevPtr = mNext;
  if (mNext) {
    assert(mNext->getPrevPtr() == &mNext && "List invariant broken!");
    mNext->setPrevPtr(PrevPtr);
    return;
  }
  // If the mNext pointer was null, then it is possible that this was the last
  // MemoryHandle watching memory. If so, delete its entry from
  // the MemoryHandles map.
  auto &Handles = mMemory->getEnv().getMemoryHandles();
  if (Handles.isPointerIntoBucketsArray(PrevPtr)) {
    Handles.erase(mMemory);
    mMemory->setHasMemoryHandle(false);
  }
}

void DIMemoryHandleBase::memoryIsDeleted(DIMemory *M) {
  assert(M->hasMemoryHandle() &&
    "Should only be called if DIMemoryHandles present!");
  DIMemoryHandleBase *Entry = M->getEnv()[M];
  assert(Entry && "Memory bit set but no entries exist");
  // We use a local DIMemoryHandleBase as an iterator so that
  // DIMemoryHandles can add and remove themselves from the list without
  // breaking our iteration. This is not really an AssertingDIMemoryHandle; we
  // just have to give DIMemoryHandleBase some kind.
  for (DIMemoryHandleBase Itr(Assert, *Entry); Entry; Entry = Itr.mNext) {
    Itr.removeFromUseList();
    Itr.addToExistingUseListAfter(Entry);
    assert(Entry->mNext == &Itr && "Loop invariant broken.");
    switch (Entry->getKind()) {
    default:
      llvm_unreachable("Unsupported DIMemoryHandle!");
    case Assert:
      break;
    case Weak:
      Entry->operator=(nullptr);
      break;
    case Callback:
      static_cast<CallbackDIMemoryHandle *>(Entry)->deleted();
      break;
    }
  }
  if (M->hasMemoryHandle()) {
#ifndef NDEBUG
    dbgs() << "While deleting: ";
    TSAR_LLVM_DUMP(M->getAsMDNode()->dump());
    TSAR_LLVM_DUMP(M->getBaseAsMDNode()->dump());
    if (M->getEnv()[M]->getKind() == Assert)
      llvm_unreachable("An asserting memory handle still pointed to this memory!");
#endif
    llvm_unreachable("All references to M were not removed?");
  }
}

void DIMemoryHandleBase::memoryIsRAUWd(DIMemory *Old, DIMemory *New) {
  assert(Old->hasMemoryHandle() &&
    "Should only be called if MemoryHandles present!");
  assert(Old != New && "Changing value into itself!");
  DIMemoryHandleBase *Entry = Old->getEnv()[Old];
  assert(Entry && "Memory bit set but no entries exist");
  // We use a local DIMemoryHandleBase as an iterator so that
  // DIMemoryHandles can add and remove themselves from the list without
  // breaking our iteration.  This is not really an AssertingDIMemoryHandle; we
  // just have to give DIMemoryHandleBase some kind.
  for (DIMemoryHandleBase Itr(Assert, *Entry); Entry; Entry = Itr.mNext) {
    Itr.removeFromUseList();
    Itr.addToExistingUseListAfter(Entry);
    assert(Entry->mNext == &Itr && "Loop invariant broken.");
    switch (Entry->getKind()) {
    default:
      llvm_unreachable("Unsupported DIMemoryHandle!");
    case Assert:
      break;
    case Weak:
      Entry->operator=(New);
      break;
    case Callback:
      static_cast<CallbackDIMemoryHandle *>(Entry)->allUsesReplacedWith(New);
      break;
    }
  }
#ifndef NDEBUG
  // If any new weak value handles were added while processing the
  // list, then complain about it now.
  if (Old->hasMemoryHandle())
    for (Entry = Old->getEnv()[Old]; Entry; Entry = Entry->mNext)
      switch (Entry->getKind()) {
      case Weak:
        dbgs() << "After RAUW from ";
        TSAR_LLVM_DUMP(Old->getAsMDNode()->dump());
        TSAR_LLVM_DUMP(Old->getBaseAsMDNode()->dump());
        dbgs() << "to ";
        TSAR_LLVM_DUMP(New->getAsMDNode()->dump());
        TSAR_LLVM_DUMP(New->getBaseAsMDNode()->dump());
        llvm_unreachable("A weak value handle still pointed to the"
                         " old value!\n");
      default:
        break;
      }
#endif
}

void DIMemoryHandleBase::addToExistingUseList(DIMemoryHandleBase **List) {
  assert(List && "Handle list must not be null!");
  mNext = *List;
  *List = this;
  setPrevPtr(List);
  if (mNext) {
    mNext->setPrevPtr(&mNext);
    assert(mMemory == mNext->mMemory && "Handle was added to a wrong list!");
  }
}

void DIMemoryHandleBase::addToExistingUseListAfter(DIMemoryHandleBase *Node) {
  assert(Node && "Must insert after existing node!");
  mNext = Node->mNext;
  setPrevPtr(&Node->mNext);
  Node->mNext = this;
  if (mNext)
    mNext->setPrevPtr(&mNext);
}

DIAliasTree::DIAliasTree(llvm::Function &F) :
    mTopLevelNode(new DIAliasTopNode), mFunc(&F) {
  ++NumAliasNode;
  mNodes.push_back(mTopLevelNode);
}

std::pair<DIAliasTree::memory_iterator, std::unique_ptr<DIEstimateMemory>>
DIAliasTree::addNewNode(
    std::unique_ptr<DIEstimateMemory> &&EM, DIAliasNode &Parent) {
  assert(EM && "Memory must not be null!");
  auto *Tmp = EM.release();
  memory_iterator Itr = mFragments.end();
  bool IsInserted = false;
  std::tie(Itr, IsInserted) = mFragments.insert(Tmp);
  if (!IsInserted)
    return std::make_pair(Itr, std::unique_ptr<DIEstimateMemory>(Tmp));
  assert(!Itr->getAliasNode() &&
    "Memory location is already attached to a node!");
  ++NumAliasNode, ++NumEstimateNode;
  auto *N = new DIAliasEstimateNode;
  mNodes.push_back(N);
  N->setParent(Parent);
  Itr->setAliasNode(*N);
  N->push_back(*Itr);
  return std::make_pair(Itr, nullptr);
}

std::pair<DIAliasTree::memory_iterator, std::unique_ptr<DIMemory>>
DIAliasTree::addNewUnknownNode(
    std::unique_ptr<DIMemory> &&M, DIAliasNode &Parent) {
  assert(M && "Memory must not be null!");
  auto *Tmp = M.release();
  memory_iterator Itr = mFragments.end();
  bool IsInserted = false;
  std::tie(Itr, IsInserted) = mFragments.insert(Tmp);
  if (!IsInserted)
    return std::make_pair(Itr, std::unique_ptr<DIMemory>(Tmp));
  assert(!Itr->getAliasNode() &&
    "Memory location is already attached to a node!");
  ++NumAliasNode, ++NumUnknownNode;
  auto *N = new DIAliasUnknownNode;
  mNodes.push_back(N);
  N->setParent(Parent);
  Itr->setAliasNode(*N);
  N->push_back(*Itr);
  return std::make_pair(Itr, nullptr);
}

std::pair<DIAliasTree::memory_iterator, std::unique_ptr<DIMemory>>
DIAliasTree::addToNode(std::unique_ptr<DIMemory> &&M, DIAliasMemoryNode &N) {
  assert(M && "Memory must not be null!");
  assert((!isa<DIAliasEstimateNode>(N) || isa<DIEstimateMemory>(M)) &&
    "Alias estimate node may contain estimate memory locations only!");
  auto *Tmp = M.release();
  memory_iterator Itr = mFragments.end();
  bool IsInserted = false;
  std::tie(Itr, IsInserted) = mFragments.insert(Tmp);
  if (!IsInserted)
    return std::make_pair(Itr, std::unique_ptr<DIMemory>(Tmp));
  assert(!Itr->getAliasNode() &&
    "Memory location is already attached to a node!");
  Itr->setAliasNode(N);
  N.push_back(*Itr);
  return std::make_pair(Itr, nullptr);
}

void DIAliasTree::erase(DIAliasMemoryNode &N) {
  for (auto &M : N) {
    mFragments.erase(&M);
    delete &M;
  }
  N.remove();
  mNodes.erase(N);
}

std::pair<bool, bool> DIAliasTree::erase(DIMemory &M) {
  auto Itr = mFragments.find(&M);
  if (Itr == mFragments.end())
    return std::make_pair(false, false);
  auto Node = M.getAliasNode();
  assert(Node && "Alias node must not be null!");
  DIAliasMemoryNode::remove(M);
  mFragments.erase(Itr);
  delete &M;
  if (Node->empty()) {
    erase(*Node);
    return std::make_pair(true, true);
  }
  return std::make_pair(true, false);
}

namespace {
#ifndef NDEBUG
template<class ItrTy>
void constantOffsetLog(const ItrTy &I, const ItrTy E, const DominatorTree &DT) {
  dbgs() <<
    "[DI ALIAS TREE]: find estimate memory locations with constant offset from root\n";
  for (auto &PtrToOffset : make_range(I, E)) {
    dbgs() << "[DI ALIAS TREE]: pointer to an estimate memory location ";
    printLocationSource(dbgs(), PtrToOffset.first, &DT);
    dbgs() << " with constant offset " << PtrToOffset.second << " from root\n";
  }
}

void ignoreEMLog(const EstimateMemory &EM, const DominatorTree &DT) {
  dbgs() << "[DI ALIAS TREE]: ignore estimate memory location: ";
  printLocationSource(dbgs(), MemoryLocation(EM.front(), EM.getSize()), &DT);
  dbgs() << " Parent={";
  if (auto Parent = EM.getParent())
    printLocationSource(dbgs(),
      MemoryLocation(Parent->front(), Parent->getSize()), &DT);
  else
    dbgs() << "NULL";
  dbgs() << "}";
  dbgs() << " Children={";
  for (auto &Ch : make_range(EM.child_begin(), EM.child_end())) {
    printLocationSource(dbgs(), MemoryLocation(Ch.front(), Ch.getSize()), &DT);
    dbgs() << " ";
  }
  dbgs() << "}\n";
}

void buildMemoryLog(Function &F, const DominatorTree &DT,
  DIMemory &DIM, EstimateMemory &EM) {
  dbgs() << "[DI ALIAS TREE]: build debug memory location ";
  printDILocationSource(*getLanguage(F), DIM, dbgs());
  dbgs() << " for ";
  printLocationSource(dbgs(), MemoryLocation{ EM.front(), EM.getSize() }, &DT);
  dbgs() << "\n";
}

void buildMemoryLog(Function &F, DIMemory &DIM, Value &V) {
  dbgs() << "[DI ALIAS TREE]: build debug memory location ";
  printDILocationSource(*getLanguage(F), DIM, dbgs());
  dbgs() << " for ";
  ImmutableCallSite CS(&V);
  if (auto Callee = [CS]() {
    return !CS ? nullptr : dyn_cast<Function>(
      CS.getCalledValue()->stripPointerCasts());
  }())
    Callee->printAsOperand(dbgs(), false);
  else
    V.printAsOperand(dbgs(), false);
  dbgs() << "\n";
}

void addCorruptedLog(Function &F, DIMemory &DIM) {
  dbgs() << "[DI ALIAS TREE]: add corrupted memory location ";
  printDILocationSource(*getLanguage(F), DIM, dbgs());
  dbgs() << " to the node\n";
}

void addMemoryLog(Function &F, DIMemory &EM) {
  dbgs() << "[DI ALIAS TREE]: add memory location ";
  printDILocationSource(*getLanguage(F), EM, dbgs());
  dbgs() << " to the node \n";
}
#endif

/// If a specified value is 'inttoptr' operator then it is stripped
/// otherwise original value is returned.
///
/// In case of 'inttoptr' different values may have the same base.
/// The following values will be binded to the same DIMemory:
/// 'inttoptr i64 %Y to i64*'
/// 'inttoptr i64 %Y to %struct.S*'
/// So, we use %Y to represent corresponding DIUnknownMemory location
const Value *stripIntToPtr(const Value *V) {
  if (Operator::getOpcode(V) != Instruction::IntToPtr)
    return V;
  V = cast<Operator>(V)->getOperand(0);
  if (auto LI = dyn_cast<LoadInst>(V))
    return LI->getPointerOperand();
  return V;
}

/// If a specified value is 'inttoptr' operator then it is stripped
/// otherwise original value is returned.
Value *stripIntToPtr(Value *V) {
  return const_cast<Value *>(stripIntToPtr(static_cast<const Value *>(V)));
}

/// This is a map from list of corrupted memory locations to an unknown
/// node in a debug alias tree.
using CorruptedMap = DenseMap<CorruptedMemoryItem *, DIAliasNode *>;

/// \brief Adds an unknown node (if necessary) into the tree and returns it.
///
/// If some node already contains list of specified corrupted locations it
/// will be returned. If a specified parent is unknown node than a new node
/// will not be created. Memory locations from `Corrupted` will be moved to
/// the unknown node and `CorruptedNodes` map will be updated.
DIAliasNode * addCorruptedNode(
    DIAliasTree &DIAT, CorruptedMemoryItem *Corrupted, DIAliasNode *DIParent,
    CorruptedMap &CorruptedNodes) {
  assert(Corrupted && "List of corrupted memory location must not be null!");
  auto Itr = CorruptedNodes.find(Corrupted);
  if (Itr != CorruptedNodes.end()) {
    assert((DIParent == Itr->second || Itr->second->getParent() == DIParent) &&
      "Unknown node does not linked with currently processed node!");
    return Itr->second;
  }
  if (!isa<DIAliasUnknownNode>(DIParent)) {
    LLVM_DEBUG(dbgs() << "[DI ALIAS TREE]: add new debug alias unknown node\n");
    auto DIM = Corrupted->pop();
    LLVM_DEBUG(addCorruptedLog(DIAT.getFunction(), *DIM));
    auto Info = DIAT.addNewUnknownNode(std::move(DIM), *DIParent);
    /// TODO (kaniandr@gmail.com): implement construction of duplicates.
    /// For example, it is possible to add count of duplicates into memory
    /// representation and reference to the first location.
    if (Info.second)
      llvm_unreachable("Construction of duplicates is not supported yet!");
    DIParent = Info.first->getAliasNode();
  }
  CorruptedNodes.try_emplace(Corrupted, cast<DIAliasUnknownNode>(DIParent));
  for (CorruptedMemoryItem::size_type I = 0, E = Corrupted->size(); I < E; ++I) {
    auto DIM = Corrupted->pop();
    LLVM_DEBUG(addCorruptedLog(DIAT.getFunction(), *DIM));
    auto Info =
      DIAT.addToNode(std::move(DIM), cast<DIAliasUnknownNode>(*DIParent));
    if (Info.second) {
      if (Info.first->getAliasNode() == DIParent) {
        for (auto &VH : *Info.second)
          Info.first->bindValue(VH);
        // Mark location as merged in RAUW.
        Info.first->setProperties(DIMemory::Merged);
        Info.second->replaceAllUsesWith(&*Info.first);
        LLVM_DEBUG(dbgs() << "[DI ALIAS TREE]: merge location with existent "
          "one in the current node\n");
      } else {
        /// TODO (kaniandr@gmail.com): implement construction of duplicates.
        /// For example, it is possible to add count of duplicates into memory
        /// representation and reference to the first location.
        llvm_unreachable("Construction of duplicates is not supported yet!");
      }
    }
  }
  return DIParent;
}

/// \brief Traverses alias tree to build its debug version.
///
/// \param [in] RootOffsets A list of locations which are used to build
/// debug memory locations. Other locations will be ignored.
/// \param [in, out] CMR This contains information about corrupted memory
/// locations. These locations will be inserted in unknown nodes. This
/// locations will be moved outside appropriated lists. Correspondence
/// between lists of corrupted locations (already empty) and unknown nodes will
/// be stored in `CorruptedNodes` map.
/// \param [in, out] DIAT Constructed debug alias tree.
/// \param [in] Parent Currently processed alias node. This function performs
/// depth first traversal of alias tree recursively.
/// \param [in, out] DIParent A node in the constructed debug alias tree which
/// is used as a root for new nodes.
/// \param [in, out] Map from lists of corrupted locations to unknown nodes.
void buildDIAliasTree(const DataLayout &DL, const DominatorTree &DT,
    DIMemoryEnvironment &Env,
    const DenseMap<const Value *, int64_t> &RootOffsets,
    CorruptedMemoryResolver &CMR, DIAliasTree &DIAT,
    AliasNode &Parent, DIAliasNode &DIParent, CorruptedMap &Nodes) {
  for (auto &Child : make_range(Parent.child_begin(), Parent.child_end())) {
    auto DIN = &DIParent;
    if (auto Corrupted = CMR.hasUnknownParent(Child))
      DIN = addCorruptedNode(DIAT, Corrupted, DIN, Nodes);
    SmallVector<std::unique_ptr<DIEstimateMemory>, 8> Known;
    SmallVector<std::unique_ptr<DIMemory>, 8> Unknown;
    if (auto N = dyn_cast<AliasEstimateNode>(&Child)) {
      LLVM_DEBUG(dbgs() << "[DI ALIAS TREE]: process alias estimate node\n");
      for (auto &EM : *N) {
        auto Root = EM.getTopLevelParent();
        if (&EM != Root && !RootOffsets.count(EM.front())) {
          LLVM_DEBUG(ignoreEMLog(EM, DT));
          continue;
        }
        std::unique_ptr<DIMemory> DIM;
        if (!(DIM = CMR.popFromCache(&EM))) {
          DIM = buildDIMemory(EM, DIAT.getFunction().getContext(), Env, DL, DT);
          LLVM_DEBUG(buildMemoryLog(DIAT.getFunction(), DT, *DIM, EM));
        }
        if (CMR.isCorrupted(DIM->getAsMDNode()).first) {
          LLVM_DEBUG(dbgs() << "[DI ALIAS TREE]: ignore corrupted memory location\n");
          continue;
        }
        if (isa<DIEstimateMemory>(*DIM))
          Known.emplace_back(cast<DIEstimateMemory>(DIM.release()));
        else
          Unknown.push_back(std::move(DIM));
      }
    } else {
      assert(isa<AliasUnknownNode>(Child) && "It must be alias unknown node!");
      LLVM_DEBUG(dbgs() << "[DI ALIAS TREE]: process alias unknown node\n");
      for (auto Inst : cast<AliasUnknownNode>(Child)) {
        std::unique_ptr<DIMemory> DIM;
        if (!(DIM = CMR.popFromCache(Inst, true))) {
          DIM = buildDIMemory(*Inst, DIAT.getFunction().getContext(), Env, DT);
          LLVM_DEBUG(buildMemoryLog(DIAT.getFunction(), *DIM, *Inst));
        }
        if (CMR.isCorrupted(DIM->getAsMDNode()).first) {
          LLVM_DEBUG(dbgs() << "[DI ALIAS TREE]: ignore corrupted memory location\n");
          continue;
        }
        Unknown.push_back(std::move(DIM));
      }
    }
    if (!Unknown.empty()) {
      if (!isa<DIAliasUnknownNode>(DIN)) {
        LLVM_DEBUG(dbgs() << "[DI ALIAS TREE]: add new debug alias unknown node\n");
        LLVM_DEBUG(addMemoryLog(DIAT.getFunction(), *Unknown.back()));
        auto Info = DIAT.addNewUnknownNode(std::move(Unknown.back()), *DIN);
        /// TODO (kaniandr@gmail.com): implement construction of duplicates.
        /// For example, it is possible to add count of duplicates into memory
        /// representation and reference to the first location.
        if (Info.second)
          llvm_unreachable("Construction of duplicates is not supported yet!");
        DIN = Info.first->getAliasNode();
        Unknown.pop_back();
      }
      for (auto &M : Unknown) {
        LLVM_DEBUG(addMemoryLog(DIAT.getFunction(), *M));
        auto Info = DIAT.addToNode(std::move(M), cast<DIAliasMemoryNode>(*DIN));
        if (Info.second) {
          if (Info.first->getAliasNode() == DIN) {
            for (auto &VH : *Info.second)
              Info.first->bindValue(VH);
            // Mark location as merged in RAUW.
            Info.first->setProperties(DIMemory::Merged);
            Info.second->replaceAllUsesWith(&*Info.first);
            LLVM_DEBUG(dbgs() << "[DI ALIAS TREE]: merge location with existent "
              "one in the current node\n");
          } else {
            /// TODO (kaniandr@gmail.com): implement construction of duplicates.
            /// For example, it is possible to add count of duplicates into memory
            /// representation and reference to the first location.
            llvm_unreachable("Construction of duplicates is not supported yet!");
          }
        }
      }
    }
    if (!Known.empty()) {
      LLVM_DEBUG(dbgs() << "[DI ALIAS TREE]: add new debug alias estimate node\n");
      LLVM_DEBUG(addMemoryLog(DIAT.getFunction(), *Known.back()));
      auto Info = DIAT.addNewNode(std::move(Known.back()), *DIN);
      /// TODO (kaniandr@gmail.com): implement construction of duplicates.
      /// For example, it is possible to add count of duplicates into memory
      /// representation and reference to the first location.
      if (Info.second)
        llvm_unreachable("Construction of duplicates is not supported yet!");
      DIN = Info.first->getAliasNode();
      Known.pop_back();
      for (auto &M : Known) {
        LLVM_DEBUG(addMemoryLog(DIAT.getFunction(), *M));
        auto Info = DIAT.addToNode(std::move(M), cast<DIAliasMemoryNode>(*DIN));
        if (Info.second) {
          if (Info.first->getAliasNode() == DIN) {
            for (auto &VH : *Info.second)
              Info.first->bindValue(VH);
            // Mark location as merged in RAUW.
            Info.first->setProperties(DIMemory::Merged);
            Info.second->replaceAllUsesWith(&*Info.first);
            LLVM_DEBUG(dbgs() << "[DI ALIAS TREE]: merge location with existent "
              "one in the current node\n");
          } else {
            /// TODO (kaniandr@gmail.com): implement construction of duplicates.
            /// For example, it is possible to add count of duplicates into memory
            /// representation and reference to the first location.
            llvm_unreachable("Construction of duplicates is not supported yet!");
          }
        }
      }
    }
    buildDIAliasTree(DL, DT, Env, RootOffsets, CMR, DIAT, Child, *DIN, Nodes);
  }
}

/// This class inserts new subtree into an alias tree.
///
/// The subtree will contains a list of specified fragments of a specified
/// variable. This fragments should not alias with other memory location in the
/// alias tree. This is a precondition and is not checked by a builder.
/// It also tries to build fragments which extends specified fragments.
/// For example for the fragment S.X[2] the following locations will be
/// constructed S -> S.X -> S.X[2]. However, the last one only will be marked as
/// explicitly accessed memory location.
class DIAliasTreeBuilder {
  /// Projection of an array to an array with less number of dimensions.
  ///
  /// In case of array A[2][3][4] there are two levels of planes.
  /// First level contains 2 planes of size 3 * 4 = 12.
  /// The second level contains 3 planes of size 4.
  struct PlaneTy {
    uint64_t NumberOfPlanes;
    uint64_t SizeOfPlane;
  };
public:
  /// Creates a builder of subtree which contains specified fragments of a
  /// variable.
  DIAliasTreeBuilder(DIAliasTree &DIAT, LLVMContext &Ctx,
      DIMemoryEnvironment &Env,
      CorruptedMemoryResolver &CMR, CorruptedMap &CorruptedNodes,
      DIVariable *Var, DILocation *DbgLoc,
      const TinyPtrVector<DIExpression *> &Fragments) :
      mDIAT(&DIAT), mContext(&Ctx), mEnv(&Env),
      mCMR(&CMR), mCorruptedNodes(&CorruptedNodes),
      mVar(Var),  mSortedFragments(Fragments) {
    assert(mDIAT && "Alias tree must not be null!");
    assert(mVar && "Variable must not be null!");
    assert(!Fragments.empty() && "At least one fragment must be specified!");
    if (DbgLoc)
      mDbgLocs.push_back(DbgLoc);
    std::sort(mSortedFragments.begin(), mSortedFragments.end(),
      [this](DIExpression *LHS, DIExpression *RHS) {
        assert(!mayAliasFragments(*LHS, *RHS) && "Fragments must not be alias!");
        auto InfoLHS = LHS->getFragmentInfo();
        auto InfoRHS = RHS->getFragmentInfo();
        // Empty expression is no possible here because the whole location is
        // alias with any fragment. In this case list of fragments will contain
        // only single expression and this function will not be called.
        assert(LHS->getNumElements() == 3 && InfoLHS.hasValue() &&
          "Expression may contain dwarf::DW_OP_LLVM_fragment only!");
        assert(RHS->getNumElements() == 3 && InfoRHS.hasValue() &&
          "Expression may contain dwarf::DW_OP_LLVM_fragment only!");
        return InfoLHS->OffsetInBits < InfoRHS->OffsetInBits;
    });
  }

  /// Builds a subtree of an alias tree.
  void buildSubtree() {
    LLVM_DEBUG(dbgs() << "[DI ALIAS TREE]: build subtree for a variable "
      << mVar->getName() << "\n");
    DIAliasNode *Parent = mDIAT->getTopLevelNode();
    if (auto *Corrupted = mCMR->hasUnknownParent(*mVar)) {
      Parent = addCorruptedNode(*mDIAT, Corrupted, Parent, *mCorruptedNodes);
      if (auto N = dyn_cast<DIAliasUnknownNode>(Parent))
        mVisitedCorrupted.insert(N);
    }
    auto Ty = stripDIType(mVar->getType()).resolve();
    if (!Ty) {
      addFragments(Parent, 0, mSortedFragments.size());
      return;
    }
    auto DIEmptyExpr = DIExpression::get(*mContext, {});
    if (mSortedFragments.front()->getNumElements() == 0) {
      auto DIMVar = DIEstimateMemory::get(*mContext, *mEnv, mVar, DIEmptyExpr,
        DIEstimateMemory::NoFlags, mDbgLocs);
      auto IsCorruptedRoot = mCMR->isCorrupted(DIMVar->getBaseAsMDNode());
      if (IsCorruptedRoot.first) {
        if (IsCorruptedRoot.second)
          return;
        LLVM_DEBUG(dbgs() << "[DI ALIAS TREE]: replace corrupted\n");
        eraseAndReplaceCorrupted(DIMVar.get(), Parent);
      }
      LLVM_DEBUG(addFragmentLog(DIEmptyExpr));
      auto DIM = mDIAT->addNewNode(std::move(DIMVar), *Parent);
      assert(!DIM.second && "Memory location is already attached to a node!");
      if (auto M = mCMR->beforePromotion(DIMemoryLocation(mVar, DIEmptyExpr)))
        M->replaceAllUsesWith(&*DIM.first);
      DIM.first->setProperties(DIMemory::Explicit);
      return;
    }
    auto LastInfo = mSortedFragments.back()->getFragmentInfo();
    if (LastInfo->OffsetInBits / 8 + (LastInfo->SizeInBits + 7) / 8 >
        getSize(Ty)) {
      addFragments(Parent, 0, mSortedFragments.size());
      return;
    }
    evaluateTy(
      DIEmptyExpr, Ty, 0, std::make_pair(0, mSortedFragments.size()), Parent);
  }

private:
#ifndef NDEBUG
  void addFragmentLog(llvm::DIExpression *Expr) {
    dbgs() << "[DI ALIAS TREE]: add a new node and a new fragment ";
    auto DWLang = getLanguage(mDIAT->getFunction()).getValue();
    printDILocationSource(DWLang, { mVar, Expr }, dbgs());
    dbgs() << "\n";
  }
#endif

  /// \brief Add fragments from a specified range [BeginIdx, EndIdx)
  /// into an alias tree.
  ///
  /// Each fragments will be stored in a separate node with a parent `Parent`.
  void addFragments(DIAliasNode *Parent, unsigned BeginIdx, unsigned EndIdx) {
    assert(Parent && "Alias node must not be null!");
    for (unsigned I = BeginIdx; I < EndIdx; ++I) {
      LLVM_DEBUG(addFragmentLog(mSortedFragments[I]));
      Parent = addUnknownParentIfNecessary(Parent, mSortedFragments[I]);
      auto DIM = mDIAT->addNewNode(
        DIEstimateMemory::get(*mContext, *mEnv, mVar, mSortedFragments[I],
          DIEstimateMemory::NoFlags, mDbgLocs),
        *Parent);
      assert(!DIM.second && "Memory location is already attached to a node!");
      if (auto M = mCMR->beforePromotion(
            DIMemoryLocation(mVar, mSortedFragments[I])))
        M->replaceAllUsesWith(&*DIM.first);
      DIM.first->setProperties(DIMemory::Explicit);
    }
  }

  /// Inserts corrupted node which is a parent for a node with a specified
  /// fragment (`mVar`, `Expr`) if this is necessary.
  DIAliasNode * addUnknownParentIfNecessary(
      DIAliasNode *Parent, DIExpression *Expr) {
    auto *Corrupted = mCMR->hasUnknownParent(DIMemoryLocation(mVar, Expr));
    if (!Corrupted)
      return Parent;
    Corrupted->erase(
      mCorruptedReplacement.begin(), mCorruptedReplacement.end());
    // Node may already exist in the set, however it may be invalid. So, we
    // update it.
    // void foo() { for (int I = 0; I < 10; ++I) { int X[10]; X[0] = I; } }
    // At first, unknown node for corrupted <X,40> would be created. However,
    // corrupted <X,40> will be replaced with a fragment and unknown node will
    // be removed. After this mCorruptedNodes contains an empty 'Corrupted'
    // which points to a deleted pointer.
    if (Corrupted->empty())
      return mCorruptedNodes->try_emplace(Corrupted).first->second = Parent;
    Parent = addCorruptedNode(*mDIAT, Corrupted, Parent, *mCorruptedNodes);
    if (auto N = dyn_cast<DIAliasUnknownNode>(Parent))
      mVisitedCorrupted.insert(N);
    return Parent;
  }

  /// \brief Removes corrupted node equal to a specified node and replace its
  /// uses with a specified one.
  ///
  /// \return `True` if corrupted node has been found in `mVisitedCorrupted`
  /// list and removed.
  /// \post If a removed corrupted has been the last one location in the node
  /// the node will be removed. If `Current`equal to a removed node it will be
  /// set to it's parent.
  bool eraseAndReplaceCorrupted(DIMemory *What, DIAliasNode *&Current) {
    auto *MD = What->getBaseAsMDNode();
    for (auto *N : mVisitedCorrupted)
      for (auto &M : *N)
        if (M.getBaseAsMDNode() == MD) {
          --NumCorruptedMemory;
          isa<DIEstimateMemory>(M) ? --NumEstimateMemory : --NumUnknownMemory;
          auto Parent = Current->getParent();
          M.replaceAllUsesWith(What);
          if (mDIAT->erase(M).second) {
            Current = (N == Current) ? Parent : Current;
            mVisitedCorrupted.erase(N);
            --NumUnknownNode;
            --NumAliasNode;
          }
          return true;
        }
    return false;
  }

  /// Add new node with a specified parent into alias tree.
  ///
  /// A specified 'Expr' determines location which will contain a node.
  /// If appropriate memory location is corrupted new node is not created.
  DIAliasNode * addNewNode(DIExpression *Expr, DIAliasNode *Parent) {
    assert(Expr && "Expression must not be null!");
    assert(Parent && "Alias node must not be null!");
    auto DIMTmp = DIEstimateMemory::get(*mContext, *mEnv, mVar, Expr,
      DIEstimateMemory::NoFlags, mDbgLocs);
    auto IsCorrupted = mCMR->isCorrupted(DIMTmp->getBaseAsMDNode());
    if (IsCorrupted.first) {
      if (!IsCorrupted.second) {
        LLVM_DEBUG(dbgs() << "[DI ALIAS TREE]: replace corrupted\n");
        bool IsErased = eraseAndReplaceCorrupted(DIMTmp.get(), Parent);
        LLVM_DEBUG(dbgs() << "[DI ALIAS TREE]: add internal fragment\n");
        LLVM_DEBUG(addFragmentLog(DIMTmp->getExpression()));
        auto NewM = mDIAT->addNewNode(std::move(DIMTmp), *Parent);
        assert(!NewM.second && "Memory location is already attached to a node!");
        // The corrupted has not been inserted into alias tree yet.
        // So it should be remembered to prevent such insertion later.
        if (!IsErased)
          mCorruptedReplacement.insert(NewM.first->getBaseAsMDNode());
        Parent = NewM.first->getAliasNode();
      }
    } else {
      Parent = addUnknownParentIfNecessary(Parent, Expr);
      LLVM_DEBUG(dbgs() << "[DI ALIAS TREE]: add internal fragment\n");
      LLVM_DEBUG(addFragmentLog(DIMTmp->getExpression()));
      auto Info = mDIAT->addNewNode(std::move(DIMTmp), *Parent);
      assert(!Info.second && "Memory location is already attached to a node!");
      Parent = Info.first->getAliasNode();
    }
    return Parent;
  }

  /// \brief Add subtypes of a specified type into the alias tree.
  ///
  /// A pair of `mVar` and `Expr` will represent a specified type in the tree.
  /// \pre A specified type `Ty` must full cover a specified fragments
  /// from range [Fragments.first, Fragments.second).
  /// Fragments from this range can not cross bounds of this type.
  void evaluateTy(DIExpression *Expr, DIType *Ty, uint64_t Offset,
      std::pair<unsigned, unsigned> Fragments, DIAliasNode *Parent) {
    Parent = addNewNode(Expr, Parent);
    assert(Ty && "Type must not be null!");
    switch (Ty->getTag()) {
    default:
      addFragments(Parent, Fragments.first, Fragments.second);
      break;
    case dwarf::DW_TAG_structure_type:
    case dwarf::DW_TAG_class_type:
      evaluateStructureTy(Ty, Offset, Fragments, Parent);
      break;
    case dwarf::DW_TAG_array_type:
      evaluateArrayTy(Ty, Offset, Fragments, Parent);
      break;
    }
  }


  /// \brief Add subtypes of a specified type into the alias tree.
  ///
  /// \pre A specified type `Ty` must full cover a specified fragments
  /// from range [Fragments.first, Fragments.second).
  /// Fragments from this range can not cross bounds of this type.
  void evaluateTy(DIType *Ty, uint64_t Offset,
      std::pair<unsigned, unsigned> Fragments, DIAliasNode *Parent) {
    assert(Ty && "Type must not be null!");
    assert(Parent && "Alias node must not be null!");
    auto Size = getSize(Ty);
    auto FInfo = mSortedFragments[Fragments.first]->getFragmentInfo();
    if (Fragments.first + 1 == Fragments.second &&
        FInfo->OffsetInBits / 8 == Offset &&
        (FInfo->SizeInBits + 7) / 8 == Size) {
      addFragments(Parent, Fragments.first, Fragments.second);
      return;
    }
    auto Expr = DIExpression::get(*mContext, {
      dwarf::DW_OP_LLVM_fragment, Offset * 8, Ty->getSizeInBits()});
    evaluateTy(Expr, Ty, Offset, Fragments, Parent);
  }

  /// Determine fragments covered by a specified range [Offset, Offset+Size].
  ///
  /// \return True if at least one covered fragment has been found. The second
  /// returned value as an index of a fragment after the last covered.
  /// If returned value is `false` then second value contains an index of
  /// fragment which cross border of a checked range.
  std::pair<bool, unsigned> findCoveredFragments(uint64_t Offset, uint64_t Size,
    unsigned FragmentIdx, unsigned FragmentIdxE) {
    bool IsFragmentsCoverage = false;
    for (; FragmentIdx < FragmentIdxE;
      ++FragmentIdx, IsFragmentsCoverage = true) {
      auto FInfo = mSortedFragments[FragmentIdx]->getFragmentInfo();
      auto FOffset = FInfo->OffsetInBits / 8;
      auto FSize = (FInfo->SizeInBits + 7) / 8;
      // If condition is true than fragments in
      // [FirstFragmentIdx, FragmentIdx) is covered.
      if (FOffset >= Offset + Size)
        return std::make_pair(IsFragmentsCoverage, FragmentIdx);
      // If condition is true than FragmentIdx cross the border of a checked
      // range and it is necessary to extend coverage.
      if (FOffset + FSize > Offset + Size)
        return std::make_pair(false, FragmentIdx);
    }
    return std::make_pair(IsFragmentsCoverage, FragmentIdx);
  }

  /// \brief Build coverage of fragments from a specified range
  /// [Fragments.first, Fragments.second) and update alias tree.
  ///
  /// The range of elements will be splitted into subranges. Each subrange
  /// is covered by some subsequence of elements.
  /// Adds a specified element into alias tree if it full covers some fragments
  /// from a specified range and evaluates its base type recursively.
  /// If fragments cross border of elements before the current one then elements
  /// will not be added into the alias tree. In this case only fragments will
  /// be inserted after full coverage will be constructed (sequence of elements
  /// which full covers a subrange of fragments).
  /// \param [in, out] FragmentIdx Index of a fragment in the range. It will be
  /// increased after function call.
  /// \param [in, out] FirstElIdx Index of a first element in a coverage which
  /// is under construction.
  /// \param [in, out] FirstFragmentIdx Index of a first fragment in a range
  /// which is not covered yet.
  void evaluateElement(uint64_t Offset,
      std::pair<unsigned, unsigned> Fragments, DIAliasNode *Parent,
      DIType *ElTy, unsigned ElIdx, uint64_t ElOffset, uint64_t ElSize,
      unsigned &FirstElIdx, unsigned &FirstFragmentIdx, unsigned &FragmentIdx) {
    bool IsFragmentsCoverage;
    std::tie(IsFragmentsCoverage, FragmentIdx) = findCoveredFragments(
      Offset + ElOffset, ElSize, FragmentIdx, Fragments.second);
    if (!IsFragmentsCoverage)
      return;
    if (FirstElIdx == ElIdx) {
      evaluateTy(ElTy, Offset + ElOffset,
        std::make_pair(FirstFragmentIdx, FragmentIdx), Parent);
    } else {
      // A single element of a aggregate type does not cover set of fragments.
      // In this case elements that comprises a coverage will not be added
      // into alias tree. Instead only fragments will be inserted.
      addFragments(Parent, FirstFragmentIdx, FragmentIdx);
    }
    FirstElIdx = ElIdx + 1;
    FirstFragmentIdx = FragmentIdx;
  }

  /// Determine number of projections, number of planes at each projection and
  /// number of each planes.
  bool buildPlanes(const DICompositeType &DICTy, uint64_t ElSize,
    SmallVectorImpl<PlaneTy> &Planes) {
    assert(DICTy.getTag() == dwarf::DW_TAG_array_type &&
      "Type to evaluate must be a structure or class!");
    auto ArrayDims = DICTy.getElements();
    Planes.resize(ArrayDims.size(), { 0, ElSize });
    auto processDim = [&ArrayDims, &Planes](unsigned DimIdx) {
      auto *DIDim = dyn_cast<DISubrange>(ArrayDims[DimIdx]);
      if (!DIDim)
        return;
      auto Size = getConstantCount(*DIDim);
      if (!Size)
        return;
      Planes[DimIdx].NumberOfPlanes = *Size;
      for (unsigned I = 0; I < DimIdx; ++I)
        Planes[I].SizeOfPlane *= *Size;
    };
    auto DWLang = getLanguage(mDIAT->getFunction());
    if (!DWLang)
      return false;
    if (isForwardDim(*DWLang)) {
      for (unsigned DimIdx = 0, DimIdxE = ArrayDims.size();
           DimIdx < DimIdxE; ++DimIdx)
        processDim(DimIdx);
    } else {
      for (unsigned DimIdxE = 0, DimIdx = ArrayDims.size();
           DimIdx > DimIdxE; ++DimIdx)
        processDim(DimIdx - 1);
    }
    Planes.pop_back();
    return !Planes.empty();
  }

  /// Recursively add projection of an array to an array with less number
  /// of dimensions.
  ///
  /// The main goal is to build coverage of fragments from a specified range
  /// [Fragments.first, Fragments.second) and update alias tree. Add a plane
  /// (projection) into alias tree if it full covers some fragments from a
  /// specified range.
  /// If fragments cross border of a plane then this plane will not be added
  /// into the alias tree. In this case only fragments will be inserted.
  /// \param [in] Planes List of pairs: number of planes, size of each plane.
  /// \param [in] Level Currently processed projection.
  /// In case of array A[2][3][4] there are two levels. First level contains
  /// 2 planes of size 3 * 4 = 12. The second level contains 3 planes of size 4.
  /// \param [in, out] FragmentIdx Index of a fragment in the range. It will be
  /// increased after function call.
  /// \param [in, out] FirstFragmentIdx Index of a first fragment in a range
  /// which is not covered yet.
  void evaluatePlaneLevel(uint64_t Offset,
      std::pair<unsigned, unsigned> Fragments, DIAliasNode *Parent,
      DIType *ElTy, uint64_t ElSize, ArrayRef<PlaneTy> Planes, unsigned Level,
      unsigned &FirstFragmentIdx, unsigned &FragmentIdx) {
    assert(Level < Planes.size() && "Level does not exist!");
    for (uint64_t  CoverageSize = 0, PrevPlaneIdx = 0, PlaneIdx = 0,
         PlaneIdxE = Planes[Level].NumberOfPlanes; PlaneIdx < PlaneIdxE; ++PlaneIdx) {
      CoverageSize += Planes[Level].SizeOfPlane;
      bool IsFragmentsCoverage;
      std::tie(IsFragmentsCoverage, FragmentIdx) = findCoveredFragments(
        Offset, CoverageSize, FragmentIdx, Fragments.second);
      if (!IsFragmentsCoverage)
        continue;
      // Check that fragments is covered by a single plane.
      if (PrevPlaneIdx == PlaneIdx) {
        LLVM_DEBUG(dbgs() << "[DI ALIAS TREE]: build plane at level " << Level << "\n");
        auto Expr = DIExpression::get(*mContext, {
          dwarf::DW_OP_LLVM_fragment, Offset * 8, CoverageSize * 8 });
        auto Plane = addNewNode(Expr, Parent);
        auto CoveredFragments = std::make_pair(FirstFragmentIdx, FragmentIdx);
        FragmentIdx = FirstFragmentIdx;
        if (Level + 1 == Planes.size()) {
          // All planes have been processed. So, add elements of an array.
          unsigned FirstElIdx = 0, ElIdx = 0;
          for (uint64_t ElOffset = 0;
               ElOffset < CoverageSize && FragmentIdx < CoveredFragments.second;
               ElOffset += ElSize, ElIdx++)
            evaluateElement(Offset, CoveredFragments, Plane, ElTy, ElIdx,
              ElOffset, ElSize, FirstElIdx, FirstFragmentIdx, FragmentIdx);
        } else {
          evaluatePlaneLevel(Offset, CoveredFragments, Plane, ElTy, ElSize,
            Planes, Level + 1, FirstFragmentIdx, FragmentIdx);
        }
        addFragments(Plane, FirstFragmentIdx, FragmentIdx);
      } else {
        // A single plane does not cover set of fragments.
        // In this case planes that comprises a coverage will not be added
        // into alias tree. Instead only fragments will be inserted.
        addFragments(Parent, FirstFragmentIdx, FragmentIdx);
      }
      PrevPlaneIdx = PlaneIdx + 1;
      Offset += CoverageSize;
      CoverageSize = 0;
      FirstFragmentIdx = FragmentIdx;
    }
  }

  /// \brief Splits array type into its elements and adds them into
  /// the alias tree.
  ///
  /// \pre A specified type `Ty` must full cover a specified fragments
  /// from range [Fragments.first, Fragments.second).
  /// Fragments from this range can not cross bounds of this type.
  void evaluateArrayTy(DIType *Ty, uint64_t Offset,
      std::pair<unsigned, unsigned> Fragments, DIAliasNode *Parent) {
    assert(Ty && Ty->getTag() == dwarf::DW_TAG_array_type &&
      "Type to evaluate must be a structure or class!");
    assert(Parent && "Alias node must not be null!");
    auto DICTy = cast<DICompositeType>(Ty);
    auto ElTy = stripDIType(DICTy->getBaseType()).resolve();
    auto ElSize = getSize(ElTy);
    auto FirstFragmentIdx = Fragments.first;
    auto FragmentIdx = Fragments.first;
    SmallVector<PlaneTy, 4> Planes;
    if (buildPlanes(*DICTy, ElSize, Planes)) {
      evaluatePlaneLevel(Offset, Fragments, Parent, ElTy, ElSize, Planes, 0,
        FirstFragmentIdx, FragmentIdx);
    } else {
      unsigned FirstElIdx = 0;
      unsigned ElIdx = 0;
      for (uint64_t ElOffset = 0, E = DICTy->getSizeInBits();
           ElOffset < E && FragmentIdx < Fragments.second;
           ElOffset += ElSize, ElIdx++) {
        evaluateElement(Offset, Fragments, Parent, ElTy,
          ElIdx, ElOffset, ElSize, FirstElIdx, FirstFragmentIdx, FragmentIdx);
      }
    }
    addFragments(Parent, FirstFragmentIdx, FragmentIdx);
  }

  /// \brief Splits structure type into its elements and adds them into
  /// the alias tree.
  ///
  /// \pre A specified type `Ty` must full cover a specified fragments
  /// from range [Fragments.first, Fragments.second).
  /// Fragments from this range can not cross bounds of this type.
  void evaluateStructureTy(DIType *Ty, uint64_t Offset,
      std::pair<unsigned, unsigned> Fragments, DIAliasNode *Parent) {
    assert(Ty &&
      (Ty->getTag() == dwarf::DW_TAG_structure_type ||
       Ty->getTag() == dwarf::DW_TAG_class_type) &&
      "Type to evaluate must be a structure or class!");
    assert(Parent && "Alias node must not be null!");
    auto DICTy = cast<DICompositeType>(Ty);
    auto FirstFragmentIdx = Fragments.first;
    auto FragmentIdx = Fragments.first;
    unsigned  FirstElIdx = 0;
    for (unsigned ElIdx = 0, ElEnd = DICTy->getElements().size();
         ElIdx < ElEnd && FragmentIdx < Fragments.second; ++ElIdx) {
      auto ElTy = cast<DIDerivedType>(
        stripDIType(cast<DIType>(DICTy->getElements()[ElIdx])));
      auto ElOffset = ElTy->getOffsetInBits() / 8;
      auto ElSize = getSize(ElTy);
      evaluateElement(Offset, Fragments, Parent, ElTy->getBaseType().resolve(),
        ElIdx, ElOffset, ElSize, FirstElIdx, FirstFragmentIdx, FragmentIdx);
    }
    addFragments(Parent, FirstFragmentIdx, FragmentIdx);
  }

  DIAliasTree *mDIAT;
  LLVMContext *mContext;
  DIMemoryEnvironment *mEnv;
  CorruptedMemoryResolver *mCMR;
  CorruptedMap *mCorruptedNodes;
  DIVariable *mVar;
  SmallVector<DILocation *, 1> mDbgLocs;
  TinyPtrVector<DIExpression *> mSortedFragments;
  SmallPtrSet<DIAliasUnknownNode *, 2> mVisitedCorrupted;
  SmallPtrSet<MDNode *, 4> mCorruptedReplacement;
};

/// \brief Returns list of estimate memory locations which should be inserted
/// into a constructed DIAliasTree.
///
/// The following location and their offsets are returned:
/// - It has a known offset from it's root in estimate memory tree.
/// - It's offset is not zero or it's size is not equal to size of root.
/// - All descendant locations in estimate memory tree have known offsets from
///   the root.
/// - There is no 'inttoptr' cast in the root.
DenseMap<const Value *, int64_t>
findLocationToInsert(const AliasTree &AT, const DataLayout &DL) {
  DenseMap<const Value *, int64_t> RootOffsets;
  for (auto AN : depth_first(&AT)) {
    if (!isa<AliasEstimateNode>(AN))
      continue;
    for (auto &EM : *cast<AliasEstimateNode>(AN)) {
      if (!EM.isLeaf())
        continue;
      auto Root = EM.getTopLevelParent();
      if (Operator::getOpcode(Root->front()) == Instruction::IntToPtr)
        continue;
      ImmutableCallSite CS(Root->front());
      if (CS)
        continue;
      int64_t Offset;
      auto Base = GetPointerBaseWithConstantOffset(EM.front(), Offset, DL);
      auto CurrEM = &EM;
      while (isSameBase(DL, Base, Root->front()) && CurrEM != Root) {
        auto ParentEM = CurrEM->getParent();
        if (Offset != 0 || CurrEM->getSize() != ParentEM->getSize())
          RootOffsets.try_emplace(CurrEM->front(), Offset);
        CurrEM = ParentEM;
        auto *CurrTy = CurrEM->front()->getType();
        Base = GetPointerBaseWithConstantOffset(CurrEM->front(), Offset, DL);
      }
    }
  }
  return RootOffsets;
}

/// \brief Builds for a specified pointer to memory `V` appropriate debug-level
/// representation.
///
/// \param [out] Expr List of operands for DIExpression.
/// \param [out] IsTemplate False if accurate representation is build and
/// false otherwise (see DIMemoryLocation for details).
/// \return Pointer to appropriate variable or nullptr if building
/// is unsuccessful. The second value in a pair is a location of a variable
/// declaration in a source code (if known).
std::pair<DIVariable *, DILocation *> buildDIExpression(
    const DataLayout &DL, const DominatorTree &DT,
    const Value *V, SmallVectorImpl<uint64_t> &Expr, bool &IsTemplate) {
  auto *Ty = V->getType();
  // If type is not a pointer then `GetPointerBaseWithConstantOffset` can
  // not be called.
  if (!Ty || !Ty->isPtrOrPtrVectorTy())
    return std::make_pair(nullptr, nullptr);
  int64_t Offset = 0;
  const Value *Curr = V, *Base = nullptr;
  while (true) {
    int64_t CurrOffset;
    Base = GetPointerBaseWithConstantOffset(Curr, CurrOffset, DL);
    Offset += CurrOffset;
    if (Curr == Base) {
      Base = GetUnderlyingObject(const_cast<Value *>(Curr), DL, 1);
      if (Curr == Base)
        break;
      IsTemplate = true;
    }
    Curr = Base;
  };
  if (Offset > 0) {
      Expr.push_back(Offset);
      Expr.push_back(dwarf::DW_OP_plus_uconst);
  } else if (Offset < 0) {
    Expr.push_back(dwarf::DW_OP_minus);
    Expr.push_back(-Offset);
    Expr.push_back(dwarf::DW_OP_constu);
  }
  if (Offset != 0)
    Expr[Expr.size() - 2] *= 8;
  if (auto LI = dyn_cast<LoadInst>(Base)) {
    Expr.push_back(dwarf::DW_OP_deref);
    return buildDIExpression(DL, DT, LI->getPointerOperand(), Expr, IsTemplate);
  }
  SmallVector<DIMemoryLocation, 4> DILocs;
  MDSearch Status;
  auto Info = findMetadata(Base, DILocs, &DT, MDSearch::Any, &Status);
  auto DILoc = findMetadata(Base, DILocs, &DT);
  if (!DILoc || (DILoc->Expr && !DILoc->Expr->isValid()))
    return std::make_pair(nullptr, nullptr);
  if (Status != MDSearch::AddressOfVariable)
    Expr.push_back(dwarf::DW_OP_deref);
  if (DILoc->Expr)
    Expr.append(DILoc->Expr->elements_begin(), DILoc->Expr->elements_end());
  return std::make_pair(DILoc->Var, DILoc->Loc);
};
}

std::unique_ptr<DIMemory> CorruptedMemoryResolver::popFromCache(
    const Value *V, bool IsExec) {
  auto Itr = mCachedUnknownMemory.find({ V, IsExec });
  if (Itr == mCachedUnknownMemory.end())
    return nullptr;
  auto M = std::move(Itr->second);
  mCachedUnknownMemory.erase(Itr);
  return M;
}

void CorruptedMemoryResolver::resolve() {
  LLVM_DEBUG(dbgs() << "[DI ALIAS TREE]: determine safely promoted memory locations\n");
  findNoAliasFragments();
  LLVM_DEBUG(pomotedCandidatesLog());
  if (!mDIAT)
    return;
  LLVM_DEBUG(dbgs() << "[DI ALIAS TREE]: resolve corrupted memory locations\n");
  SpanningTreeRelation<AliasTree *> AliasSTR(mAT);
  for (auto *N : post_order(mDIAT)) {
    LLVM_DEBUG(dbgs() << "[DI ALIAS TREE]: visit debug alias node\n");
    if (isa<DIAliasTopNode>(N))
      continue;
    determineCorruptedInsertionHint(cast<DIAliasMemoryNode>(*N), AliasSTR);
  }
  // Now all corrupted items will be forward to the root of theirs graph.
  // Each graph consists of connected items.
  for (auto &Root : mCorrupted) {
    if (Root->getForward())
      continue;
#ifdef LLVM_DEBUG
      CorruptedPool::size_type GraphSize = 0;
#endif
      for (auto *Item : depth_first(Root.get())) {
        LLVM_DEBUG(++GraphSize);
        Item->setForward(Root.get());
      }
      LLVM_DEBUG(dbgs() << "[DI ALIAS TREE]: forward corrupted graph of size "
        << GraphSize << "\n");
  }
}

void CorruptedMemoryResolver::findNoAliasFragments() {
  for (auto &I : make_range(inst_begin(mFunc), inst_end(mFunc))) {
    // We ignore 'undef' values, so if there are no other registers associated
    // with this variable, then the variable becomes corrupted and may be
    // considered as redundant.
    if (!isa<DbgValueInst>(I) ||
        isa<UndefValue>(cast<DbgValueInst>(I).getValue()))
      continue;
    auto Loc = DIMemoryLocation::get(&I);
    if (mSmallestFragments.count(Loc))
      continue;
    // Ignore expression if it represent address of a variable instead of
    // a value: call void @llvm.dbg.value(
    //    metadata i32* %X, metadata !20, metadata !DIExpression(DW_OP_deref)).
    // %X stores an address of a variable !20, so there is no insurance that
    // !20 is not overlapped with some other memory locations.
    // Such expressions may be created after some transform passes when
    // llvm.dbg.declare is replaced with llvm.dbg.value.
    if (hasDeref(*cast<DbgValueInst>(I).getExpression())) {
      auto VarFragments = mVarToFragments.find(Loc.Var);
      if (VarFragments == mVarToFragments.end())
        continue;
      for (auto *EraseExpr : VarFragments->get<DIExpression>())
        mSmallestFragments.erase(DIMemoryLocation{ Loc.Var, EraseExpr });
      VarFragments->get<DIExpression>().clear();
      continue;
    }
    if (auto *V = MetadataAsValue::getIfExists(I.getContext(), Loc.Var)) {
      // If llvm.dbg.declare exists it means that alloca has not been fully
      // promoted to registers, so we can not analyze it here due to
      // this pass ignores alias analysis results.
      //
      /// TODO (kaniandr@gmail.com): It is planed to deprecate
      /// llvm.dbg.declare intrinsic in the future releases. This check
      /// should be changed if this occurs.
      bool HasDbgDeclare = false;
      for (User *U : V->users())
        if (HasDbgDeclare =
              (isa<DbgDeclareInst>(U) &&
              !isa<UndefValue>(cast<DbgDeclareInst>(U)->getAddress())))
          break;
      if (HasDbgDeclare)
        continue;
    }
    auto VarFragments = mVarToFragments.try_emplace(Loc.Var, Loc.Loc, Loc.Expr);
    if (VarFragments.second) {
      mSmallestFragments.try_emplace(std::move(Loc), nullptr);
      continue;
    }
    // Empty list of fragments means that this variable should be ignore due
    // to some reason, for example, existence of llvm.dbg.declare.
    // The reason has been discovered on the previous iterations.
    if (VarFragments.first->get<DIExpression>().empty())
        continue;
    if ([this, &Loc, &VarFragments]() {
      for (auto *Expr : VarFragments.first->get<DIExpression>()) {
        if (mayAliasFragments(*Expr, *Loc.Expr)) {
          for (auto *EraseExpr : VarFragments.first->get<DIExpression>())
            mSmallestFragments.erase(DIMemoryLocation{ Loc.Var, EraseExpr });
          VarFragments.first->get<DIExpression>().clear();
          return true;
        }
      }
      return false;
    }())
      continue;
    VarFragments.first->get<DIExpression>().push_back(Loc.Expr);
    mSmallestFragments.try_emplace(std::move(Loc), nullptr);
  }
}

void CorruptedMemoryResolver::determineCorruptedInsertionHint(DIAliasMemoryNode &N,
    const SpanningTreeRelation<AliasTree *> &AliasSTR) {
  collapseChildStack(N, AliasSTR);
  auto &Info = mChildStack.back();
  updateWorkLists(N, Info);
  if (Info.CorruptedWL.empty()) {
    LLVM_DEBUG(dbgs() <<
      "[DI ALIAS TREE]: go through node without corrupted memory\n");
    return;
  }
  if (!Info.PromotedWL.empty())
    promotedBasedHint(Info);
  else if (!Info.NodesWL.empty())
    aliasTreeBasedHint(AliasSTR, Info);
  else if (N.getParent() == mDIAT->getTopLevelNode())
    distinctUnknownHint(Info);
}

void CorruptedMemoryResolver::collapseChildStack(const DIAliasNode &Parent,
    const SpanningTreeRelation<AliasTree *> &AliasSTR) {
  NodeInfo Info;
  if (Parent.child_empty()) {
    LLVM_DEBUG(dbgs() << "[DI ALIAS TREE]: push node information to stack\n");
    LLVM_DEBUG(Info.sizeLog());
    mChildStack.push_back(std::move(Info));
    return;
  }
  auto copyCPN = [](NodeInfo &From, NodeInfo &To) {
    To.CorruptedWL.append(From.CorruptedWL.begin(), From.CorruptedWL.end());
    To.PromotedWL.append(From.PromotedWL.begin(), From.PromotedWL.end());
    To.NodesWL.insert(From.NodesWL.begin(), From.NodesWL.end());
  };
  Info.ParentOfUnknown = mChildStack.back().ParentOfUnknown;
  copyCPN(mChildStack.back(), Info);
  mChildStack.pop_back();
  size_t ChildIdx = 1, ChildSize = Parent.child_size();
  for (; ChildIdx < ChildSize; ++ChildIdx) {
    auto &CI = mChildStack.back();
    copyCPN(CI, Info);
    if (!CI.ParentOfUnknown) {
      Info.Items.append(CI.Items.begin(), CI.Items.end());
    } else if (!Info.ParentOfUnknown) {
      Info.ParentOfUnknown = CI.ParentOfUnknown;
      Info.Items.append(CI.Items.begin(), CI.Items.end());
      continue;
    } else {
      switch (AliasSTR.compare(Info.ParentOfUnknown, CI.ParentOfUnknown)) {
      case TreeRelation::TR_DESCENDANT:
        Info.ParentOfUnknown = CI.ParentOfUnknown;
        Info.Items.clear();
      case TreeRelation::TR_EQUAL:
        Info.Items.append(CI.Items.begin(), CI.Items.end());
      }
    }
    mChildStack.pop_back();
  }
  if (ChildIdx == ChildSize) {
    LLVM_DEBUG(dbgs() << "[DI ALIAS TREE]: push node information to stack\n");
    LLVM_DEBUG(Info.sizeLog());
    mChildStack.push_back(std::move(Info));
    return;
  }
  Info.Items.clear();
  SmallVector<AliasNode *, 4> Nodes;
  for (; ChildIdx < ChildSize; ++ChildIdx) {
    auto &CI = mChildStack.back();
    copyCPN(CI, Info);
    Nodes.push_back(CI.ParentOfUnknown);
    mChildStack.pop_back();
  }
  using NodeItr = bcl::IteratorDataAdaptor<
    SmallVectorImpl<AliasNode *>::iterator,
    AliasTree *, GraphTraits<Inverse<AliasTree *>>::NodeRef>;
  Info.ParentOfUnknown = *findLCA(AliasSTR,
    NodeItr{ Nodes.begin(), mAT }, NodeItr{ Nodes.end(), mAT });
  LLVM_DEBUG(dbgs() << "[DI ALIAS TREE]: push node information to stack\n");
  LLVM_DEBUG(Info.sizeLog());
  mChildStack.push_back(std::move(Info));
}

void CorruptedMemoryResolver::promotedBasedHint(NodeInfo &Info) {
  LLVM_DEBUG(dbgs() << "[DI ALIAS TREE]: determine promoted based hint\n");
  CorruptedMemoryItem *Item;
  if (!Info.ParentOfUnknown && Info.NodesWL.empty() &&
      Info.PromotedWL.size() == 1 &&
      Info.PromotedWL.front().Expr->getNumElements() > 0 ) {
    auto Pair = mFragChildOfUnknown.try_emplace(Info.PromotedWL.front());
    assert(Pair.second && "Hint must not be inserted yet!");
    Item = Pair.first->second = newCorrupted();
    copyToCorrupted(Info.CorruptedWL, Item);
    Info.ParentOfUnknown = mAT->getTopLevelNode();
  } else {
    if (!Info.Items.empty() &&
        Info.ParentOfUnknown == mAT->getTopLevelNode()) {
      mergeRange(Info.Items.begin(), Info.Items.end());
      merge(*Info.Items.begin(), Info.PromotedWL.front().Var);
      copyToCorrupted(Info.CorruptedWL, Item = *Info.Items.begin());
    } else {
      Info.ParentOfUnknown = mAT->getTopLevelNode();
      auto Pair = mVarChildOfUnknown.try_emplace(
        Info.PromotedWL.front().Var);
      if (Pair.second)
        Pair.first->second = newCorrupted();
      copyToCorrupted(Info.CorruptedWL, Item = Pair.first->second);
    }
    for (auto I = Info.PromotedWL.begin() + 1, E = Info.PromotedWL.end();
         I != E; ++I)
      merge(Item, I->Var);
    for (auto *Node : Info.NodesWL)
      mergeChild(Item, Info.ParentOfUnknown, Node);
  }
  Info.CorruptedWL.clear();
  Info.Items.clear();
  Info.Items.push_back(Item);
}

void CorruptedMemoryResolver::aliasTreeBasedHint(
    const SpanningTreeRelation<AliasTree *> &AliasSTR, NodeInfo &Info) {
  LLVM_DEBUG(dbgs() << "[DI ALIAS TREE]: determine alias tree based hint\n");
  auto PrevParentOfUnknown = Info.ParentOfUnknown;
  if (Info.ParentOfUnknown != mAT->getTopLevelNode()) {
    using NodeItr = bcl::IteratorDataAdaptor<
      SmallPtrSetImpl<AliasNode *>::iterator,
      AliasTree *, GraphTraits<Inverse<AliasTree *>>::NodeRef>;
    AliasNode *LCA = Info.NodesWL.count(mAT->getTopLevelNode()) ?
      mAT->getTopLevelNode() :
      *findLCA(AliasSTR,
        NodeItr{ Info.NodesWL.begin(), mAT },
        NodeItr{ Info.NodesWL.end(), mAT });
    if (Info.ParentOfUnknown) {
      switch (AliasSTR.compare(Info.ParentOfUnknown, LCA)) {
      default:
      {
        using NodeItr = bcl::IteratorDataAdaptor<
          std::array<AliasNode *, 2>::iterator,
          AliasTree *, GraphTraits<Inverse<AliasTree *>>::NodeRef>;
        std::array<AliasNode *, 2> NodePair{ LCA, Info.ParentOfUnknown };
        Info.ParentOfUnknown = *findLCA(AliasSTR,
          NodeItr{ NodePair.begin(), mAT }, NodeItr{ NodePair.end(), mAT });
        break;
      }
      case TreeRelation::TR_DESCENDANT: Info.ParentOfUnknown = LCA; break;
      case TreeRelation::TR_EQUAL: case TreeRelation::TR_ANCESTOR: break;
      }
    } else {
      Info.ParentOfUnknown = LCA;
    }
  }
  assert(Info.ParentOfUnknown && "Parent of unknown must not be null!");
  CorruptedMemoryItem *Item;
  if (!Info.Items.empty() && Info.ParentOfUnknown == PrevParentOfUnknown) {
    mergeRange(Info.Items.begin(), Info.Items.end());
    copyToCorrupted(Info.CorruptedWL, Item = *Info.Items.begin());
  } else {
    auto P = *Info.NodesWL.begin();
    if (P != mAT->getTopLevelNode())
      while(P->getParent(*mAT) != Info.ParentOfUnknown)
        P = P->getParent(*mAT);
    auto Pair = mChildOfUnknown.try_emplace(P);
    if (Pair.second)
      Pair.first->second = newCorrupted();
    copyToCorrupted(Info.CorruptedWL, Item = Pair.first->second);
  }
  auto NodeItr = Info.NodesWL.begin(), NodeItrE = Info.NodesWL.end();
  for (++NodeItr; NodeItr != NodeItrE; ++NodeItr)
    mergeChild(Item, Info.ParentOfUnknown, *NodeItr);
  Info.CorruptedWL.clear();
  Info.Items.clear();
  Info.Items.push_back(Item);
}

void CorruptedMemoryResolver::distinctUnknownHint(NodeInfo &Info) {
  LLVM_DEBUG(dbgs() << "[DI ALIAS TREE]: determine distinct unknown hint\n");
  CorruptedMemoryItem *Item;
  if (!Info.Items.empty() &&
      Info.ParentOfUnknown == mAT->getTopLevelNode()) {
    mergeRange(Info.Items.begin(), Info.Items.end());
    copyToCorrupted(Info.CorruptedWL, Item = *Info.Items.begin());
  } else {
    Info.ParentOfUnknown = mAT->getTopLevelNode();
    copyToCorrupted(Info.CorruptedWL, Item = newCorrupted());
    mDistinctUnknown.push_back(Item);
  }
  Info.CorruptedWL.clear();
  Info.Items.clear();
  Info.Items.push_back(Item);
}

void CorruptedMemoryResolver::copyToCorrupted(
    const SmallVectorImpl<DIMemory *> &WL, CorruptedMemoryItem *Item) {
  assert(Item && "List of corrupted memory must not be null!");
  for (auto *M : WL) {
    ++NumCorruptedMemory;
    auto NewM = DIMemory::get(mFunc->getContext(), M->getEnv(), *M);
    NewM->setProperties(DIMemory::Original);
    for (auto &VH : *M) {
      if (!VH || isa<UndefValue>(VH))
        continue;
      NewM->bindValue(VH);
    }
    M->replaceAllUsesWith(NewM.get());
    if (auto DIEM = dyn_cast<DIEstimateMemory>(NewM.get()))
      if (!DIEM->isTemplate() && DIEM->getExpression()->getNumElements() == 0) {
        // Now, we process a corrupted location which is a root of subtree
        // that contains promoted locations (fragments). We specify unknown node
        // which must contain root of subtree.
        auto Info = mVarChildOfUnknown.try_emplace(DIEM->getVariable(), Item);
        // If Info.first->second is null it means that it is under construction
        // at this moment. Note, that Item is constructing now, so it replace
        // null later.
        if (!Info.second && Info.first->second)
          merge(Info.first->second, Item);
      }
    Item->push(std::move(NewM));
  }
}

void CorruptedMemoryResolver::merge(
    CorruptedMemoryItem *LHS, CorruptedMemoryItem *RHS) {
  assert(LHS && RHS && "Merged items must not be null!");
  LLVM_DEBUG(dbgs() << "[DI ALIAS TREE]: merge two corrupted lists\n");
  if (LHS == RHS)
    return;
  LHS->addSuccessor(RHS);
  RHS->addPredecessor(LHS);
}

void CorruptedMemoryResolver::updateWorkLists(
  DIAliasMemoryNode &N, NodeInfo &Info) {
  llvm::SmallVector<std::pair<DIMemory *, DIMemory *>, 16> Replacement;
  Replacement.reserve(N.size());
  for (auto &M : N) {
    LLVM_DEBUG(checkLog(M));
    auto Binding = M.getBinding();
    if (auto *DIEM = dyn_cast<DIEstimateMemory>(&M)) {
      DIMemoryLocation Loc(
        DIEM->getVariable(), DIEM->getExpression(), nullptr, DIEM->isTemplate());
      auto FragmentItr = mSmallestFragments.find(Loc);
      if (FragmentItr != mSmallestFragments.end()) {
        if (Binding == DIMemory::Destroyed ||
          Binding == DIMemory::Empty) {
          Info.PromotedWL.push_back(Loc);
          FragmentItr->second = DIEM;
          continue;
        } else {
          //LLVM_DEBUG(corruptedFoundLog(M));
          LLVM_DEBUG(dbgs() << "[DI ALIAS TREE]: safely promoted candidate is discarded\n");
          Replacement.emplace_back(&M, nullptr);
          // This is rare case, so we do not take care about overheads and
          // remove an expression from a vector.
          auto VToF = mVarToFragments.find(Loc.Var);
          auto ExprItr = std::find(
            VToF->get<DIExpression>().begin(),
            VToF->get<DIExpression>().end(), Loc.Expr);
          VToF->get<DIExpression>().erase(ExprItr);
          mSmallestFragments.erase(Loc);
        }
      } else if (Binding != DIMemory::Consistent) {
        Replacement.emplace_back(&M, nullptr);
      } else {
        isSameAfterRebuildEstimate(*DIEM, Replacement);
      }
    } else if (Binding != DIMemory::Consistent) {
      Replacement.emplace_back(&M, nullptr);
    } else {
      isSameAfterRebuild(cast<DIUnknownMemory>(M), Replacement);
    }
    findBoundAliasNodes(M, *mAT, Info.NodesWL);
  }
  replaceAllMemoryUses(Replacement, Info);
}

void CorruptedMemoryResolver::replaceAllMemoryUses(
    llvm::SmallVectorImpl<std::pair<DIMemory *, DIMemory *>> &Replacement,
    NodeInfo &Info) {
  DenseMap<MDNode*, std::size_t> MemoryToNode;
  std::vector<ReplacementNode> NodePool;
  NodePool.reserve(Replacement.size());
  for (auto &FromTo : Replacement) {
    auto Info = MemoryToNode.try_emplace(FromTo.first->getAsMDNode());
    ReplacementNode *Node = nullptr;
    if (Info.second) {
      Info.first->second = NodePool.size();
      NodePool.emplace_back(getLanguage(*mFunc));
    }
    Node = &NodePool[Info.first->second];
    Node->setSuccessorFrom(FromTo.first);
    if (!FromTo.second)
      continue;
    Info = MemoryToNode.try_emplace(FromTo.second->getAsMDNode());
    if (Info.second) {
      Info.first->second = NodePool.size();
      NodePool.emplace_back(getLanguage(*mFunc));
      Node = &NodePool.back();
      Node->setPredecessorTo(FromTo.second);
    } else {
      Node = &NodePool[Info.first->second];
      if (Node->getPredecessorTo()) {
        if (Node->getPredecessorTo() != FromTo.second)
          for (auto &VH : *FromTo.second)
            Node->getPredecessorTo()->bindValue(VH);
      } else {
        Node->setPredecessorTo(FromTo.second);
      }
    }
  }
  // Insert entry node which is necessary for search of SCCs.
  NodePool.emplace_back(getLanguage(*mFunc));
  auto *Root = &NodePool.back();
  // WARNING: do not insert new nodes after construction of edges, because
  // insertion of a new element inside a std::vector may lead to memory
  // reallocation. In this case pointers to nodes are going to be changed.
  // So, edges become invalid.
  for (auto &FromTo : Replacement) {
    if (!FromTo.second)
      continue;
    auto *PredNode = &NodePool[MemoryToNode[FromTo.first->getAsMDNode()]];
    auto *SuccNode = &NodePool[MemoryToNode[FromTo.second->getAsMDNode()]];
    PredNode->addSuccessor(SuccNode);
    SuccNode->addPredecessor(PredNode);
  }
  for (auto I = NodePool.begin(), EI = NodePool.end() - 1; I != EI; ++I)
    if (I->numberOfPredecessors() == 0 ||
        I->numberOfSuccessors() == 1 && I->isSelfReplacement()) {
      I->addPredecessor(Root);
      Root->addSuccessor(&*I);
    }
  LLVM_DEBUG(dbgs() << "[DI ALIAS TREE]: size of replacement graph "
                    << NodePool.size() << "\n");
  // Now, we process all subgraphs of replacement tree and perform replacement
  // in down-top order (or mark nodes in a whole subtree as corrupted).
  bool IsCorrupted = false;
  for (scc_iterator<ReplacementNode *> I = scc_begin(Root); !I.isAtEnd(); ++I) {
    LLVM_DEBUG(dbgs() << "[DI ALIAS TREE]: size of SCC in replacement subgraph "
                      << I->size() << "\n");
    // Check whether all subtrees have been processed.
    if (I->front()->isRoot())
      break;
    // Reset IsCorrupted flag if we start to process a new replacement subgraph
    // without a corrupted leaf an SCC with multiple nodes.
    if (I->size() == 1 &&
        (I->front()->isSelfReplacement() ||
         I->front()->numberOfSuccessors() == 0 && !I->front()->isCorrupted()))
      IsCorrupted = false;
    if (IsCorrupted || I->size() > 1 || I->front()->isCorrupted()) {
      IsCorrupted = true;
      for (auto *N : *I) {
        auto *M = N->getSuccessorFrom();
        assert(M &&
               "Corrupted memory from previous alias tree must not be null!");
        LLVM_DEBUG(corruptedFoundLog(*M));
        LLVM_DEBUG(if (isa<DIUnknownMemory>(M)) dbgs()
                   << "[DI ALIAS TREE]: unknown corrupted is found\n");
        Info.CorruptedWL.push_back(M);
        auto Binding = M->getBinding();
        auto Pair = mCorruptedSet.insert({
          N->getSuccessorFrom()->getAsMDNode(),
          Binding == DIMemory::Empty ||
            Binding == DIMemory::Destroyed ? false : true
        });
        mCorruptedSet.insert({ M->getBaseAsMDNode(), (*Pair.first).getInt() });
      }
    } else {
      if (I->front()->numberOfSuccessors() == 0)
        continue;
      auto *ToReplace = *I->front()->succ_begin();
      auto *NewM = ToReplace->getPredecessorTo();
      if (ToReplace->isActiveReplacement())
        NewM->setProperties(DIMemory::Merged);
      ToReplace->activateReplacement();
      I->front()->getSuccessorFrom()->replaceAllUsesWith(NewM);
    }
  }
}

bool CorruptedMemoryResolver::isSameAfterRebuildEstimate(DIMemory &M,
  llvm::SmallVectorImpl<std::pair<DIMemory *, DIMemory *>> &Replacement) {
  assert(M.getBinding() == DIMemory::Consistent &&
    "Inconsistent memory is always corrupted and can not be the same after rebuild!");
  assert(isa<DIEstimateMemory>(M) ||
    isa<DIUnknownMemory>(M) && !cast<DIUnknownMemory>(M).isExec() &&
    "Bound memory location must be estimate!");
  Replacement.emplace_back(&M, nullptr);
  DIMemory *RAUWd = nullptr;
  DIMemoryCache LocalCache;
  uint64_t Size = isa<DIEstimateMemory>(M) ?
    cast<DIEstimateMemory>(M).getSize() : 0;
  for (auto &VH : M) {
    if (!VH || isa<UndefValue>(VH))
      continue;
    auto EM = mAT->find(MemoryLocation(VH, Size));
    // Memory becomes unused after transformation and is not presented in alias
    // tree.
    if (!EM)
      return false;
    std::pair<DIMemoryCache::iterator, bool> Cached;
    if (isa<DIEstimateMemory>(M)) {
      // If size of IR-level location is larger then size of metadata-level
      // location then original metadata-level location will not be added
      // to metadata alias tree. However, it is safe do not consider it as a
      // corrupted memory because there is other location differs only in
      // size argument. Such case is a result of instcombine pass.
      // Originally X[0][1] is represented with 2 GEPs. However, after instcombine
      // there is a single GEP with multiple operands and <X[0], size of dim>
      // will not be constructed. So, we ignore this case if <X[0], array size>
      // exist.
      if (EM->getSize() > Size)
        Cached = LocalCache.try_emplace(EM);
      else if (EM->getSize() != Size)
        return false;
      else
        Cached = mCachedMemory.try_emplace(EM);
    } else {
      // Unknown node does not contain size, so use the largest possible size.
      using CT = bcl::ChainTraits<EstimateMemory, Hierarchy>;
      while (auto Next = CT::getNext(EM))
        EM = Next;
      Cached = mCachedMemory.try_emplace(EM);
      Size = EM->getSize();
    }
    if (Cached.second) {
      Cached.first->second = tsar::buildDIMemoryWithNewSize(
        *EM, Size, mFunc->getContext(), M.getEnv(), *mDL, *mDT);
      LLVM_DEBUG(buildMemoryLog(
        mDIAT->getFunction(), *mDT, *Cached.first->second, *EM));
    }
    assert(Cached.first->second || "Debug memory location must not be null!");
    LLVM_DEBUG(afterRebuildLog(*Cached.first->second));
    if (Cached.first->second->getBaseAsMDNode() != M.getBaseAsMDNode())
      return false;
    // Different estimate memory locations produce the same debug-level memory.
    // For example, P = ...; ... P = ...; ... .
    if (RAUWd && RAUWd != Cached.first->second.get())
      return false;
    RAUWd = Cached.first->second.get();
  }
  assert(RAUWd && "Must not be null for consistent memory location!");
  // It may be unsafe to replace all uses of a memory location M with a new one.
  // If raw representation of replacer has been presented in previous alias
  // tree and it was located in a node differs from a node which owns a location
  // M. For example, existed raw representation may be corrupted.
  // TODO (kaniandr@gmail.com): is it possible to relax this condition, for
  // example, whether the knowledge of alias tree traversal is important here.
  if (RAUWd->getAsMDNode() != M.getAsMDNode()) {
    auto PrevDIMItr = mDIAT->find(*RAUWd->getAsMDNode());
    if (PrevDIMItr != mDIAT->memory_end() &&
        PrevDIMItr->getAliasNode() != M.getAliasNode()) {
      LLVM_DEBUG(dbgs() << "[DI ALIAS TREE]: replacement has been located in a "
                           "distinct node in a previous tree\n");
      return false;
    }
  }
  // The new alias tree will not contain RAUWd (see discussion above).
  // This means that a new representation will be deleted soon and appropriate
  // handles will be invoked. So, remove it from replacement and replace all
  // uses (the new memory will be deleted on exist from this function, so
  // corresponding handles will be also invoked for replacement).
  if (!LocalCache.empty()) {
    LLVM_DEBUG(dbgs() << "[DI ALIAS TREE]: ignore covered original location\n");
    Replacement.pop_back();
    M.replaceAllUsesWith(RAUWd);
    return true;
  }
  Replacement.back().second = RAUWd;
  return true;
}

bool CorruptedMemoryResolver::isSameAfterRebuildUnknown(DIUnknownMemory &M,
    llvm::SmallVectorImpl<std::pair<DIMemory *, DIMemory *>> &Replacement) {
  assert(M.getBinding() == DIMemory::Consistent &&
    "Inconsistent memory is always corrupted and can not be the same after rebuild!");
  assert(M.isExec() && "Bound memory location must be unknown!");
  Replacement.emplace_back(&M, nullptr);
  if (M.isDistinct())
    return false;
  DIMemory *RAUWd = nullptr;
  for (auto &VH : M) {
    if (!VH || isa<UndefValue>(VH))
      continue;
    auto Cached = mCachedUnknownMemory.try_emplace({ VH, M.isExec() });
    if (Cached.second) {
      Cached.first->second = tsar::buildDIMemory(*VH, mFunc->getContext(),
        M.getEnv(), *mDT, M.getProperies(), M.getFlags());
      LLVM_DEBUG(buildMemoryLog(mDIAT->getFunction(), *Cached.first->second, *VH));
    }
    assert(Cached.first->second || "Debug memory location must not be null!");
    LLVM_DEBUG(afterRebuildLog(*Cached.first->second));
    if (Cached.first->second->getAsMDNode() != M.getAsMDNode())
      return false;
    // Different memory locations produce the same debug-level memory.
    if (RAUWd && RAUWd != Cached.first->second.get())
      return false;
    RAUWd = Cached.first->second.get();
  }
  assert(RAUWd && "Must not be null for consistent memory location!");
  Replacement.back().second = RAUWd;
  return true;
}

namespace tsar {
Optional<DIMemoryLocation> buildDIMemory(const MemoryLocation &Loc,
    LLVMContext &Ctx, const DataLayout &DL, const DominatorTree &DT) {
  assert(Loc.Ptr && "Pointer to memory location must not be null!");
  SmallVector<uint64_t, 8> ReverseExpr;
  bool IsTemplate = false;
  auto DIInfo = buildDIExpression(DL, DT, Loc.Ptr, ReverseExpr, IsTemplate);
  if (!DIInfo.first)
    return None;
  SmallVector<uint64_t, 8> Expr(ReverseExpr.rbegin(), ReverseExpr.rend());
  if (Expr.empty()) {
    auto DIE = DIExpression::get(Ctx, Expr);
    DIMemoryLocation DIL(DIInfo.first, DIE, DIInfo.second, IsTemplate);
    // If expression is empty and  size can be obtained from a variable than
    // DW_OP_LLVM_fragment should not be added. If variable will be promoted it
    // will be represented without this size. So there will be different
    // locations for the same memory before and after promotion.
    // Let us consider some examples:
    // struct P { char X;};
    //   struct P P1; P1.X => {P1, DIExpression()}
    // struct S { char Y; struct P Z;};
    //   sturct S S1; S1.Z.X => {S1, DIExpression(DW_OP_LLVM_fragment, 8, 8)}
    // struct Q { struct P Z;};
    //   struct Q Q1; Q1.Z.X => {Q1, DIEspression()}
    if (DIL.getSize() == Loc.Size)
      return DIL;
  }
  uint64_t LastDwarfOp = 0;
  for (size_t I = 0, E = Expr.size(); I < E; ++I) {
    LastDwarfOp = Expr[I];
    if (Expr[I] != dwarf::DW_OP_deref)
      ++I;
  }
  if (Loc.Size != MemoryLocation::UnknownSize) {
    if (Expr.empty () || LastDwarfOp == dwarf::DW_OP_deref ||
        LastDwarfOp == dwarf::DW_OP_minus || LastDwarfOp == dwarf::DW_OP_plus) {
      Expr.append({ dwarf::DW_OP_LLVM_fragment, 0, Loc.Size * 8});
    } else {
      assert(LastDwarfOp == dwarf::DW_OP_plus_uconst && "Unknown DWARF operand!");
      Expr[Expr.size() - 2] = dwarf::DW_OP_LLVM_fragment;
      Expr.push_back(Loc.Size * 8);
    }
  } else {
    if (!Expr.empty() && LastDwarfOp == dwarf::DW_OP_LLVM_fragment)
      Expr.back() = 0;
    else
      Expr.append({ dwarf::DW_OP_LLVM_fragment, 0, 0 });
  }
  auto DIE = DIExpression::get(Ctx, Expr);
  return DIMemoryLocation(DIInfo.first, DIE, DIInfo.second, IsTemplate);
}

llvm::MDNode * getRawDIMemoryIfExists(llvm::LLVMContext &Ctx,
    DIMemoryLocation DILoc) {
  auto F = DILoc.Template ?
    DIEstimateMemory::Template : DIEstimateMemory::NoFlags;
  SmallVector<DILocation *, 1> Dbgs;
  if (DILoc.Loc)
    Dbgs.push_back(DILoc.Loc);
  return DIEstimateMemory::getRawIfExists(Ctx, DILoc.Var, DILoc.Expr, F, Dbgs);
}

std::unique_ptr<DIMemory> buildDIMemory(const EstimateMemory &EM,
    LLVMContext &Ctx, DIMemoryEnvironment &Env,
    const DataLayout &DL, const DominatorTree &DT) {
  return buildDIMemoryWithNewSize(EM, EM.getSize(), Ctx, Env, DL, DT);
}

std::unique_ptr<DIMemory> buildDIMemoryWithNewSize(const EstimateMemory &EM,
  LocationSize Size, LLVMContext &Ctx, DIMemoryEnvironment &Env,
  const DataLayout &DL, const DominatorTree &DT) {
  auto DILoc = buildDIMemory(
    MemoryLocation(EM.front(), Size), Ctx, DL, DT);
  std::unique_ptr<DIMemory> DIM;
  auto VItr = EM.begin();
  auto Properties = EM.isExplicit() ? DIMemory::Explicit : DIMemory::NoProperty;
  if (!DILoc) {
    auto F = ImmutableCallSite(*VItr) ? DIUnknownMemory::Result
                                      : DIUnknownMemory::Object;
    DIM =
      buildDIMemory(const_cast<Value &>(**VItr), Ctx, Env, DT, Properties, F);
    ++VItr;
  } else {
    auto Flags = DILoc->Template ?
      DIEstimateMemory::Template : DIEstimateMemory::NoFlags;
    SmallVector<DILocation *, 1> Dbgs;
    for (auto *V : EM)
      if (auto *I = dyn_cast_or_null<Instruction>(V))
        if (auto DbgLoc = I->getDebugLoc())
          Dbgs.push_back(DbgLoc.get());
    if (DILoc->Loc)
      Dbgs.push_back(DILoc->Loc);
    DIM = DIEstimateMemory::get(Ctx, Env, DILoc->Var, DILoc->Expr, Flags, Dbgs);
    DIM->setProperties(Properties);
  }
  for (auto EItr = EM.end(); VItr != EItr; ++VItr)
    DIM->bindValue(const_cast<Value *>(*VItr));
  return DIM;
}

llvm::MDNode * getRawDIMemoryIfExists(const EstimateMemory &EM,
  llvm::LLVMContext &Ctx, const llvm::DataLayout &DL,
  const llvm::DominatorTree &DT) {
  auto DILoc = buildDIMemory(
    MemoryLocation(EM.front(), EM.getSize()), Ctx, DL, DT);
  if (!DILoc) {
    auto F = ImmutableCallSite(EM.front()) ? DIUnknownMemory::Result
      : DIUnknownMemory::Object;
    return getRawDIMemoryIfExists(const_cast<Value &>(*EM.front()), Ctx, DT, F);
  } else {
    auto Flags = DILoc->Template ?
      DIEstimateMemory::Template : DIEstimateMemory::NoFlags;
    SmallVector<DILocation *, 1> Dbgs;
    for (auto *V : EM)
      if (auto *I = dyn_cast_or_null<Instruction>(V))
        if (auto DbgLoc = I->getDebugLoc())
          Dbgs.push_back(DbgLoc.get());
    if (DILoc->Loc)
      Dbgs.push_back(DILoc->Loc);
    return DIEstimateMemory::getRawIfExists(
      Ctx, DILoc->Var, DILoc->Expr, Flags, Dbgs);
  }
}

std::unique_ptr<DIMemory> buildDIMemory(Value &V, LLVMContext &Ctx,
    DIMemoryEnvironment &Env, const DominatorTree &DT,
    DIMemory::Property P, DIUnknownMemory::Flags F) {
  MDNode *MD = nullptr;
  DILocation *Loc = nullptr;
  auto IntExpr = stripIntToPtr(&V);
  if (IntExpr != &V) {
    SmallVector<DIMemoryLocation, 1> DILocs;
    if (auto ConstInt = dyn_cast<ConstantInt>(IntExpr)) {
      auto ConstV = llvm::ConstantAsMetadata::get(
        llvm::ConstantInt::get(Type::getInt64Ty(Ctx), ConstInt->getValue()));
      MD = MDNode::get(Ctx, { ConstV });
    } else if (auto DILoc = findMetadata(
        IntExpr, DILocs, &DT, MDSearch::ValueOfVariable)) {
      MD = DILoc->Var;
    } else if (isa<Instruction>(V)) {
      Loc = cast<Instruction>(V).getDebugLoc().get();
    }
  } else {
    CallSite CS(&V);
    auto Callee = !CS ? dyn_cast_or_null<Function>(&V)
      : dyn_cast<Function>(CS.getCalledValue()->stripPointerCasts());
    if (Callee)
      MD = findMetadata(Callee);
    if (isa<Instruction>(V))
      Loc = cast<Instruction>(V).getDebugLoc().get();
  }
  auto DIM = DIUnknownMemory::get(Ctx, Env, MD, F, Loc);
  DIM->bindValue(&V);
  DIM->setProperties(P);
  return std::move(DIM);
}

llvm::MDNode * getRawDIMemoryIfExists(llvm::Value &V, llvm::LLVMContext &Ctx,
    const llvm::DominatorTree &DT, DIUnknownMemory::Flags F) {
  MDNode *MD = nullptr;
  DILocation *Loc = nullptr;
  auto IntExpr = stripIntToPtr(&V);
  if (IntExpr != &V) {
    SmallVector<DIMemoryLocation, 1> DILocs;
    if (auto ConstInt = dyn_cast<ConstantInt>(IntExpr)) {
      auto ConstV = llvm::ConstantAsMetadata::getIfExists(
        llvm::ConstantInt::get(Type::getInt64Ty(Ctx), ConstInt->getValue()));
      return ConstV ? MDNode::getIfExists(Ctx, { ConstV }) : nullptr;
    } else if (auto DILoc = findMetadata(
      IntExpr, DILocs, &DT, MDSearch::ValueOfVariable)) {
      MD = DILoc->Var;
    } else if (isa<Instruction>(V)) {
      Loc = cast<Instruction>(V).getDebugLoc().get();
    }
  } else {
    CallSite CS(&V);
    auto Callee = !CS ? dyn_cast_or_null<Function>(&V)
      : dyn_cast<Function>(CS.getCalledValue()->stripPointerCasts());
    if (Callee)
      MD = findMetadata(Callee);
    if (isa<Instruction>(V))
      Loc = cast<Instruction>(V).getDebugLoc().get();
  }
  return DIUnknownMemory::getRawIfExists(Ctx, MD, F, Loc);
}
}

namespace {
/// Storage for debug-level memory and alias trees environment.
class DIMemoryEnvironmentStorage :
  public ImmutablePass, private bcl::Uncopyable {
public:
  /// Pass identification, replacement for typeid.
  static char ID;

  /// Default constructor.
  DIMemoryEnvironmentStorage() : ImmutablePass(ID) {
    initializeDIMemoryEnvironmentStoragePass(*PassRegistry::getPassRegistry());
  }

  void initializePass() override {
    getAnalysis<DIMemoryEnvironmentWrapper>().set(mEnv);
  }

  void getAnalysisUsage(AnalysisUsage &AU) const override {
    AU.addRequired<DIMemoryEnvironmentWrapper>();
  }

  /// Returns debug-level memory environment.
  DIMemoryEnvironment & getEnv() noexcept { return mEnv; }

  /// Returns debug-level memory environment.
  const DIMemoryEnvironment & getEnv() const noexcept { return mEnv; }

private:
  DIMemoryEnvironment mEnv;
};
}

char DIMemoryEnvironmentStorage::ID = 0;
INITIALIZE_PASS_BEGIN(DIMemoryEnvironmentStorage, "di-mem-is",
  "Memory Estimator (Debug, Environment Immutable Storage)", true, true)
INITIALIZE_PASS_DEPENDENCY(DIMemoryEnvironmentWrapper)
INITIALIZE_PASS_END(DIMemoryEnvironmentStorage, "di-mem-is",
  "Memory Estimator (Debug, Environment Immutable Storage)", true, true)

template<> char DIMemoryEnvironmentWrapper::ID = 0;
INITIALIZE_PASS(DIMemoryEnvironmentWrapper, "di-mem-iw",
  "Memory Estimator (Debug, Environment Immutable Wrapper)", true, true)

char DIEstimateMemoryPass::ID = 0;
INITIALIZE_PASS_BEGIN(DIEstimateMemoryPass, "di-estimate-mem",
  "Memory Estimator (Debug)", false, true)
INITIALIZE_PASS_DEPENDENCY(EstimateMemoryPass)
INITIALIZE_PASS_DEPENDENCY(DominatorTreeWrapperPass)
INITIALIZE_PASS_DEPENDENCY(DIMemoryEnvironmentWrapper)
INITIALIZE_PASS_END(DIEstimateMemoryPass, "di-estimate-mem",
  "Memory Estimator (Debug)", false, true)

void DIEstimateMemoryPass::getAnalysisUsage(AnalysisUsage & AU) const {
  AU.addRequired<EstimateMemoryPass>();
  AU.addRequired<DominatorTreeWrapperPass>();
  AU.addRequired<DIMemoryEnvironmentWrapper>();
  AU.setPreservesAll();
}

FunctionPass * llvm::createDIEstimateMemoryPass() {
  return new DIEstimateMemoryPass();
}

ImmutablePass * llvm::createDIMemoryEnvironmentStorage() {
  return new DIMemoryEnvironmentStorage();
}

bool DIEstimateMemoryPass::runOnFunction(Function &F) {
  auto &AT = getAnalysis<EstimateMemoryPass>().getAliasTree();
  auto &EnvWrapper = getAnalysis<DIMemoryEnvironmentWrapper>();
  mDIAliasTree = nullptr;
  if (!EnvWrapper)
    return false;
  auto &Env = *EnvWrapper;
  auto &DL = F.getParent()->getDataLayout();
  auto &DT = getAnalysis<DominatorTreeWrapperPass>().getDomTree();
  auto NewDIAT = make_unique<DIAliasTree>(F);
  {
    // This scope is necessary to drop of memory asserting handles in CMR
    // before previous alias tree destruction.
    CorruptedMemoryResolver CMR(F, &DL, &DT, Env[F], &AT);
    CMR.resolve();
    CorruptedMap CorruptedNodes;
    LLVM_DEBUG(dbgs() <<
      "[DI ALIAS TREE]: add distinct unknown nodes for corrupted memory\n");
    for (size_t Idx = 0, IdxE = CMR.distinctUnknownNum(); Idx < IdxE; ++Idx)
      addCorruptedNode(*NewDIAT, CMR.distinctUnknown(Idx),
        NewDIAT->getTopLevelNode(), CorruptedNodes);
    for (auto &VToF : CMR.getFragments()) {
      if (VToF.get<DIExpression>().empty())
        continue;
      DIAliasTreeBuilder Builder(*NewDIAT, F.getContext(), Env,
        CMR, CorruptedNodes, VToF.get<DIVariable>(), VToF.get<DILocation>(),
        VToF.get<DIExpression>());
      Builder.buildSubtree();
    }
    auto RootOffsets = findLocationToInsert(AT, DL);
    LLVM_DEBUG(dbgs() <<
      "[DI ALIAS TREE]: use an existing alias tree to add new nodes\n");
    LLVM_DEBUG(constantOffsetLog(RootOffsets.begin(), RootOffsets.end(), DT));
    buildDIAliasTree(DL, DT, Env, RootOffsets, CMR, *NewDIAT,
      *AT.getTopLevelNode(), *NewDIAT->getTopLevelNode(), CorruptedNodes);
  }
  std::vector<Metadata *> MemoryNodes(NewDIAT->memory_size());
  std::transform(NewDIAT->memory_begin(), NewDIAT->memory_end(),
    MemoryNodes.begin(), [](DIMemory &EM) { return EM.getAsMDNode(); });
  auto AliasTreeMDKind = F.getContext().getMDKindID("alias.tree");
  auto MD = MDNode::get(F.getContext(), MemoryNodes);
  F.setMetadata(AliasTreeMDKind, MD);
  mDIAliasTree = Env.reset(F, std::move(NewDIAT));
  return false;
}

// Pin the vtable to this file.
void CallbackDIMemoryHandle::anchor() {}
=======
//===- DIEstimateMemory.cpp - Memory Hierarchy (Debug) ----------*- C++ -*-===//
//
//                       Traits Static Analyzer (SAPFOR)
//
// Copyright 2018 DVM System Group
//
// Licensed under the Apache License, Version 2.0 (the "License");
// you may not use this file except in compliance with the License.
// You may obtain a copy of the License at
//
// http://www.apache.org/licenses/LICENSE-2.0
//
// Unless required by applicable law or agreed to in writing, software
// distributed under the License is distributed on an "AS IS" BASIS,
// WITHOUT WARRANTIES OR CONDITIONS OF ANY KIND, either express or implied.
// See the License for the specific language governing permissions and
// limitations under the License.
//
//===----------------------------------------------------------------------===//
//
// This file proposes functionality to construct a program alias tree.
//
//===----------------------------------------------------------------------===//

#include "tsar/Analysis/Memory/DIEstimateMemory.h"
#include "CorruptedMemory.h"
#include "tsar/ADT/SpanningTreeRelation.h"
#include "tsar/Analysis/Memory/DIMemoryEnvironment.h"
#include "tsar/Analysis/Memory/DIMemoryLocation.h"
#include "tsar/Analysis/Memory/EstimateMemory.h"
#include "tsar/Analysis/Memory/Utils.h"
#include "tsar/Support/MetadataUtils.h"
#include "tsar/Support/Utils.h"
#include "tsar/Unparse/Utils.h"
#include <bcl/IteratorDataAdaptor.h>
#include <llvm/ADT/DepthFirstIterator.h>
#include <llvm/ADT/Statistic.h>
#include <llvm/ADT/SCCIterator.h>
#include <llvm/Analysis/MemoryLocation.h>
#include <llvm/Analysis/ValueTracking.h>
#include <llvm/InitializePasses.h>
#include <llvm/IR/DebugInfoMetadata.h>
#include <llvm/IR/Dominators.h>
#include <llvm/IR/InstIterator.h>
#include <llvm/IR/GetElementPtrTypeIterator.h>
#include <algorithm>
#include <memory>

using namespace llvm;
using namespace tsar;

#undef DEBUG_TYPE
#define DEBUG_TYPE "di-estimate-mem"

STATISTIC(NumAliasNode, "Number of alias nodes created");
STATISTIC(NumEstimateNode, "Number of estimate nodes created");
STATISTIC(NumUnknownNode, "Number of unknown nodes created");
STATISTIC(NumEstimateMemory, "Number of estimate memory created");
STATISTIC(NumUnknownMemory, "Number of unknown memory created");
STATISTIC(NumCorruptedMemory, "Number of corrupted memory created");

namespace tsar {
void findBoundAliasNodes(const DIEstimateMemory &DIEM, AliasTree &AT,
    SmallPtrSetImpl<AliasNode *> &Nodes) {
  for (auto &VH : DIEM) {
    if (!VH || isa<llvm::UndefValue>(VH))
      continue;
    auto EM = AT.find(MemoryLocation(VH, DIEM.getSize()));
    // Memory becomes unused after transformation and does not presented in
    // the alias tree.
    if (!EM)
      continue;
    Nodes.insert(EM->getAliasNode(AT));
  }
}

void findBoundAliasNodes(const DIUnknownMemory &DIUM, AliasTree &AT,
    SmallPtrSetImpl<AliasNode *> &Nodes) {
  for (auto &VH : DIUM) {
    if (!VH || isa<UndefValue>(*VH))
      continue;
    AliasNode *N = nullptr;
    if (auto Inst = dyn_cast<Instruction>(VH))
      if (auto *N = AT.findUnknown(cast<Instruction>(*VH))) {
        Nodes.insert(N);
        return;
      }
    auto EM = AT.find(MemoryLocation(VH, 0));
    // Memory becomes unused after transformation and does not presented in
    // the alias tree.
    if (!EM)
      continue;
    using CT = bcl::ChainTraits<EstimateMemory, Hierarchy>;
    do {
      Nodes.insert(EM->getAliasNode(AT));
    } while (EM = CT::getNext(EM));
  }
}

void findBoundAliasNodes(const DIMemory &DIM, AliasTree &AT,
    SmallPtrSetImpl<AliasNode *> &Nodes) {
  if (auto *EM = dyn_cast<DIEstimateMemory>(&DIM))
    findBoundAliasNodes(*EM, AT, Nodes);
  else
    findBoundAliasNodes(cast<DIUnknownMemory>(DIM), AT, Nodes);
}
}

DIMemory::~DIMemory() {
  if (hasMemoryHandle())
    DIMemoryHandleBase::memoryIsDeleted(this);
}

void DIMemory::replaceAllUsesWith(DIMemory *M) {
  assert(M && "New memory location must not be null!");
  assert(this != M && "Old and new memory must be differ!");
  if (hasMemoryHandle())
    DIMemoryHandleBase::memoryIsRAUWd(this, M);
}

std::unique_ptr<DIUnknownMemory> DIUnknownMemory::get(llvm::LLVMContext &Ctx,
    DIMemoryEnvironment &Env, DIUnknownMemory &UM) {
  ++NumUnknownMemory;
  return std::unique_ptr<DIUnknownMemory>(
    new DIUnknownMemory(Env, UM.getAsMDNode()));
}

static void serialize(DILocation &Loc, LLVMContext &Ctx,
  SmallVectorImpl<Metadata *> &MDs) {
  auto LineMD = ConstantAsMetadata::get(
    ConstantInt::get(Type::getInt32Ty(Ctx), Loc.getLine()));
  MDs.push_back(LineMD);
  auto ColumnMD = ConstantAsMetadata::get(
    ConstantInt::get(Type::getInt32Ty(Ctx), Loc.getColumn()));
  MDs.push_back(ColumnMD);
  if (auto *Scope = Loc.getRawScope())
    MDs.push_back(Scope);
  if (auto *InlineAt = Loc.getInlinedAt())
    serialize(*InlineAt, Ctx, MDs);
  else
    MDs.push_back(nullptr);
}

std::unique_ptr<DIUnknownMemory> DIUnknownMemory::get(llvm::LLVMContext &Ctx,
  DIMemoryEnvironment &Env, MDNode *MD, Flags F,
  ArrayRef<DILocation *> DbgLocs) {
  auto *FlagMD = llvm::ConstantAsMetadata::get(
    llvm::ConstantInt::get(Type::getInt16Ty(Ctx), F));
  SmallVector<Metadata *, 2> BasicMDs{ MD, FlagMD };
  auto BasicMD = llvm::MDNode::get(Ctx, BasicMDs);
  assert(BasicMD && "Can not create metadata node!");
  if (!MD)
    BasicMD->replaceOperandWith(0, BasicMD);
  SmallVector<Metadata *, 2> MDs{ BasicMD };
  for (auto DbgLoc : DbgLocs)
    if (DbgLoc)
      serialize(*DbgLoc, Ctx, MDs);
  auto NewMD = llvm::MDNode::get(Ctx, MDs);
  assert(NewMD && "Can not create metadata node!");
  ++NumUnknownMemory;
  return std::unique_ptr<DIUnknownMemory>(new DIUnknownMemory(Env, NewMD));
}

llvm::MDNode * DIUnknownMemory::getRawIfExists(llvm::LLVMContext &Ctx,
    llvm::MDNode *MD, Flags F, llvm::ArrayRef<llvm::DILocation *> DbgLocs ) {
  if (!MD)
    return nullptr;
  auto *FlagMD = llvm::ConstantAsMetadata::getIfExists(
    llvm::ConstantInt::get(Type::getInt16Ty(Ctx), F));
  if (!FlagMD)
    return nullptr;
  SmallVector<Metadata *, 2> BasicMDs{ MD, FlagMD };
  auto BasicMD = llvm::MDNode::getIfExists(Ctx, BasicMDs);
  if (!BasicMD)
    return nullptr;
  SmallVector<Metadata *, 2> MDs{ BasicMD };
  for (auto DbgLoc : DbgLocs)
    if (DbgLoc)
      serialize(*DbgLoc, Ctx, MDs);
  return llvm::MDNode::getIfExists(Ctx, MDs);
}

std::unique_ptr<DIUnknownMemory> DIUnknownMemory::getIfExists(
    llvm::LLVMContext &Ctx, DIMemoryEnvironment &Env, llvm::MDNode *MD,
    Flags F, llvm::ArrayRef<llvm::DILocation *> DbgLocs) {
  auto *Node = getRawIfExists(Ctx, MD, F, DbgLocs);
  if (!Node)
    return nullptr;
  ++NumUnknownMemory;
  return std::unique_ptr<DIUnknownMemory>(new DIUnknownMemory(Env, Node));
}

static inline ConstantInt *getConstantInt(const MDOperand &Op) {
  if (auto CMD = dyn_cast<ConstantAsMetadata>(Op))
    if (auto CInt = dyn_cast<ConstantInt>(CMD->getValue()))
      return CInt;
  return nullptr;
};

static std::pair<DILocation *, unsigned> getLocation(const MDNode *MD,
  unsigned I, unsigned EI) {
  ConstantInt *CInt = nullptr;
  if (!(CInt = getConstantInt(MD->getOperand(I))))
    return std::make_pair(nullptr, I);
  unsigned Line = CInt->getZExtValue();
  if (++I == EI)
    return std::make_pair(nullptr, I);
  if (!(CInt = getConstantInt(MD->getOperand(I))))
    return std::make_pair(nullptr, I);
  unsigned Column = CInt->getZExtValue();
  if (++I == EI)
    return std::make_pair(nullptr, I);
  auto *Scope = dyn_cast<DIScope>(MD->getOperand(I));
  if (!Scope)
    return std::make_pair(nullptr, I);
  if (++I == EI)
    return std::make_pair(nullptr, I);
  auto InlineAt =
    (MD->getOperand(I)) ? getLocation(MD, I, EI) : std::make_pair(nullptr, I);
  return std::make_pair(
    DILocation::get(MD->getContext(), Line, Column, Scope, InlineAt.first),
    InlineAt.second);
}

void DIMemory::getDebugLoc(SmallVectorImpl<DebugLoc> &DbgLocs) const {
  auto MD = getAsMDNode();
  for (unsigned I = 0, EI = MD->getNumOperands(); I < EI; ++I) {
    auto Res = getLocation(MD, I, EI);
    I = Res.second;
    if (Res.first)
      DbgLocs.emplace_back(Res.first);
  }
}

std::unique_ptr<DIEstimateMemory> DIEstimateMemory::get(
    llvm::LLVMContext &Ctx, DIMemoryEnvironment &Env,
    llvm::DIVariable *Var, llvm::DIExpression *Expr, Flags F,
    ArrayRef<DILocation *> DbgLocs) {
  assert(Var && "Variable must not be null!");
  assert(Expr && "Expression must not be null!");
  auto *FlagMD = llvm::ConstantAsMetadata::get(
    llvm::ConstantInt::get(Type::getInt16Ty(Ctx), F));
  SmallVector<Metadata *, 3> BasicMDs{ Var, Expr, FlagMD};
  auto BasicMD = llvm::MDNode::get(Ctx, BasicMDs);
  assert(BasicMD && "Can not create metadata node!");
  SmallVector<Metadata *, 2> MDs{ BasicMD };
  for (auto DbgLoc : DbgLocs)
    if (DbgLoc)
      serialize(*DbgLoc, Ctx, MDs);
  auto MD = llvm::MDNode::get(Ctx, MDs);
  assert(MD && "Can not create metadata node!");
  ++NumEstimateMemory;
  return std::unique_ptr<DIEstimateMemory>(new DIEstimateMemory(Env, MD));
}

std::unique_ptr<DIEstimateMemory>
DIEstimateMemory::getIfExists(
    llvm::LLVMContext &Ctx, DIMemoryEnvironment &Env,
    llvm::DIVariable *Var, llvm::DIExpression *Expr, Flags F,
    ArrayRef<DILocation *> DbgLocs) {
  if (auto MD = getRawIfExists(Ctx, Var, Expr, F, DbgLocs)) {
    ++NumEstimateMemory;
    return std::unique_ptr<DIEstimateMemory>(new DIEstimateMemory(Env, MD));
  }
  return nullptr;
}

llvm::MDNode * DIEstimateMemory::getRawIfExists(llvm::LLVMContext &Ctx,
    llvm::DIVariable *Var, llvm::DIExpression *Expr, Flags F,
    ArrayRef<DILocation *> DbgLocs) {
  assert(Var && "Variable must not be null!");
  assert(Expr && "Expression must not be null!");
  auto *FlagMD = llvm::ConstantAsMetadata::getIfExists(
    llvm::ConstantInt::get(Type::getInt16Ty(Ctx), F));
  if (!FlagMD)
    return nullptr;
  SmallVector<Metadata *, 3> BasicMDs{ Var, Expr, FlagMD};
  auto *BasicMD = llvm::MDNode::getIfExists(Ctx, BasicMDs);
  if (!BasicMD)
    return nullptr;
  SmallVector<Metadata *, 2> MDs{ BasicMD };
  for (auto DbgLoc : DbgLocs)
    if (DbgLoc)
      serialize(*DbgLoc, Ctx, MDs);
  return llvm::MDNode::getIfExists(Ctx, MDs);
}

std::unique_ptr<DIEstimateMemory> DIEstimateMemory::get(llvm::LLVMContext &Ctx,
    DIMemoryEnvironment &Env, DIEstimateMemory &EM) {
  SmallVector<DebugLoc, 1> DbgLocs;
  EM.getDebugLoc(DbgLocs);
  SmallVector<DILocation *, 1> DILocs(DbgLocs.size());
  std::size_t ToIdx = 0;
  for (std::size_t I = 0, EI = DbgLocs.size(); I < EI; ++I)
    if (DbgLocs[I])
      DILocs[ToIdx++] = DbgLocs[I].get();
  DILocs.resize(ToIdx);
  return get(
    Ctx, Env, EM.getVariable(), EM.getExpression(), EM.getFlags(), DILocs);
}

llvm::DIVariable * DIEstimateMemory::getVariable() {
  auto MD = getBaseAsMDNode();
  for (unsigned I = 0, EI = MD->getNumOperands(); I < EI; ++I)
    if (auto *Var = llvm::dyn_cast<llvm::DIVariable>(MD->getOperand(I)))
      return Var;
  llvm_unreachable("Variable must be specified!");
  return nullptr;
}

const llvm::DIVariable * DIEstimateMemory::getVariable() const {
  auto MD = getBaseAsMDNode();
  for (unsigned I = 0, EI = MD->getNumOperands(); I < EI; ++I)
    if (auto *Var = llvm::dyn_cast<llvm::DIVariable>(MD->getOperand(I)))
      return Var;
  llvm_unreachable("Variable must be specified!");
  return nullptr;
}

llvm::DIExpression * DIEstimateMemory::getExpression() {
  auto MD = getBaseAsMDNode();
  for (unsigned I = 0, EI = MD->getNumOperands(); I < EI; ++I)
    if (auto *Expr = llvm::dyn_cast<llvm::DIExpression>(MD->getOperand(I)))
      return Expr;
  llvm_unreachable("Expression must be specified!");
  return nullptr;
}

const llvm::DIExpression * DIEstimateMemory::getExpression() const {
  auto MD = getBaseAsMDNode();
  for (unsigned I = 0, EI = MD->getNumOperands(); I < EI; ++I)
    if (auto *Expr = llvm::dyn_cast<llvm::DIExpression>(MD->getOperand(I)))
      return Expr;
  llvm_unreachable("Expression must be specified!");
  return nullptr;
}

const MDNode * DIMemory::getBaseAsMDNode() const {
  auto MD = getAsMDNode();
  assert(MD->getNumOperands() > 0 && "At least one operand must exist!");
  return cast<MDNode>(MD->getOperand(0));
}

unsigned DIMemory::getFlagsOp() const {
  auto MD = getBaseAsMDNode();
  for (unsigned I = 0, EI = MD->getNumOperands(); I < EI; ++I) {
    auto &Op = MD->getOperand(I);
    auto CMD = dyn_cast<ConstantAsMetadata>(Op);
    if (!CMD)
      continue;
    if (auto CInt = dyn_cast<ConstantInt>(CMD->getValue()))
      return I;
  }
  llvm_unreachable("Explicit flag must be specified!");
}

uint64_t DIMemory::getFlags() const {
  auto MD = getBaseAsMDNode();
  auto CMD = cast<ConstantAsMetadata>(MD->getOperand(getFlagsOp()));
  auto CInt = cast<ConstantInt>(CMD->getValue());
  return CInt->getZExtValue();
}

void DIMemory::setFlags(uint64_t F) {
  auto MD = getBaseAsMDNode();
  auto OpIdx = getFlagsOp();
  auto CMD = cast<ConstantAsMetadata>(MD->getOperand(OpIdx));
  auto CInt = cast<ConstantInt>(CMD->getValue());
  auto &Ctx = MD->getContext();
  auto *FlagMD = llvm::ConstantAsMetadata::get(llvm::ConstantInt::get(
   Type::getInt64Ty(Ctx), CInt->getZExtValue() | F));
    MD->replaceOperandWith(OpIdx, FlagMD);
}

llvm::MDNode * DIUnknownMemory::getMetadata() {
  auto MD = getBaseAsMDNode();
  for (unsigned I = 0, EI = MD->getNumOperands(); I < EI; ++I) {
    if (auto *Op = llvm::dyn_cast<llvm::MDNode>(MD->getOperand(I)))
      return Op;
  }
  llvm_unreachable("MDNode must be specified!");
  return nullptr;
}

const llvm::MDNode * DIUnknownMemory::getMetadata() const {
  auto MD = getBaseAsMDNode();
  for (unsigned I = 0, EI = MD->getNumOperands(); I < EI; ++I) {
    if (auto *Op = llvm::dyn_cast<llvm::MDNode>(MD->getOperand(I)))
      return Op;
  }
  llvm_unreachable("MDNode must be specified!");
  return nullptr;
}

void DIMemoryHandleBase::addToUseList() {
  assert(mMemory && "Null pointer does not have handles!");
  auto &Env = mMemory->getEnv();
  if (mMemory->hasMemoryHandle()) {
    DIMemoryHandleBase *&Entry = Env[mMemory];
    assert(mMemory && "Memory does not have any handles?");
    addToExistingUseList(&Entry);
    return;
  }
  // Ok, it doesn't have any handles yet, so we must insert it into the
  // DenseMap. However, doing this insertion could cause the DenseMap to
  // reallocate itself, which would invalidate all of the PrevP pointers that
  // point into the old table. Handle this by checking for reallocation and
  // updating the stale pointers only if needed.
  auto &Handles = Env.getMemoryHandles();
  const void *OldBucketPtr = Handles.getPointerIntoBucketsArray();
  DIMemoryHandleBase *&Entry = Handles[mMemory];
  assert(!Entry && "Memory really did already have handles?");
  addToExistingUseList(&Entry);
  mMemory->setHasMemoryHandle(true);
  if (Handles.isPointerIntoBucketsArray(OldBucketPtr) || Handles.size() == 1)
    return;
  // Okay, reallocation did happen. Fix the Prev Pointers.
  for (auto I = Handles.begin(), E = Handles.end(); I != E; ++I) {
    assert(I->second && I->first == I->second->mMemory &&
      "List invariant broken!");
    I->second->setPrevPtr(&I->second);
  }
}

void DIMemoryHandleBase::removeFromUseList() {
  assert(mMemory && mMemory->hasMemoryHandle() &&
    "Null pointer does not have handles!");
  DIMemoryHandleBase **PrevPtr = getPrevPtr();
  assert(*PrevPtr == this && "List invariant broken");
  *PrevPtr = mNext;
  if (mNext) {
    assert(mNext->getPrevPtr() == &mNext && "List invariant broken!");
    mNext->setPrevPtr(PrevPtr);
    return;
  }
  // If the mNext pointer was null, then it is possible that this was the last
  // MemoryHandle watching memory. If so, delete its entry from
  // the MemoryHandles map.
  auto &Handles = mMemory->getEnv().getMemoryHandles();
  if (Handles.isPointerIntoBucketsArray(PrevPtr)) {
    Handles.erase(mMemory);
    mMemory->setHasMemoryHandle(false);
  }
}

void DIMemoryHandleBase::memoryIsDeleted(DIMemory *M) {
  assert(M->hasMemoryHandle() &&
    "Should only be called if DIMemoryHandles present!");
  DIMemoryHandleBase *Entry = M->getEnv()[M];
  assert(Entry && "Memory bit set but no entries exist");
  // We use a local DIMemoryHandleBase as an iterator so that
  // DIMemoryHandles can add and remove themselves from the list without
  // breaking our iteration. This is not really an AssertingDIMemoryHandle; we
  // just have to give DIMemoryHandleBase some kind.
  for (DIMemoryHandleBase Itr(Assert, *Entry); Entry; Entry = Itr.mNext) {
    Itr.removeFromUseList();
    Itr.addToExistingUseListAfter(Entry);
    assert(Entry->mNext == &Itr && "Loop invariant broken.");
    switch (Entry->getKind()) {
    default:
      llvm_unreachable("Unsupported DIMemoryHandle!");
    case Assert:
      break;
    case Weak:
      Entry->operator=(nullptr);
      break;
    case Callback:
      static_cast<CallbackDIMemoryHandle *>(Entry)->deleted();
      break;
    }
  }
  if (M->hasMemoryHandle()) {
#ifndef NDEBUG
    dbgs() << "While deleting: ";
    TSAR_LLVM_DUMP(M->getAsMDNode()->dump());
    TSAR_LLVM_DUMP(M->getBaseAsMDNode()->dump());
    if (M->getEnv()[M]->getKind() == Assert)
      llvm_unreachable("An asserting memory handle still pointed to this memory!");
#endif
    llvm_unreachable("All references to M were not removed?");
  }
}

void DIMemoryHandleBase::memoryIsRAUWd(DIMemory *Old, DIMemory *New) {
  assert(Old->hasMemoryHandle() &&
    "Should only be called if MemoryHandles present!");
  assert(Old != New && "Changing value into itself!");
  DIMemoryHandleBase *Entry = Old->getEnv()[Old];
  assert(Entry && "Memory bit set but no entries exist");
  // We use a local DIMemoryHandleBase as an iterator so that
  // DIMemoryHandles can add and remove themselves from the list without
  // breaking our iteration.  This is not really an AssertingDIMemoryHandle; we
  // just have to give DIMemoryHandleBase some kind.
  for (DIMemoryHandleBase Itr(Assert, *Entry); Entry; Entry = Itr.mNext) {
    Itr.removeFromUseList();
    Itr.addToExistingUseListAfter(Entry);
    assert(Entry->mNext == &Itr && "Loop invariant broken.");
    switch (Entry->getKind()) {
    default:
      llvm_unreachable("Unsupported DIMemoryHandle!");
    case Assert:
      break;
    case Weak:
      Entry->operator=(New);
      break;
    case Callback:
      static_cast<CallbackDIMemoryHandle *>(Entry)->allUsesReplacedWith(New);
      break;
    }
  }
#ifndef NDEBUG
  // If any new weak value handles were added while processing the
  // list, then complain about it now.
  if (Old->hasMemoryHandle())
    for (Entry = Old->getEnv()[Old]; Entry; Entry = Entry->mNext)
      switch (Entry->getKind()) {
      case Weak:
        dbgs() << "After RAUW from ";
        TSAR_LLVM_DUMP(Old->getAsMDNode()->dump());
        TSAR_LLVM_DUMP(Old->getBaseAsMDNode()->dump());
        dbgs() << "to ";
        TSAR_LLVM_DUMP(New->getAsMDNode()->dump());
        TSAR_LLVM_DUMP(New->getBaseAsMDNode()->dump());
        llvm_unreachable("A weak value handle still pointed to the"
                         " old value!\n");
      default:
        break;
      }
#endif
}

void DIMemoryHandleBase::addToExistingUseList(DIMemoryHandleBase **List) {
  assert(List && "Handle list must not be null!");
  mNext = *List;
  *List = this;
  setPrevPtr(List);
  if (mNext) {
    mNext->setPrevPtr(&mNext);
    assert(mMemory == mNext->mMemory && "Handle was added to a wrong list!");
  }
}

void DIMemoryHandleBase::addToExistingUseListAfter(DIMemoryHandleBase *Node) {
  assert(Node && "Must insert after existing node!");
  mNext = Node->mNext;
  setPrevPtr(&Node->mNext);
  Node->mNext = this;
  if (mNext)
    mNext->setPrevPtr(&mNext);
}

DIAliasTree::DIAliasTree(llvm::Function &F) :
    mTopLevelNode(new DIAliasTopNode), mFunc(&F) {
  ++NumAliasNode;
  mNodes.push_back(mTopLevelNode);
}

std::pair<DIAliasTree::memory_iterator, std::unique_ptr<DIEstimateMemory>>
DIAliasTree::addNewNode(
    std::unique_ptr<DIEstimateMemory> &&EM, DIAliasNode &Parent) {
  assert(EM && "Memory must not be null!");
  auto *Tmp = EM.release();
  memory_iterator Itr = mFragments.end();
  bool IsInserted = false;
  std::tie(Itr, IsInserted) = mFragments.insert(Tmp);
  if (!IsInserted)
    return std::make_pair(Itr, std::unique_ptr<DIEstimateMemory>(Tmp));
  assert(!Itr->getAliasNode() &&
    "Memory location is already attached to a node!");
  ++NumAliasNode, ++NumEstimateNode;
  auto *N = new DIAliasEstimateNode;
  mNodes.push_back(N);
  N->setParent(Parent);
  Itr->setAliasNode(*N);
  N->push_back(*Itr);
  return std::make_pair(Itr, nullptr);
}

std::pair<DIAliasTree::memory_iterator, std::unique_ptr<DIMemory>>
DIAliasTree::addNewUnknownNode(
    std::unique_ptr<DIMemory> &&M, DIAliasNode &Parent) {
  assert(M && "Memory must not be null!");
  auto *Tmp = M.release();
  memory_iterator Itr = mFragments.end();
  bool IsInserted = false;
  std::tie(Itr, IsInserted) = mFragments.insert(Tmp);
  if (!IsInserted)
    return std::make_pair(Itr, std::unique_ptr<DIMemory>(Tmp));
  assert(!Itr->getAliasNode() &&
    "Memory location is already attached to a node!");
  ++NumAliasNode, ++NumUnknownNode;
  auto *N = new DIAliasUnknownNode;
  mNodes.push_back(N);
  N->setParent(Parent);
  Itr->setAliasNode(*N);
  N->push_back(*Itr);
  return std::make_pair(Itr, nullptr);
}

std::pair<DIAliasTree::memory_iterator, std::unique_ptr<DIMemory>>
DIAliasTree::addToNode(std::unique_ptr<DIMemory> &&M, DIAliasMemoryNode &N) {
  assert(M && "Memory must not be null!");
  assert((!isa<DIAliasEstimateNode>(N) || isa<DIEstimateMemory>(M)) &&
    "Alias estimate node may contain estimate memory locations only!");
  auto *Tmp = M.release();
  memory_iterator Itr = mFragments.end();
  bool IsInserted = false;
  std::tie(Itr, IsInserted) = mFragments.insert(Tmp);
  if (!IsInserted)
    return std::make_pair(Itr, std::unique_ptr<DIMemory>(Tmp));
  assert(!Itr->getAliasNode() &&
    "Memory location is already attached to a node!");
  Itr->setAliasNode(N);
  N.push_back(*Itr);
  return std::make_pair(Itr, nullptr);
}

void DIAliasTree::erase(DIAliasMemoryNode &N) {
  for (auto &M : N) {
    mFragments.erase(&M);
    delete &M;
  }
  N.remove();
  mNodes.erase(N);
}

std::pair<bool, bool> DIAliasTree::erase(DIMemory &M) {
  auto Itr = mFragments.find(&M);
  if (Itr == mFragments.end())
    return std::make_pair(false, false);
  auto Node = M.getAliasNode();
  assert(Node && "Alias node must not be null!");
  DIAliasMemoryNode::remove(M);
  mFragments.erase(Itr);
  delete &M;
  if (Node->empty()) {
    erase(*Node);
    return std::make_pair(true, true);
  }
  return std::make_pair(true, false);
}

namespace {
#ifndef NDEBUG
template<class ItrTy>
void constantOffsetLog(const ItrTy &I, const ItrTy E, const DominatorTree &DT) {
  dbgs() <<
    "[DI ALIAS TREE]: find estimate memory locations with constant offset from root\n";
  for (auto &PtrToOffset : make_range(I, E)) {
    dbgs() << "[DI ALIAS TREE]: pointer to an estimate memory location ";
    printLocationSource(dbgs(), PtrToOffset.first, &DT);
    dbgs() << " with constant offset " << PtrToOffset.second << " from root\n";
  }
}

void ignoreEMLog(const EstimateMemory &EM, const DominatorTree &DT) {
  dbgs() << "[DI ALIAS TREE]: ignore estimate memory location: ";
  printLocationSource(dbgs(), MemoryLocation(EM.front(), EM.getSize()), &DT);
  dbgs() << " Parent={";
  if (auto Parent = EM.getParent())
    printLocationSource(dbgs(),
      MemoryLocation(Parent->front(), Parent->getSize()), &DT);
  else
    dbgs() << "NULL";
  dbgs() << "}";
  dbgs() << " Children={";
  for (auto &Ch : make_range(EM.child_begin(), EM.child_end())) {
    printLocationSource(dbgs(), MemoryLocation(Ch.front(), Ch.getSize()), &DT);
    dbgs() << " ";
  }
  dbgs() << "}\n";
}

void buildMemoryLog(Function &F, const DominatorTree &DT,
  DIMemory &DIM, EstimateMemory &EM) {
  dbgs() << "[DI ALIAS TREE]: build debug memory location ";
  printDILocationSource(*getLanguage(F), DIM, dbgs());
  dbgs() << " for ";
  printLocationSource(dbgs(), MemoryLocation{ EM.front(), EM.getSize() }, &DT);
  dbgs() << "\n";
}

void buildMemoryLog(Function &F, DIMemory &DIM, Value &V) {
  dbgs() << "[DI ALIAS TREE]: build debug memory location ";
  printDILocationSource(*getLanguage(F), DIM, dbgs());
  dbgs() << " for ";
  if (auto Callee = [&V]() -> llvm::Function * {
        if (auto *Call = dyn_cast<CallBase>(&V))
          return dyn_cast<Function>(
              Call->getCalledOperand()->stripPointerCasts());
        return nullptr;
      }())
    Callee->printAsOperand(dbgs(), false);
  else
    V.printAsOperand(dbgs(), false);
  dbgs() << "\n";
}

void addCorruptedLog(Function &F, DIMemory &DIM) {
  dbgs() << "[DI ALIAS TREE]: add corrupted memory location ";
  printDILocationSource(*getLanguage(F), DIM, dbgs());
  dbgs() << " to the node\n";
}

void addMemoryLog(Function &F, DIMemory &EM) {
  dbgs() << "[DI ALIAS TREE]: add memory location ";
  printDILocationSource(*getLanguage(F), EM, dbgs());
  dbgs() << " to the node \n";
}
#endif

/// If a specified value is 'inttoptr' operator then it is stripped
/// otherwise original value is returned.
///
/// In case of 'inttoptr' different values may have the same base.
/// The following values will be binded to the same DIMemory:
/// 'inttoptr i64 %Y to i64*'
/// 'inttoptr i64 %Y to %struct.S*'
/// So, we use %Y to represent corresponding DIUnknownMemory location
const Value *stripIntToPtr(const Value *V) {
  if (Operator::getOpcode(V) != Instruction::IntToPtr)
    return V;
  V = cast<Operator>(V)->getOperand(0);
  if (auto LI = dyn_cast<LoadInst>(V))
    return LI->getPointerOperand();
  return V;
}

/// If a specified value is 'inttoptr' operator then it is stripped
/// otherwise original value is returned.
Value *stripIntToPtr(Value *V) {
  return const_cast<Value *>(stripIntToPtr(static_cast<const Value *>(V)));
}

/// This is a map from list of corrupted memory locations to an unknown
/// node in a debug alias tree.
using CorruptedMap = DenseMap<CorruptedMemoryItem *, DIAliasNode *>;

/// \brief Adds an unknown node (if necessary) into the tree and returns it.
///
/// If some node already contains list of specified corrupted locations it
/// will be returned. If a specified parent is unknown node than a new node
/// will not be created. Memory locations from `Corrupted` will be moved to
/// the unknown node and `CorruptedNodes` map will be updated.
DIAliasNode * addCorruptedNode(
    DIAliasTree &DIAT, CorruptedMemoryItem *Corrupted, DIAliasNode *DIParent,
    CorruptedMap &CorruptedNodes) {
  assert(Corrupted && "List of corrupted memory location must not be null!");
  auto Itr = CorruptedNodes.find(Corrupted);
  if (Itr != CorruptedNodes.end()) {
    assert((DIParent == Itr->second || Itr->second->getParent() == DIParent) &&
      "Unknown node does not linked with currently processed node!");
    return Itr->second;
  }
  if (!isa<DIAliasUnknownNode>(DIParent)) {
    LLVM_DEBUG(dbgs() << "[DI ALIAS TREE]: add new debug alias unknown node\n");
    auto DIM = Corrupted->pop();
    LLVM_DEBUG(addCorruptedLog(DIAT.getFunction(), *DIM));
    auto Info = DIAT.addNewUnknownNode(std::move(DIM), *DIParent);
    /// TODO (kaniandr@gmail.com): implement construction of duplicates.
    /// For example, it is possible to add count of duplicates into memory
    /// representation and reference to the first location.
    if (Info.second)
      llvm_unreachable("Construction of duplicates is not supported yet!");
    DIParent = Info.first->getAliasNode();
  }
  CorruptedNodes.try_emplace(Corrupted, cast<DIAliasUnknownNode>(DIParent));
  for (CorruptedMemoryItem::size_type I = 0, E = Corrupted->size(); I < E; ++I) {
    auto DIM = Corrupted->pop();
    LLVM_DEBUG(addCorruptedLog(DIAT.getFunction(), *DIM));
    auto Info =
      DIAT.addToNode(std::move(DIM), cast<DIAliasUnknownNode>(*DIParent));
    if (Info.second) {
      if (Info.first->getAliasNode() == DIParent) {
        for (auto &VH : *Info.second)
          Info.first->bindValue(VH);
        // Mark location as merged in RAUW.
        Info.first->setProperties(DIMemory::Merged);
        Info.second->replaceAllUsesWith(&*Info.first);
        LLVM_DEBUG(dbgs() << "[DI ALIAS TREE]: merge location with existent "
          "one in the current node\n");
      } else {
        /// TODO (kaniandr@gmail.com): implement construction of duplicates.
        /// For example, it is possible to add count of duplicates into memory
        /// representation and reference to the first location.
        llvm_unreachable("Construction of duplicates is not supported yet!");
      }
    }
  }
  return DIParent;
}

/// \brief Traverses alias tree to build its debug version.
///
/// \param [in] RootOffsets A list of locations which are used to build
/// debug memory locations. Other locations will be ignored.
/// \param [in, out] CMR This contains information about corrupted memory
/// locations. These locations will be inserted in unknown nodes. This
/// locations will be moved outside appropriated lists. Correspondence
/// between lists of corrupted locations (already empty) and unknown nodes will
/// be stored in `CorruptedNodes` map.
/// \param [in, out] DIAT Constructed debug alias tree.
/// \param [in] Parent Currently processed alias node. This function performs
/// depth first traversal of alias tree recursively.
/// \param [in, out] DIParent A node in the constructed debug alias tree which
/// is used as a root for new nodes.
/// \param [in, out] Map from lists of corrupted locations to unknown nodes.
void buildDIAliasTree(const DataLayout &DL, const DominatorTree &DT,
    DIMemoryEnvironment &Env,
    const DenseMap<const Value *, int64_t> &RootOffsets,
    CorruptedMemoryResolver &CMR, DIAliasTree &DIAT,
    AliasNode &Parent, DIAliasNode &DIParent, CorruptedMap &Nodes) {
  for (auto &Child : make_range(Parent.child_begin(), Parent.child_end())) {
    auto DIN = &DIParent;
    if (auto Corrupted = CMR.hasUnknownParent(Child))
      DIN = addCorruptedNode(DIAT, Corrupted, DIN, Nodes);
    SmallVector<std::unique_ptr<DIEstimateMemory>, 8> Known;
    SmallVector<std::unique_ptr<DIMemory>, 8> Unknown;
    if (auto N = dyn_cast<AliasEstimateNode>(&Child)) {
      LLVM_DEBUG(dbgs() << "[DI ALIAS TREE]: process alias estimate node\n");
      for (auto &EM : *N) {
        auto Root = EM.getTopLevelParent();
        if (&EM != Root && !RootOffsets.count(EM.front())) {
          LLVM_DEBUG(ignoreEMLog(EM, DT));
          continue;
        }
        std::unique_ptr<DIMemory> DIM;
        if (!(DIM = CMR.popFromCache(&EM))) {
          DIM = buildDIMemory(EM, DIAT.getFunction().getContext(), Env, DL, DT);
          LLVM_DEBUG(buildMemoryLog(DIAT.getFunction(), DT, *DIM, EM));
        }
        if (CMR.isCorrupted(DIM->getAsMDNode()).first) {
          LLVM_DEBUG(dbgs() << "[DI ALIAS TREE]: ignore corrupted memory location\n");
          continue;
        }
        if (isa<DIEstimateMemory>(*DIM))
          Known.emplace_back(cast<DIEstimateMemory>(DIM.release()));
        else
          Unknown.push_back(std::move(DIM));
      }
    } else {
      assert(isa<AliasUnknownNode>(Child) && "It must be alias unknown node!");
      LLVM_DEBUG(dbgs() << "[DI ALIAS TREE]: process alias unknown node\n");
      for (auto Inst : cast<AliasUnknownNode>(Child)) {
        std::unique_ptr<DIMemory> DIM;
        if (!(DIM = CMR.popFromCache(Inst, true))) {
          DIM = buildDIMemory(*Inst, DIAT.getFunction().getContext(), Env, DT);
          LLVM_DEBUG(buildMemoryLog(DIAT.getFunction(), *DIM, *Inst));
        }
        if (CMR.isCorrupted(DIM->getAsMDNode()).first) {
          LLVM_DEBUG(dbgs() << "[DI ALIAS TREE]: ignore corrupted memory location\n");
          continue;
        }
        Unknown.push_back(std::move(DIM));
      }
    }
    if (!Unknown.empty()) {
      if (!isa<DIAliasUnknownNode>(DIN)) {
        LLVM_DEBUG(dbgs() << "[DI ALIAS TREE]: add new debug alias unknown node\n");
        LLVM_DEBUG(addMemoryLog(DIAT.getFunction(), *Unknown.back()));
        auto Info = DIAT.addNewUnknownNode(std::move(Unknown.back()), *DIN);
        /// TODO (kaniandr@gmail.com): implement construction of duplicates.
        /// For example, it is possible to add count of duplicates into memory
        /// representation and reference to the first location.
        if (Info.second)
          llvm_unreachable("Construction of duplicates is not supported yet!");
        DIN = Info.first->getAliasNode();
        Unknown.pop_back();
      }
      for (auto &M : Unknown) {
        LLVM_DEBUG(addMemoryLog(DIAT.getFunction(), *M));
        auto Info = DIAT.addToNode(std::move(M), cast<DIAliasMemoryNode>(*DIN));
        if (Info.second) {
          if (Info.first->getAliasNode() == DIN) {
            for (auto &VH : *Info.second)
              Info.first->bindValue(VH);
            // Mark location as merged in RAUW.
            Info.first->setProperties(DIMemory::Merged);
            Info.second->replaceAllUsesWith(&*Info.first);
            LLVM_DEBUG(dbgs() << "[DI ALIAS TREE]: merge location with existent "
              "one in the current node\n");
          } else {
            /// TODO (kaniandr@gmail.com): implement construction of duplicates.
            /// For example, it is possible to add count of duplicates into memory
            /// representation and reference to the first location.
            llvm_unreachable("Construction of duplicates is not supported yet!");
          }
        }
      }
    }
    if (!Known.empty()) {
      LLVM_DEBUG(dbgs() << "[DI ALIAS TREE]: add new debug alias estimate node\n");
      LLVM_DEBUG(addMemoryLog(DIAT.getFunction(), *Known.back()));
      auto Info = DIAT.addNewNode(std::move(Known.back()), *DIN);
      /// TODO (kaniandr@gmail.com): implement construction of duplicates.
      /// For example, it is possible to add count of duplicates into memory
      /// representation and reference to the first location.
      if (Info.second)
        llvm_unreachable("Construction of duplicates is not supported yet!");
      DIN = Info.first->getAliasNode();
      Known.pop_back();
      for (auto &M : Known) {
        LLVM_DEBUG(addMemoryLog(DIAT.getFunction(), *M));
        auto Info = DIAT.addToNode(std::move(M), cast<DIAliasMemoryNode>(*DIN));
        if (Info.second) {
          if (Info.first->getAliasNode() == DIN) {
            for (auto &VH : *Info.second)
              Info.first->bindValue(VH);
            // Mark location as merged in RAUW.
            Info.first->setProperties(DIMemory::Merged);
            Info.second->replaceAllUsesWith(&*Info.first);
            LLVM_DEBUG(dbgs() << "[DI ALIAS TREE]: merge location with existent "
              "one in the current node\n");
          } else {
            /// TODO (kaniandr@gmail.com): implement construction of duplicates.
            /// For example, it is possible to add count of duplicates into memory
            /// representation and reference to the first location.
            llvm_unreachable("Construction of duplicates is not supported yet!");
          }
        }
      }
    }
    buildDIAliasTree(DL, DT, Env, RootOffsets, CMR, DIAT, Child, *DIN, Nodes);
  }
}

/// This class inserts new subtree into an alias tree.
///
/// The subtree will contains a list of specified fragments of a specified
/// variable. This fragments should not alias with other memory location in the
/// alias tree. This is a precondition and is not checked by a builder.
/// It also tries to build fragments which extends specified fragments.
/// For example for the fragment S.X[2] the following locations will be
/// constructed S -> S.X -> S.X[2]. However, the last one only will be marked as
/// explicitly accessed memory location.
class DIAliasTreeBuilder {
  /// Projection of an array to an array with less number of dimensions.
  ///
  /// In case of array A[2][3][4] there are two levels of planes.
  /// First level contains 2 planes of size 3 * 4 = 12.
  /// The second level contains 3 planes of size 4.
  struct PlaneTy {
    uint64_t NumberOfPlanes;
    uint64_t SizeOfPlane;
  };
public:
  /// Creates a builder of subtree which contains specified fragments of a
  /// variable.
  DIAliasTreeBuilder(DIAliasTree &DIAT, LLVMContext &Ctx,
      DIMemoryEnvironment &Env,
      CorruptedMemoryResolver &CMR, CorruptedMap &CorruptedNodes,
      DIVariable *Var, DILocation *DbgLoc,
      const TinyPtrVector<DIExpression *> &Fragments) :
      mDIAT(&DIAT), mContext(&Ctx), mEnv(&Env),
      mCMR(&CMR), mCorruptedNodes(&CorruptedNodes),
      mVar(Var),  mSortedFragments(Fragments) {
    assert(mDIAT && "Alias tree must not be null!");
    assert(mVar && "Variable must not be null!");
    assert(!Fragments.empty() && "At least one fragment must be specified!");
    if (DbgLoc)
      mDbgLocs.push_back(DbgLoc);
    std::sort(mSortedFragments.begin(), mSortedFragments.end(),
      [this](DIExpression *LHS, DIExpression *RHS) {
        assert(!mayAliasFragments(*LHS, *RHS) && "Fragments must not be alias!");
        auto InfoLHS = LHS->getFragmentInfo();
        auto InfoRHS = RHS->getFragmentInfo();
        // Empty expression is no possible here because the whole location is
        // alias with any fragment. In this case list of fragments will contain
        // only single expression and this function will not be called.
        assert(LHS->getNumElements() == 3 && InfoLHS.hasValue() &&
          "Expression may contain dwarf::DW_OP_LLVM_fragment only!");
        assert(RHS->getNumElements() == 3 && InfoRHS.hasValue() &&
          "Expression may contain dwarf::DW_OP_LLVM_fragment only!");
        return InfoLHS->OffsetInBits < InfoRHS->OffsetInBits;
    });
  }

  /// Builds a subtree of an alias tree.
  void buildSubtree() {
    LLVM_DEBUG(dbgs() << "[DI ALIAS TREE]: build subtree for a variable "
      << mVar->getName() << "\n");
    DIAliasNode *Parent = mDIAT->getTopLevelNode();
    if (auto *Corrupted = mCMR->hasUnknownParent(*mVar)) {
      Parent = addCorruptedNode(*mDIAT, Corrupted, Parent, *mCorruptedNodes);
      if (auto N = dyn_cast<DIAliasUnknownNode>(Parent))
        mVisitedCorrupted.insert(N);
    }
    auto Ty = stripDIType(mVar->getType());
    if (!Ty) {
      addFragments(Parent, 0, mSortedFragments.size());
      return;
    }
    auto DIEmptyExpr = DIExpression::get(*mContext, {});
    if (mSortedFragments.front()->getNumElements() == 0) {
      auto DIMVar = DIEstimateMemory::get(*mContext, *mEnv, mVar, DIEmptyExpr,
        DIEstimateMemory::NoFlags, mDbgLocs);
      auto IsCorruptedRoot = mCMR->isCorrupted(DIMVar->getBaseAsMDNode());
      if (IsCorruptedRoot.first) {
        if (IsCorruptedRoot.second)
          return;
        LLVM_DEBUG(dbgs() << "[DI ALIAS TREE]: replace corrupted\n");
        eraseAndReplaceCorrupted(DIMVar.get(), Parent);
      }
      LLVM_DEBUG(addFragmentLog(DIEmptyExpr));
      auto DIM = mDIAT->addNewNode(std::move(DIMVar), *Parent);
      assert(!DIM.second && "Memory location is already attached to a node!");
      if (auto M = mCMR->beforePromotion(DIMemoryLocation(mVar, DIEmptyExpr)))
        M->replaceAllUsesWith(&*DIM.first);
      DIM.first->setProperties(DIMemory::Explicit);
      return;
    }
    auto LastInfo = mSortedFragments.back()->getFragmentInfo();
    if (LastInfo->OffsetInBits / 8 + (LastInfo->SizeInBits + 7) / 8 >
        getSize(Ty)) {
      addFragments(Parent, 0, mSortedFragments.size());
      return;
    }
    evaluateTy(
      DIEmptyExpr, Ty, 0, std::make_pair(0, mSortedFragments.size()), Parent);
  }

private:
#ifndef NDEBUG
  void addFragmentLog(llvm::DIExpression *Expr) {
    dbgs() << "[DI ALIAS TREE]: add a new node and a new fragment ";
    auto DWLang = getLanguage(mDIAT->getFunction()).getValue();
    printDILocationSource(DWLang, { mVar, Expr }, dbgs());
    dbgs() << "\n";
  }
#endif

  /// \brief Add fragments from a specified range [BeginIdx, EndIdx)
  /// into an alias tree.
  ///
  /// Each fragments will be stored in a separate node with a parent `Parent`.
  void addFragments(DIAliasNode *Parent, unsigned BeginIdx, unsigned EndIdx) {
    assert(Parent && "Alias node must not be null!");
    for (unsigned I = BeginIdx; I < EndIdx; ++I) {
      LLVM_DEBUG(addFragmentLog(mSortedFragments[I]));
      Parent = addUnknownParentIfNecessary(Parent, mSortedFragments[I]);
      auto DIM = mDIAT->addNewNode(
        DIEstimateMemory::get(*mContext, *mEnv, mVar, mSortedFragments[I],
          DIEstimateMemory::NoFlags, mDbgLocs),
        *Parent);
      assert(!DIM.second && "Memory location is already attached to a node!");
      if (auto M = mCMR->beforePromotion(
            DIMemoryLocation(mVar, mSortedFragments[I])))
        M->replaceAllUsesWith(&*DIM.first);
      DIM.first->setProperties(DIMemory::Explicit);
    }
  }

  /// Inserts corrupted node which is a parent for a node with a specified
  /// fragment (`mVar`, `Expr`) if this is necessary.
  DIAliasNode * addUnknownParentIfNecessary(
      DIAliasNode *Parent, DIExpression *Expr) {
    auto *Corrupted = mCMR->hasUnknownParent(DIMemoryLocation(mVar, Expr));
    if (!Corrupted)
      return Parent;
    Corrupted->erase(
      mCorruptedReplacement.begin(), mCorruptedReplacement.end());
    // Node may already exist in the set, however it may be invalid. So, we
    // update it.
    // void foo() { for (int I = 0; I < 10; ++I) { int X[10]; X[0] = I; } }
    // At first, unknown node for corrupted <X,40> would be created. However,
    // corrupted <X,40> will be replaced with a fragment and unknown node will
    // be removed. After this mCorruptedNodes contains an empty 'Corrupted'
    // which points to a deleted pointer.
    if (Corrupted->empty())
      return mCorruptedNodes->try_emplace(Corrupted).first->second = Parent;
    Parent = addCorruptedNode(*mDIAT, Corrupted, Parent, *mCorruptedNodes);
    if (auto N = dyn_cast<DIAliasUnknownNode>(Parent))
      mVisitedCorrupted.insert(N);
    return Parent;
  }

  /// \brief Removes corrupted node equal to a specified node and replace its
  /// uses with a specified one.
  ///
  /// \return `True` if corrupted node has been found in `mVisitedCorrupted`
  /// list and removed.
  /// \post If a removed corrupted has been the last one location in the node
  /// the node will be removed. If `Current`equal to a removed node it will be
  /// set to it's parent.
  bool eraseAndReplaceCorrupted(DIMemory *What, DIAliasNode *&Current) {
    auto *MD = What->getBaseAsMDNode();
    for (auto *N : mVisitedCorrupted)
      for (auto &M : *N)
        if (M.getBaseAsMDNode() == MD) {
          --NumCorruptedMemory;
          isa<DIEstimateMemory>(M) ? --NumEstimateMemory : --NumUnknownMemory;
          auto Parent = Current->getParent();
          M.replaceAllUsesWith(What);
          if (mDIAT->erase(M).second) {
            Current = (N == Current) ? Parent : Current;
            mVisitedCorrupted.erase(N);
            --NumUnknownNode;
            --NumAliasNode;
          }
          return true;
        }
    return false;
  }

  /// Add new node with a specified parent into alias tree.
  ///
  /// A specified 'Expr' determines location which will contain a node.
  /// If appropriate memory location is corrupted new node is not created.
  DIAliasNode * addNewNode(DIExpression *Expr, DIAliasNode *Parent) {
    assert(Expr && "Expression must not be null!");
    assert(Parent && "Alias node must not be null!");
    auto DIMTmp = DIEstimateMemory::get(*mContext, *mEnv, mVar, Expr,
      DIEstimateMemory::NoFlags, mDbgLocs);
    auto IsCorrupted = mCMR->isCorrupted(DIMTmp->getBaseAsMDNode());
    if (IsCorrupted.first) {
      if (!IsCorrupted.second) {
        LLVM_DEBUG(dbgs() << "[DI ALIAS TREE]: replace corrupted\n");
        bool IsErased = eraseAndReplaceCorrupted(DIMTmp.get(), Parent);
        LLVM_DEBUG(dbgs() << "[DI ALIAS TREE]: add internal fragment\n");
        LLVM_DEBUG(addFragmentLog(DIMTmp->getExpression()));
        auto NewM = mDIAT->addNewNode(std::move(DIMTmp), *Parent);
        assert(!NewM.second && "Memory location is already attached to a node!");
        // The corrupted has not been inserted into alias tree yet.
        // So it should be remembered to prevent such insertion later.
        if (!IsErased)
          mCorruptedReplacement.insert(NewM.first->getBaseAsMDNode());
        Parent = NewM.first->getAliasNode();
      }
    } else {
      Parent = addUnknownParentIfNecessary(Parent, Expr);
      LLVM_DEBUG(dbgs() << "[DI ALIAS TREE]: add internal fragment\n");
      LLVM_DEBUG(addFragmentLog(DIMTmp->getExpression()));
      auto Info = mDIAT->addNewNode(std::move(DIMTmp), *Parent);
      assert(!Info.second && "Memory location is already attached to a node!");
      Parent = Info.first->getAliasNode();
    }
    return Parent;
  }

  /// \brief Add subtypes of a specified type into the alias tree.
  ///
  /// A pair of `mVar` and `Expr` will represent a specified type in the tree.
  /// \pre A specified type `Ty` must full cover a specified fragments
  /// from range [Fragments.first, Fragments.second).
  /// Fragments from this range can not cross bounds of this type.
  void evaluateTy(DIExpression *Expr, DIType *Ty, uint64_t Offset,
      std::pair<unsigned, unsigned> Fragments, DIAliasNode *Parent) {
    Parent = addNewNode(Expr, Parent);
    assert(Ty && "Type must not be null!");
    switch (Ty->getTag()) {
    default:
      addFragments(Parent, Fragments.first, Fragments.second);
      break;
    case dwarf::DW_TAG_structure_type:
    case dwarf::DW_TAG_class_type:
      evaluateStructureTy(Ty, Offset, Fragments, Parent);
      break;
    case dwarf::DW_TAG_array_type:
      evaluateArrayTy(Ty, Offset, Fragments, Parent);
      break;
    }
  }


  /// \brief Add subtypes of a specified type into the alias tree.
  ///
  /// \pre A specified type `Ty` must full cover a specified fragments
  /// from range [Fragments.first, Fragments.second).
  /// Fragments from this range can not cross bounds of this type.
  void evaluateTy(DIType *Ty, uint64_t Offset,
      std::pair<unsigned, unsigned> Fragments, DIAliasNode *Parent) {
    assert(Ty && "Type must not be null!");
    assert(Parent && "Alias node must not be null!");
    auto Size = getSize(Ty);
    auto FInfo = mSortedFragments[Fragments.first]->getFragmentInfo();
    if (Fragments.first + 1 == Fragments.second &&
        FInfo->OffsetInBits / 8 == Offset &&
        (FInfo->SizeInBits + 7) / 8 == Size) {
      addFragments(Parent, Fragments.first, Fragments.second);
      return;
    }
    auto Expr = DIExpression::get(*mContext, {
      dwarf::DW_OP_LLVM_fragment, Offset * 8, Ty->getSizeInBits()});
    evaluateTy(Expr, Ty, Offset, Fragments, Parent);
  }

  /// Determine fragments covered by a specified range [Offset, Offset+Size].
  ///
  /// \return True if at least one covered fragment has been found. The second
  /// returned value as an index of a fragment after the last covered.
  /// If returned value is `false` then second value contains an index of
  /// fragment which cross border of a checked range.
  std::pair<bool, unsigned> findCoveredFragments(uint64_t Offset, uint64_t Size,
    unsigned FragmentIdx, unsigned FragmentIdxE) {
    bool IsFragmentsCoverage = false;
    for (; FragmentIdx < FragmentIdxE;
      ++FragmentIdx, IsFragmentsCoverage = true) {
      auto FInfo = mSortedFragments[FragmentIdx]->getFragmentInfo();
      auto FOffset = FInfo->OffsetInBits / 8;
      auto FSize = (FInfo->SizeInBits + 7) / 8;
      // If condition is true than fragments in
      // [FirstFragmentIdx, FragmentIdx) is covered.
      if (FOffset >= Offset + Size)
        return std::make_pair(IsFragmentsCoverage, FragmentIdx);
      // If condition is true than FragmentIdx cross the border of a checked
      // range and it is necessary to extend coverage.
      if (FOffset + FSize > Offset + Size)
        return std::make_pair(false, FragmentIdx);
    }
    return std::make_pair(IsFragmentsCoverage, FragmentIdx);
  }

  /// \brief Build coverage of fragments from a specified range
  /// [Fragments.first, Fragments.second) and update alias tree.
  ///
  /// The range of elements will be splitted into subranges. Each subrange
  /// is covered by some subsequence of elements.
  /// Adds a specified element into alias tree if it full covers some fragments
  /// from a specified range and evaluates its base type recursively.
  /// If fragments cross border of elements before the current one then elements
  /// will not be added into the alias tree. In this case only fragments will
  /// be inserted after full coverage will be constructed (sequence of elements
  /// which full covers a subrange of fragments).
  /// \param [in, out] FragmentIdx Index of a fragment in the range. It will be
  /// increased after function call.
  /// \param [in, out] FirstElIdx Index of a first element in a coverage which
  /// is under construction.
  /// \param [in, out] FirstFragmentIdx Index of a first fragment in a range
  /// which is not covered yet.
  void evaluateElement(uint64_t Offset,
      std::pair<unsigned, unsigned> Fragments, DIAliasNode *Parent,
      DIType *ElTy, unsigned ElIdx, uint64_t ElOffset, uint64_t ElSize,
      unsigned &FirstElIdx, unsigned &FirstFragmentIdx, unsigned &FragmentIdx) {
    bool IsFragmentsCoverage;
    std::tie(IsFragmentsCoverage, FragmentIdx) = findCoveredFragments(
      Offset + ElOffset, ElSize, FragmentIdx, Fragments.second);
    if (!IsFragmentsCoverage)
      return;
    if (FirstElIdx == ElIdx) {
      evaluateTy(ElTy, Offset + ElOffset,
        std::make_pair(FirstFragmentIdx, FragmentIdx), Parent);
    } else {
      // A single element of a aggregate type does not cover set of fragments.
      // In this case elements that comprises a coverage will not be added
      // into alias tree. Instead only fragments will be inserted.
      addFragments(Parent, FirstFragmentIdx, FragmentIdx);
    }
    FirstElIdx = ElIdx + 1;
    FirstFragmentIdx = FragmentIdx;
  }

  /// Determine number of projections, number of planes at each projection and
  /// number of each planes.
  bool buildPlanes(const DICompositeType &DICTy, uint64_t ElSize,
    SmallVectorImpl<PlaneTy> &Planes) {
    assert(DICTy.getTag() == dwarf::DW_TAG_array_type &&
      "Type to evaluate must be a structure or class!");
    auto ArrayDims = DICTy.getElements();
    Planes.resize(ArrayDims.size(), { 0, ElSize });
    auto processDim = [&ArrayDims, &Planes](unsigned DimIdx) {
      auto *DIDim = dyn_cast<DISubrange>(ArrayDims[DimIdx]);
      if (!DIDim)
        return;
      auto Size = getConstantCount(*DIDim);
      if (!Size)
        return;
      Planes[DimIdx].NumberOfPlanes = *Size;
      for (unsigned I = 0; I < DimIdx; ++I)
        Planes[I].SizeOfPlane *= *Size;
    };
    auto DWLang = getLanguage(mDIAT->getFunction());
    if (!DWLang)
      return false;
    if (isForwardDim(*DWLang)) {
      for (unsigned DimIdx = 0, DimIdxE = ArrayDims.size();
           DimIdx < DimIdxE; ++DimIdx)
        processDim(DimIdx);
    } else {
      for (unsigned DimIdxE = 0, DimIdx = ArrayDims.size();
           DimIdx > DimIdxE; ++DimIdx)
        processDim(DimIdx - 1);
    }
    Planes.pop_back();
    return !Planes.empty();
  }

  /// Recursively add projection of an array to an array with less number
  /// of dimensions.
  ///
  /// The main goal is to build coverage of fragments from a specified range
  /// [Fragments.first, Fragments.second) and update alias tree. Add a plane
  /// (projection) into alias tree if it full covers some fragments from a
  /// specified range.
  /// If fragments cross border of a plane then this plane will not be added
  /// into the alias tree. In this case only fragments will be inserted.
  /// \param [in] Planes List of pairs: number of planes, size of each plane.
  /// \param [in] Level Currently processed projection.
  /// In case of array A[2][3][4] there are two levels. First level contains
  /// 2 planes of size 3 * 4 = 12. The second level contains 3 planes of size 4.
  /// \param [in, out] FragmentIdx Index of a fragment in the range. It will be
  /// increased after function call.
  /// \param [in, out] FirstFragmentIdx Index of a first fragment in a range
  /// which is not covered yet.
  void evaluatePlaneLevel(uint64_t Offset,
      std::pair<unsigned, unsigned> Fragments, DIAliasNode *Parent,
      DIType *ElTy, uint64_t ElSize, ArrayRef<PlaneTy> Planes, unsigned Level,
      unsigned &FirstFragmentIdx, unsigned &FragmentIdx) {
    assert(Level < Planes.size() && "Level does not exist!");
    for (uint64_t  CoverageSize = 0, PrevPlaneIdx = 0, PlaneIdx = 0,
         PlaneIdxE = Planes[Level].NumberOfPlanes; PlaneIdx < PlaneIdxE; ++PlaneIdx) {
      CoverageSize += Planes[Level].SizeOfPlane;
      bool IsFragmentsCoverage;
      std::tie(IsFragmentsCoverage, FragmentIdx) = findCoveredFragments(
        Offset, CoverageSize, FragmentIdx, Fragments.second);
      if (!IsFragmentsCoverage)
        continue;
      // Check that fragments is covered by a single plane.
      if (PrevPlaneIdx == PlaneIdx) {
        LLVM_DEBUG(dbgs() << "[DI ALIAS TREE]: build plane at level " << Level << "\n");
        auto Expr = DIExpression::get(*mContext, {
          dwarf::DW_OP_LLVM_fragment, Offset * 8, CoverageSize * 8 });
        auto Plane = addNewNode(Expr, Parent);
        auto CoveredFragments = std::make_pair(FirstFragmentIdx, FragmentIdx);
        FragmentIdx = FirstFragmentIdx;
        if (Level + 1 == Planes.size()) {
          // All planes have been processed. So, add elements of an array.
          unsigned FirstElIdx = 0, ElIdx = 0;
          for (uint64_t ElOffset = 0;
               ElOffset < CoverageSize && FragmentIdx < CoveredFragments.second;
               ElOffset += ElSize, ElIdx++)
            evaluateElement(Offset, CoveredFragments, Plane, ElTy, ElIdx,
              ElOffset, ElSize, FirstElIdx, FirstFragmentIdx, FragmentIdx);
        } else {
          evaluatePlaneLevel(Offset, CoveredFragments, Plane, ElTy, ElSize,
            Planes, Level + 1, FirstFragmentIdx, FragmentIdx);
        }
        addFragments(Plane, FirstFragmentIdx, FragmentIdx);
      } else {
        // A single plane does not cover set of fragments.
        // In this case planes that comprises a coverage will not be added
        // into alias tree. Instead only fragments will be inserted.
        addFragments(Parent, FirstFragmentIdx, FragmentIdx);
      }
      PrevPlaneIdx = PlaneIdx + 1;
      Offset += CoverageSize;
      CoverageSize = 0;
      FirstFragmentIdx = FragmentIdx;
    }
  }

  /// \brief Splits array type into its elements and adds them into
  /// the alias tree.
  ///
  /// \pre A specified type `Ty` must full cover a specified fragments
  /// from range [Fragments.first, Fragments.second).
  /// Fragments from this range can not cross bounds of this type.
  void evaluateArrayTy(DIType *Ty, uint64_t Offset,
      std::pair<unsigned, unsigned> Fragments, DIAliasNode *Parent) {
    assert(Ty && Ty->getTag() == dwarf::DW_TAG_array_type &&
      "Type to evaluate must be a structure or class!");
    assert(Parent && "Alias node must not be null!");
    auto DICTy = cast<DICompositeType>(Ty);
    auto ElTy = stripDIType(DICTy->getBaseType());
    auto ElSize = getSize(ElTy);
    auto FirstFragmentIdx = Fragments.first;
    auto FragmentIdx = Fragments.first;
    SmallVector<PlaneTy, 4> Planes;
    if (buildPlanes(*DICTy, ElSize, Planes)) {
      evaluatePlaneLevel(Offset, Fragments, Parent, ElTy, ElSize, Planes, 0,
        FirstFragmentIdx, FragmentIdx);
    } else {
      unsigned FirstElIdx = 0;
      unsigned ElIdx = 0;
      for (uint64_t ElOffset = 0, E = DICTy->getSizeInBits();
           ElOffset < E && FragmentIdx < Fragments.second;
           ElOffset += ElSize, ElIdx++) {
        evaluateElement(Offset, Fragments, Parent, ElTy,
          ElIdx, ElOffset, ElSize, FirstElIdx, FirstFragmentIdx, FragmentIdx);
      }
    }
    addFragments(Parent, FirstFragmentIdx, FragmentIdx);
  }

  /// \brief Splits structure type into its elements and adds them into
  /// the alias tree.
  ///
  /// \pre A specified type `Ty` must full cover a specified fragments
  /// from range [Fragments.first, Fragments.second).
  /// Fragments from this range can not cross bounds of this type.
  void evaluateStructureTy(DIType *Ty, uint64_t Offset,
      std::pair<unsigned, unsigned> Fragments, DIAliasNode *Parent) {
    assert(Ty &&
      (Ty->getTag() == dwarf::DW_TAG_structure_type ||
       Ty->getTag() == dwarf::DW_TAG_class_type) &&
      "Type to evaluate must be a structure or class!");
    assert(Parent && "Alias node must not be null!");
    auto DICTy = cast<DICompositeType>(Ty);
    auto FirstFragmentIdx = Fragments.first;
    auto FragmentIdx = Fragments.first;
    unsigned  FirstElIdx = 0;
    for (unsigned ElIdx = 0, ElEnd = DICTy->getElements().size();
         ElIdx < ElEnd && FragmentIdx < Fragments.second; ++ElIdx) {
      auto ElTy = cast<DIDerivedType>(
        stripDIType(cast<DIType>(DICTy->getElements()[ElIdx])));
      auto ElOffset = ElTy->getOffsetInBits() / 8;
      auto ElSize = getSize(ElTy);
      evaluateElement(Offset, Fragments, Parent, ElTy->getBaseType(),
        ElIdx, ElOffset, ElSize, FirstElIdx, FirstFragmentIdx, FragmentIdx);
    }
    addFragments(Parent, FirstFragmentIdx, FragmentIdx);
  }

  DIAliasTree *mDIAT;
  LLVMContext *mContext;
  DIMemoryEnvironment *mEnv;
  CorruptedMemoryResolver *mCMR;
  CorruptedMap *mCorruptedNodes;
  DIVariable *mVar;
  SmallVector<DILocation *, 1> mDbgLocs;
  TinyPtrVector<DIExpression *> mSortedFragments;
  SmallPtrSet<DIAliasUnknownNode *, 2> mVisitedCorrupted;
  SmallPtrSet<MDNode *, 4> mCorruptedReplacement;
};

/// \brief Returns list of estimate memory locations which should be inserted
/// into a constructed DIAliasTree.
///
/// The following location and their offsets are returned:
/// - It has a known offset from it's root in estimate memory tree.
/// - It's offset is not zero or it's size is not equal to size of root.
/// - All descendant locations in estimate memory tree have known offsets from
///   the root.
/// - There is no 'inttoptr' cast in the root.
DenseMap<const Value *, int64_t>
findLocationToInsert(const AliasTree &AT, const DataLayout &DL) {
  DenseMap<const Value *, int64_t> RootOffsets;
  for (auto AN : depth_first(&AT)) {
    if (!isa<AliasEstimateNode>(AN))
      continue;
    for (auto &EM : *cast<AliasEstimateNode>(AN)) {
      if (!EM.isLeaf())
        continue;
      auto Root = EM.getTopLevelParent();
      if (Operator::getOpcode(Root->front()) == Instruction::IntToPtr)
        continue;
      if (isa<CallBase>(Root->front()))
        continue;
      int64_t Offset;
      auto Base = GetPointerBaseWithConstantOffset(EM.front(), Offset, DL);
      auto CurrEM = &EM;
      while (isSameBase(DL, Base, Root->front()) && CurrEM != Root) {
        auto ParentEM = CurrEM->getParent();
        if (Offset != 0 || CurrEM->getSize() != ParentEM->getSize())
          RootOffsets.try_emplace(CurrEM->front(), Offset);
        CurrEM = ParentEM;
        auto *CurrTy = CurrEM->front()->getType();
        Base = GetPointerBaseWithConstantOffset(CurrEM->front(), Offset, DL);
      }
    }
  }
  return RootOffsets;
}

/// \brief Builds for a specified pointer to memory `V` appropriate debug-level
/// representation.
///
/// \param [out] Expr List of operands for DIExpression.
/// \param [out] IsTemplate False if accurate representation is build and
/// false otherwise (see DIMemoryLocation for details).
/// \return Pointer to appropriate variable or nullptr if building
/// is unsuccessful. The second value in a pair is a location of a variable
/// declaration in a source code (if known).
std::pair<DIVariable *, DILocation *> buildDIExpression(
    const DataLayout &DL, const DominatorTree &DT,
    const Value *V, SmallVectorImpl<uint64_t> &Expr, bool &IsTemplate) {
  auto *Ty = V->getType();
  // If type is not a pointer then `GetPointerBaseWithConstantOffset` can
  // not be called.
  if (!Ty || !Ty->isPtrOrPtrVectorTy())
    return std::make_pair(nullptr, nullptr);
  int64_t Offset = 0;
  const Value *Curr = V, *Base = nullptr;
  while (true) {
    int64_t CurrOffset;
    Base = GetPointerBaseWithConstantOffset(Curr, CurrOffset, DL);
    Offset += CurrOffset;
    if (Curr == Base) {
      Base = GetUnderlyingObject(const_cast<Value *>(Curr), DL, 1);
      if (Curr == Base)
        break;
      IsTemplate = true;
    }
    Curr = Base;
  };
  if (Offset > 0) {
      Expr.push_back(Offset);
      Expr.push_back(dwarf::DW_OP_plus_uconst);
  } else if (Offset < 0) {
    Expr.push_back(dwarf::DW_OP_minus);
    Expr.push_back(-Offset);
    Expr.push_back(dwarf::DW_OP_constu);
  }
  if (Offset != 0)
    Expr[Expr.size() - 2] *= 8;
  if (auto LI = dyn_cast<LoadInst>(Base)) {
    Expr.push_back(dwarf::DW_OP_deref);
    return buildDIExpression(DL, DT, LI->getPointerOperand(), Expr, IsTemplate);
  }
  SmallVector<DIMemoryLocation, 4> DILocs;
  MDSearch Status;
  auto Info = findMetadata(Base, DILocs, &DT, MDSearch::Any, &Status);
  auto DILoc = findMetadata(Base, DILocs, &DT);
  if (!DILoc || (DILoc->Expr && !DILoc->Expr->isValid()))
    return std::make_pair(nullptr, nullptr);
  if (Status != MDSearch::AddressOfVariable)
    Expr.push_back(dwarf::DW_OP_deref);
  if (DILoc->Expr)
    Expr.append(DILoc->Expr->elements_begin(), DILoc->Expr->elements_end());
  return std::make_pair(DILoc->Var, DILoc->Loc);
};
}

std::unique_ptr<DIMemory> CorruptedMemoryResolver::popFromCache(
    const Value *V, bool IsExec) {
  auto Itr = mCachedUnknownMemory.find({ V, IsExec });
  if (Itr == mCachedUnknownMemory.end())
    return nullptr;
  auto M = std::move(Itr->second);
  mCachedUnknownMemory.erase(Itr);
  return M;
}

void CorruptedMemoryResolver::resolve() {
  LLVM_DEBUG(dbgs() << "[DI ALIAS TREE]: determine safely promoted memory locations\n");
  findNoAliasFragments();
  LLVM_DEBUG(pomotedCandidatesLog());
  if (!mDIAT)
    return;
  LLVM_DEBUG(dbgs() << "[DI ALIAS TREE]: resolve corrupted memory locations\n");
  SpanningTreeRelation<AliasTree *> AliasSTR(mAT);
  for (auto *N : post_order(mDIAT)) {
    LLVM_DEBUG(dbgs() << "[DI ALIAS TREE]: visit debug alias node\n");
    if (isa<DIAliasTopNode>(N))
      continue;
    determineCorruptedInsertionHint(cast<DIAliasMemoryNode>(*N), AliasSTR);
  }
  // Now all corrupted items will be forward to the root of theirs graph.
  // Each graph consists of connected items.
  for (auto &Root : mCorrupted) {
    if (Root->getForward())
      continue;
#ifdef LLVM_DEBUG
      CorruptedPool::size_type GraphSize = 0;
#endif
      for (auto *Item : depth_first(Root.get())) {
        LLVM_DEBUG(++GraphSize);
        Item->setForward(Root.get());
      }
      LLVM_DEBUG(dbgs() << "[DI ALIAS TREE]: forward corrupted graph of size "
        << GraphSize << "\n");
  }
}

void CorruptedMemoryResolver::findNoAliasFragments() {
  for (auto &I : make_range(inst_begin(mFunc), inst_end(mFunc))) {
    // We ignore 'undef' values, so if there are no other registers associated
    // with this variable, then the variable becomes corrupted and may be
    // considered as redundant.
    if (!isa<DbgValueInst>(I) ||
        isa<UndefValue>(cast<DbgValueInst>(I).getValue()))
      continue;
    auto Loc = DIMemoryLocation::get(&I);
    if (mSmallestFragments.count(Loc))
      continue;
    // Ignore expression if it represent address of a variable instead of
    // a value: call void @llvm.dbg.value(
    //    metadata i32* %X, metadata !20, metadata !DIExpression(DW_OP_deref)).
    // %X stores an address of a variable !20, so there is no insurance that
    // !20 is not overlapped with some other memory locations.
    // Such expressions may be created after some transform passes when
    // llvm.dbg.declare is replaced with llvm.dbg.value.
    if (hasDeref(*cast<DbgValueInst>(I).getExpression())) {
      auto VarFragments = mVarToFragments.find(Loc.Var);
      if (VarFragments == mVarToFragments.end())
        continue;
      for (auto *EraseExpr : VarFragments->get<DIExpression>())
        mSmallestFragments.erase(DIMemoryLocation{ Loc.Var, EraseExpr });
      VarFragments->get<DIExpression>().clear();
      continue;
    }
    if (auto *V = MetadataAsValue::getIfExists(I.getContext(), Loc.Var)) {
      // If llvm.dbg.declare exists it means that alloca has not been fully
      // promoted to registers, so we can not analyze it here due to
      // this pass ignores alias analysis results.
      //
      /// TODO (kaniandr@gmail.com): It is planed to deprecate
      /// llvm.dbg.declare intrinsic in the future releases. This check
      /// should be changed if this occurs.
      bool HasDbgDeclare = false;
      for (User *U : V->users())
        if (HasDbgDeclare =
              (isa<DbgDeclareInst>(U) &&
              !isa<UndefValue>(cast<DbgDeclareInst>(U)->getAddress())))
          break;
      if (HasDbgDeclare)
        continue;
    }
    auto VarFragments = mVarToFragments.try_emplace(Loc.Var, Loc.Loc, Loc.Expr);
    if (VarFragments.second) {
      mSmallestFragments.try_emplace(std::move(Loc), nullptr);
      continue;
    }
    // Empty list of fragments means that this variable should be ignore due
    // to some reason, for example, existence of llvm.dbg.declare.
    // The reason has been discovered on the previous iterations.
    if (VarFragments.first->get<DIExpression>().empty())
        continue;
    if ([this, &Loc, &VarFragments]() {
      for (auto *Expr : VarFragments.first->get<DIExpression>()) {
        if (mayAliasFragments(*Expr, *Loc.Expr)) {
          for (auto *EraseExpr : VarFragments.first->get<DIExpression>())
            mSmallestFragments.erase(DIMemoryLocation{ Loc.Var, EraseExpr });
          VarFragments.first->get<DIExpression>().clear();
          return true;
        }
      }
      return false;
    }())
      continue;
    VarFragments.first->get<DIExpression>().push_back(Loc.Expr);
    mSmallestFragments.try_emplace(std::move(Loc), nullptr);
  }
}

void CorruptedMemoryResolver::determineCorruptedInsertionHint(DIAliasMemoryNode &N,
    const SpanningTreeRelation<AliasTree *> &AliasSTR) {
  collapseChildStack(N, AliasSTR);
  auto &Info = mChildStack.back();
  updateWorkLists(N, Info);
  if (Info.CorruptedWL.empty()) {
    LLVM_DEBUG(dbgs() <<
      "[DI ALIAS TREE]: go through node without corrupted memory\n");
    return;
  }
  if (!Info.PromotedWL.empty())
    promotedBasedHint(Info);
  else if (!Info.NodesWL.empty())
    aliasTreeBasedHint(AliasSTR, Info);
  else if (N.getParent() == mDIAT->getTopLevelNode())
    distinctUnknownHint(Info);
}

void CorruptedMemoryResolver::collapseChildStack(const DIAliasNode &Parent,
    const SpanningTreeRelation<AliasTree *> &AliasSTR) {
  NodeInfo Info;
  if (Parent.child_empty()) {
    LLVM_DEBUG(dbgs() << "[DI ALIAS TREE]: push node information to stack\n");
    LLVM_DEBUG(Info.sizeLog());
    mChildStack.push_back(std::move(Info));
    return;
  }
  auto copyCPN = [](NodeInfo &From, NodeInfo &To) {
    To.CorruptedWL.append(From.CorruptedWL.begin(), From.CorruptedWL.end());
    To.PromotedWL.append(From.PromotedWL.begin(), From.PromotedWL.end());
    To.NodesWL.insert(From.NodesWL.begin(), From.NodesWL.end());
  };
  Info.ParentOfUnknown = mChildStack.back().ParentOfUnknown;
  copyCPN(mChildStack.back(), Info);
  mChildStack.pop_back();
  size_t ChildIdx = 1, ChildSize = Parent.child_size();
  for (; ChildIdx < ChildSize; ++ChildIdx) {
    auto &CI = mChildStack.back();
    copyCPN(CI, Info);
    if (!CI.ParentOfUnknown) {
      Info.Items.append(CI.Items.begin(), CI.Items.end());
    } else if (!Info.ParentOfUnknown) {
      Info.ParentOfUnknown = CI.ParentOfUnknown;
      Info.Items.append(CI.Items.begin(), CI.Items.end());
      continue;
    } else {
      switch (AliasSTR.compare(Info.ParentOfUnknown, CI.ParentOfUnknown)) {
      case TreeRelation::TR_DESCENDANT:
        Info.ParentOfUnknown = CI.ParentOfUnknown;
        Info.Items.clear();
      case TreeRelation::TR_EQUAL:
        Info.Items.append(CI.Items.begin(), CI.Items.end());
      }
    }
    mChildStack.pop_back();
  }
  if (ChildIdx == ChildSize) {
    LLVM_DEBUG(dbgs() << "[DI ALIAS TREE]: push node information to stack\n");
    LLVM_DEBUG(Info.sizeLog());
    mChildStack.push_back(std::move(Info));
    return;
  }
  Info.Items.clear();
  SmallVector<AliasNode *, 4> Nodes;
  for (; ChildIdx < ChildSize; ++ChildIdx) {
    auto &CI = mChildStack.back();
    copyCPN(CI, Info);
    Nodes.push_back(CI.ParentOfUnknown);
    mChildStack.pop_back();
  }
  using NodeItr = bcl::IteratorDataAdaptor<
    SmallVectorImpl<AliasNode *>::iterator,
    AliasTree *, GraphTraits<Inverse<AliasTree *>>::NodeRef>;
  Info.ParentOfUnknown = *findLCA(AliasSTR,
    NodeItr{ Nodes.begin(), mAT }, NodeItr{ Nodes.end(), mAT });
  LLVM_DEBUG(dbgs() << "[DI ALIAS TREE]: push node information to stack\n");
  LLVM_DEBUG(Info.sizeLog());
  mChildStack.push_back(std::move(Info));
}

void CorruptedMemoryResolver::promotedBasedHint(NodeInfo &Info) {
  LLVM_DEBUG(dbgs() << "[DI ALIAS TREE]: determine promoted based hint\n");
  CorruptedMemoryItem *Item;
  if (!Info.ParentOfUnknown && Info.NodesWL.empty() &&
      Info.PromotedWL.size() == 1 &&
      Info.PromotedWL.front().Expr->getNumElements() > 0 ) {
    auto Pair = mFragChildOfUnknown.try_emplace(Info.PromotedWL.front());
    assert(Pair.second && "Hint must not be inserted yet!");
    Item = Pair.first->second = newCorrupted();
    copyToCorrupted(Info.CorruptedWL, Item);
    Info.ParentOfUnknown = mAT->getTopLevelNode();
  } else {
    if (!Info.Items.empty() &&
        Info.ParentOfUnknown == mAT->getTopLevelNode()) {
      mergeRange(Info.Items.begin(), Info.Items.end());
      merge(*Info.Items.begin(), Info.PromotedWL.front().Var);
      copyToCorrupted(Info.CorruptedWL, Item = *Info.Items.begin());
    } else {
      Info.ParentOfUnknown = mAT->getTopLevelNode();
      auto Pair = mVarChildOfUnknown.try_emplace(
        Info.PromotedWL.front().Var);
      if (Pair.second)
        Pair.first->second = newCorrupted();
      copyToCorrupted(Info.CorruptedWL, Item = Pair.first->second);
    }
    for (auto I = Info.PromotedWL.begin() + 1, E = Info.PromotedWL.end();
         I != E; ++I)
      merge(Item, I->Var);
    for (auto *Node : Info.NodesWL)
      mergeChild(Item, Info.ParentOfUnknown, Node);
  }
  Info.CorruptedWL.clear();
  Info.Items.clear();
  Info.Items.push_back(Item);
}

void CorruptedMemoryResolver::aliasTreeBasedHint(
    const SpanningTreeRelation<AliasTree *> &AliasSTR, NodeInfo &Info) {
  LLVM_DEBUG(dbgs() << "[DI ALIAS TREE]: determine alias tree based hint\n");
  auto PrevParentOfUnknown = Info.ParentOfUnknown;
  if (Info.ParentOfUnknown != mAT->getTopLevelNode()) {
    using NodeItr = bcl::IteratorDataAdaptor<
      SmallPtrSetImpl<AliasNode *>::iterator,
      AliasTree *, GraphTraits<Inverse<AliasTree *>>::NodeRef>;
    AliasNode *LCA = Info.NodesWL.count(mAT->getTopLevelNode()) ?
      mAT->getTopLevelNode() :
      *findLCA(AliasSTR,
        NodeItr{ Info.NodesWL.begin(), mAT },
        NodeItr{ Info.NodesWL.end(), mAT });
    if (Info.ParentOfUnknown) {
      switch (AliasSTR.compare(Info.ParentOfUnknown, LCA)) {
      default:
      {
        using NodeItr = bcl::IteratorDataAdaptor<
          std::array<AliasNode *, 2>::iterator,
          AliasTree *, GraphTraits<Inverse<AliasTree *>>::NodeRef>;
        std::array<AliasNode *, 2> NodePair{ LCA, Info.ParentOfUnknown };
        Info.ParentOfUnknown = *findLCA(AliasSTR,
          NodeItr{ NodePair.begin(), mAT }, NodeItr{ NodePair.end(), mAT });
        break;
      }
      case TreeRelation::TR_DESCENDANT: Info.ParentOfUnknown = LCA; break;
      case TreeRelation::TR_EQUAL: case TreeRelation::TR_ANCESTOR: break;
      }
    } else {
      Info.ParentOfUnknown = LCA;
    }
  }
  assert(Info.ParentOfUnknown && "Parent of unknown must not be null!");
  CorruptedMemoryItem *Item;
  if (!Info.Items.empty() && Info.ParentOfUnknown == PrevParentOfUnknown) {
    mergeRange(Info.Items.begin(), Info.Items.end());
    copyToCorrupted(Info.CorruptedWL, Item = *Info.Items.begin());
  } else {
    auto P = *Info.NodesWL.begin();
    if (P != mAT->getTopLevelNode())
      while(P->getParent(*mAT) != Info.ParentOfUnknown)
        P = P->getParent(*mAT);
    auto Pair = mChildOfUnknown.try_emplace(P);
    if (Pair.second)
      Pair.first->second = newCorrupted();
    copyToCorrupted(Info.CorruptedWL, Item = Pair.first->second);
  }
  auto NodeItr = Info.NodesWL.begin(), NodeItrE = Info.NodesWL.end();
  for (++NodeItr; NodeItr != NodeItrE; ++NodeItr)
    mergeChild(Item, Info.ParentOfUnknown, *NodeItr);
  Info.CorruptedWL.clear();
  Info.Items.clear();
  Info.Items.push_back(Item);
}

void CorruptedMemoryResolver::distinctUnknownHint(NodeInfo &Info) {
  LLVM_DEBUG(dbgs() << "[DI ALIAS TREE]: determine distinct unknown hint\n");
  CorruptedMemoryItem *Item;
  if (!Info.Items.empty() &&
      Info.ParentOfUnknown == mAT->getTopLevelNode()) {
    mergeRange(Info.Items.begin(), Info.Items.end());
    copyToCorrupted(Info.CorruptedWL, Item = *Info.Items.begin());
  } else {
    Info.ParentOfUnknown = mAT->getTopLevelNode();
    copyToCorrupted(Info.CorruptedWL, Item = newCorrupted());
    mDistinctUnknown.push_back(Item);
  }
  Info.CorruptedWL.clear();
  Info.Items.clear();
  Info.Items.push_back(Item);
}

void CorruptedMemoryResolver::copyToCorrupted(
    const SmallVectorImpl<DIMemory *> &WL, CorruptedMemoryItem *Item) {
  assert(Item && "List of corrupted memory must not be null!");
  for (auto *M : WL) {
    ++NumCorruptedMemory;
    auto NewM = DIMemory::get(mFunc->getContext(), M->getEnv(), *M);
    NewM->setProperties(DIMemory::Original);
    for (auto &VH : *M) {
      if (!VH || isa<UndefValue>(VH))
        continue;
      NewM->bindValue(VH);
    }
    M->replaceAllUsesWith(NewM.get());
    if (auto DIEM = dyn_cast<DIEstimateMemory>(NewM.get()))
      if (!DIEM->isTemplate() && DIEM->getExpression()->getNumElements() == 0) {
        // Now, we process a corrupted location which is a root of subtree
        // that contains promoted locations (fragments). We specify unknown node
        // which must contain root of subtree.
        auto Info = mVarChildOfUnknown.try_emplace(DIEM->getVariable(), Item);
        // If Info.first->second is null it means that it is under construction
        // at this moment. Note, that Item is constructing now, so it replace
        // null later.
        if (!Info.second && Info.first->second)
          merge(Info.first->second, Item);
      }
    Item->push(std::move(NewM));
  }
}

void CorruptedMemoryResolver::merge(
    CorruptedMemoryItem *LHS, CorruptedMemoryItem *RHS) {
  assert(LHS && RHS && "Merged items must not be null!");
  LLVM_DEBUG(dbgs() << "[DI ALIAS TREE]: merge two corrupted lists\n");
  if (LHS == RHS)
    return;
  LHS->addSuccessor(RHS);
  RHS->addPredecessor(LHS);
}

void CorruptedMemoryResolver::updateWorkLists(
  DIAliasMemoryNode &N, NodeInfo &Info) {
  llvm::SmallVector<std::pair<DIMemory *, DIMemory *>, 16> Replacement;
  Replacement.reserve(N.size());
  for (auto &M : N) {
    LLVM_DEBUG(checkLog(M));
    auto Binding = M.getBinding();
    if (auto *DIEM = dyn_cast<DIEstimateMemory>(&M)) {
      DIMemoryLocation Loc(
        DIEM->getVariable(), DIEM->getExpression(), nullptr, DIEM->isTemplate());
      auto FragmentItr = mSmallestFragments.find(Loc);
      if (FragmentItr != mSmallestFragments.end()) {
        if (Binding == DIMemory::Destroyed ||
          Binding == DIMemory::Empty) {
          Info.PromotedWL.push_back(Loc);
          FragmentItr->second = DIEM;
          continue;
        } else {
          //LLVM_DEBUG(corruptedFoundLog(M));
          LLVM_DEBUG(dbgs() << "[DI ALIAS TREE]: safely promoted candidate is discarded\n");
          Replacement.emplace_back(&M, nullptr);
          // This is rare case, so we do not take care about overheads and
          // remove an expression from a vector.
          auto VToF = mVarToFragments.find(Loc.Var);
          auto ExprItr = std::find(
            VToF->get<DIExpression>().begin(),
            VToF->get<DIExpression>().end(), Loc.Expr);
          VToF->get<DIExpression>().erase(ExprItr);
          mSmallestFragments.erase(Loc);
        }
      } else if (Binding != DIMemory::Consistent) {
        Replacement.emplace_back(&M, nullptr);
      } else {
        isSameAfterRebuildEstimate(*DIEM, Replacement);
      }
    } else if (Binding != DIMemory::Consistent) {
      Replacement.emplace_back(&M, nullptr);
    } else {
      isSameAfterRebuild(cast<DIUnknownMemory>(M), Replacement);
    }
    findBoundAliasNodes(M, *mAT, Info.NodesWL);
  }
  replaceAllMemoryUses(Replacement, Info);
}

void CorruptedMemoryResolver::replaceAllMemoryUses(
    llvm::SmallVectorImpl<std::pair<DIMemory *, DIMemory *>> &Replacement,
    NodeInfo &Info) {
  DenseMap<MDNode*, std::size_t> MemoryToNode;
  std::vector<ReplacementNode> NodePool;
  NodePool.reserve(Replacement.size());
  for (auto &FromTo : Replacement) {
    auto Info = MemoryToNode.try_emplace(FromTo.first->getAsMDNode());
    ReplacementNode *Node = nullptr;
    if (Info.second) {
      Info.first->second = NodePool.size();
      NodePool.emplace_back(getLanguage(*mFunc));
    }
    Node = &NodePool[Info.first->second];
    Node->setSuccessorFrom(FromTo.first);
    if (!FromTo.second)
      continue;
    Info = MemoryToNode.try_emplace(FromTo.second->getAsMDNode());
    if (Info.second) {
      Info.first->second = NodePool.size();
      NodePool.emplace_back(getLanguage(*mFunc));
      Node = &NodePool.back();
      Node->setPredecessorTo(FromTo.second);
    } else {
      Node = &NodePool[Info.first->second];
      if (Node->getPredecessorTo()) {
        if (Node->getPredecessorTo() != FromTo.second)
          for (auto &VH : *FromTo.second)
            Node->getPredecessorTo()->bindValue(VH);
      } else {
        Node->setPredecessorTo(FromTo.second);
      }
    }
  }
  // Insert entry node which is necessary for search of SCCs.
  NodePool.emplace_back(getLanguage(*mFunc));
  auto *Root = &NodePool.back();
  // WARNING: do not insert new nodes after construction of edges, because
  // insertion of a new element inside a std::vector may lead to memory
  // reallocation. In this case pointers to nodes are going to be changed.
  // So, edges become invalid.
  for (auto &FromTo : Replacement) {
    if (!FromTo.second)
      continue;
    auto *PredNode = &NodePool[MemoryToNode[FromTo.first->getAsMDNode()]];
    auto *SuccNode = &NodePool[MemoryToNode[FromTo.second->getAsMDNode()]];
    PredNode->addSuccessor(SuccNode);
    SuccNode->addPredecessor(PredNode);
  }
  for (auto I = NodePool.begin(), EI = NodePool.end() - 1; I != EI; ++I)
    if (I->numberOfPredecessors() == 0 ||
        I->numberOfSuccessors() == 1 && I->isSelfReplacement()) {
      I->addPredecessor(Root);
      Root->addSuccessor(&*I);
    }
  LLVM_DEBUG(dbgs() << "[DI ALIAS TREE]: size of replacement graph "
                    << NodePool.size() << "\n");
  // Now, we process all subgraphs of replacement tree and perform replacement
  // in down-top order (or mark nodes in a whole subtree as corrupted).
  bool IsCorrupted = false;
  for (scc_iterator<ReplacementNode *> I = scc_begin(Root); !I.isAtEnd(); ++I) {
    LLVM_DEBUG(dbgs() << "[DI ALIAS TREE]: size of SCC in replacement subgraph "
                      << I->size() << "\n");
    // Check whether all subtrees have been processed.
    if (I->front()->isRoot())
      break;
    // Reset IsCorrupted flag if we start to process a new replacement subgraph
    // without a corrupted leaf an SCC with multiple nodes.
    if (I->size() == 1 &&
        (I->front()->isSelfReplacement() ||
         I->front()->numberOfSuccessors() == 0 && !I->front()->isCorrupted()))
      IsCorrupted = false;
    if (IsCorrupted || I->size() > 1 || I->front()->isCorrupted()) {
      IsCorrupted = true;
      for (auto *N : *I) {
        auto *M = N->getSuccessorFrom();
        assert(M &&
               "Corrupted memory from previous alias tree must not be null!");
        LLVM_DEBUG(corruptedFoundLog(*M));
        LLVM_DEBUG(if (isa<DIUnknownMemory>(M)) dbgs()
                   << "[DI ALIAS TREE]: unknown corrupted is found\n");
        Info.CorruptedWL.push_back(M);
        auto Binding = M->getBinding();
        auto Pair = mCorruptedSet.insert({
          N->getSuccessorFrom()->getAsMDNode(),
          Binding == DIMemory::Empty ||
            Binding == DIMemory::Destroyed ? false : true
        });
        mCorruptedSet.insert({ M->getBaseAsMDNode(), (*Pair.first).getInt() });
      }
    } else {
      if (I->front()->numberOfSuccessors() == 0)
        continue;
      auto *ToReplace = *I->front()->succ_begin();
      auto *NewM = ToReplace->getPredecessorTo();
      if (ToReplace->isActiveReplacement())
        NewM->setProperties(DIMemory::Merged);
      ToReplace->activateReplacement();
      I->front()->getSuccessorFrom()->replaceAllUsesWith(NewM);
    }
  }
}

bool CorruptedMemoryResolver::isSameAfterRebuildEstimate(DIMemory &M,
  llvm::SmallVectorImpl<std::pair<DIMemory *, DIMemory *>> &Replacement) {
  assert(M.getBinding() == DIMemory::Consistent &&
    "Inconsistent memory is always corrupted and can not be the same after rebuild!");
  assert(isa<DIEstimateMemory>(M) ||
    isa<DIUnknownMemory>(M) && !cast<DIUnknownMemory>(M).isExec() &&
    "Bound memory location must be estimate!");
  Replacement.emplace_back(&M, nullptr);
  DIMemory *RAUWd = nullptr;
  DIMemoryCache LocalCache;
  auto Size = isa<DIEstimateMemory>(M) ?
    cast<DIEstimateMemory>(M).getSize() : LocationSize::precise(0);
  for (auto &VH : M) {
    if (!VH || isa<UndefValue>(VH))
      continue;
    auto EM = mAT->find(MemoryLocation(VH, Size));
    // Memory becomes unused after transformation and is not presented in alias
    // tree.
    if (!EM)
      return false;
    std::pair<DIMemoryCache::iterator, bool> Cached;
    if (isa<DIEstimateMemory>(M)) {
      // If size of IR-level location is larger then size of metadata-level
      // location then original metadata-level location will not be added
      // to metadata alias tree. However, it is safe do not consider it as a
      // corrupted memory because there is other location differs only in
      // size argument. Such case is a result of instcombine pass.
      // Originally X[0][1] is represented with 2 GEPs. However, after instcombine
      // there is a single GEP with multiple operands and <X[0], size of dim>
      // will not be constructed. So, we ignore this case if <X[0], array size>
      // exist.
      if (!EM->getSize().hasValue() && Size.hasValue() ||
           EM->getSize().hasValue() && Size.hasValue() &&
             EM->getSize().getValue() > Size.getValue())
        Cached = LocalCache.try_emplace(EM);
      else if (EM->getSize() != Size)
        return false;
      else
        Cached = mCachedMemory.try_emplace(EM);
    } else {
      // Unknown node does not contain size, so use the largest possible size.
      using CT = bcl::ChainTraits<EstimateMemory, Hierarchy>;
      while (auto Next = CT::getNext(EM))
        EM = Next;
      Cached = mCachedMemory.try_emplace(EM);
      Size = EM->getSize();
    }
    if (Cached.second) {
      Cached.first->second = tsar::buildDIMemoryWithNewSize(
        *EM, Size, mFunc->getContext(), M.getEnv(), *mDL, *mDT);
      LLVM_DEBUG(buildMemoryLog(
        mDIAT->getFunction(), *mDT, *Cached.first->second, *EM));
    }
    assert(Cached.first->second || "Debug memory location must not be null!");
    LLVM_DEBUG(afterRebuildLog(*Cached.first->second));
    if (Cached.first->second->getBaseAsMDNode() != M.getBaseAsMDNode())
      return false;
    // Different estimate memory locations produce the same debug-level memory.
    // For example, P = ...; ... P = ...; ... .
    if (RAUWd && RAUWd != Cached.first->second.get())
      return false;
    RAUWd = Cached.first->second.get();
  }
  assert(RAUWd && "Must not be null for consistent memory location!");
  // It may be unsafe to replace all uses of a memory location M with a new one.
  // If raw representation of replacer has been presented in previous alias
  // tree and it was located in a node differs from a node which owns a location
  // M. For example, existed raw representation may be corrupted.
  // TODO (kaniandr@gmail.com): is it possible to relax this condition, for
  // example, whether the knowledge of alias tree traversal is important here.
  if (RAUWd->getAsMDNode() != M.getAsMDNode()) {
    auto PrevDIMItr = mDIAT->find(*RAUWd->getAsMDNode());
    if (PrevDIMItr != mDIAT->memory_end() &&
        PrevDIMItr->getAliasNode() != M.getAliasNode()) {
      LLVM_DEBUG(dbgs() << "[DI ALIAS TREE]: replacement has been located in a "
                           "distinct node in a previous tree\n");
      return false;
    }
  }
  // The new alias tree will not contain RAUWd (see discussion above).
  // This means that a new representation will be deleted soon and appropriate
  // handles will be invoked. So, remove it from replacement and replace all
  // uses (the new memory will be deleted on exist from this function, so
  // corresponding handles will be also invoked for replacement).
  if (!LocalCache.empty()) {
    LLVM_DEBUG(dbgs() << "[DI ALIAS TREE]: ignore covered original location\n");
    Replacement.pop_back();
    M.replaceAllUsesWith(RAUWd);
    return true;
  }
  Replacement.back().second = RAUWd;
  return true;
}

bool CorruptedMemoryResolver::isSameAfterRebuildUnknown(DIUnknownMemory &M,
    llvm::SmallVectorImpl<std::pair<DIMemory *, DIMemory *>> &Replacement) {
  assert(M.getBinding() == DIMemory::Consistent &&
    "Inconsistent memory is always corrupted and can not be the same after rebuild!");
  assert(M.isExec() && "Bound memory location must be unknown!");
  Replacement.emplace_back(&M, nullptr);
  if (M.isDistinct())
    return false;
  DIMemory *RAUWd = nullptr;
  for (auto &VH : M) {
    if (!VH || isa<UndefValue>(VH))
      continue;
    auto Cached = mCachedUnknownMemory.try_emplace({ VH, M.isExec() });
    if (Cached.second) {
      Cached.first->second = tsar::buildDIMemory(*VH, mFunc->getContext(),
        M.getEnv(), *mDT, M.getProperies(), M.getFlags());
      LLVM_DEBUG(buildMemoryLog(mDIAT->getFunction(), *Cached.first->second, *VH));
    }
    assert(Cached.first->second || "Debug memory location must not be null!");
    LLVM_DEBUG(afterRebuildLog(*Cached.first->second));
    if (Cached.first->second->getAsMDNode() != M.getAsMDNode())
      return false;
    // Different memory locations produce the same debug-level memory.
    if (RAUWd && RAUWd != Cached.first->second.get())
      return false;
    RAUWd = Cached.first->second.get();
  }
  assert(RAUWd && "Must not be null for consistent memory location!");
  Replacement.back().second = RAUWd;
  return true;
}

namespace tsar {
Optional<DIMemoryLocation> buildDIMemory(const MemoryLocation &Loc,
    LLVMContext &Ctx, const DataLayout &DL, const DominatorTree &DT) {
  assert(Loc.Ptr && "Pointer to memory location must not be null!");
  SmallVector<uint64_t, 8> ReverseExpr;
  bool IsTemplate = false;
  auto DIInfo = buildDIExpression(DL, DT, Loc.Ptr, ReverseExpr, IsTemplate);
  if (!DIInfo.first)
    return None;
  SmallVector<uint64_t, 8> Expr(ReverseExpr.rbegin(), ReverseExpr.rend());
  if (Expr.empty()) {
    auto DIE = DIExpression::get(Ctx, Expr);
    DIMemoryLocation DIL(DIInfo.first, DIE, DIInfo.second, IsTemplate);
    // If expression is empty and  size can be obtained from a variable than
    // DW_OP_LLVM_fragment should not be added. If variable will be promoted it
    // will be represented without this size. So there will be different
    // locations for the same memory before and after promotion.
    // Let us consider some examples:
    // struct P { char X;};
    //   struct P P1; P1.X => {P1, DIExpression()}
    // struct S { char Y; struct P Z;};
    //   sturct S S1; S1.Z.X => {S1, DIExpression(DW_OP_LLVM_fragment, 8, 8)}
    // struct Q { struct P Z;};
    //   struct Q Q1; Q1.Z.X => {Q1, DIEspression()}
    if (DIL.getSize() == Loc.Size)
      return DIL;
  }
  uint64_t LastDwarfOp = 0;
  for (size_t I = 0, E = Expr.size(); I < E; ++I) {
    LastDwarfOp = Expr[I];
    if (Expr[I] != dwarf::DW_OP_deref)
      ++I;
  }
  if (Loc.Size.isPrecise()) {
    if (Expr.empty () || LastDwarfOp == dwarf::DW_OP_deref ||
        LastDwarfOp == dwarf::DW_OP_minus || LastDwarfOp == dwarf::DW_OP_plus) {
      Expr.append({ dwarf::DW_OP_LLVM_fragment, 0, Loc.Size.getValue() * 8});
    } else {
      assert(LastDwarfOp == dwarf::DW_OP_plus_uconst && "Unknown DWARF operand!");
      Expr[Expr.size() - 2] = dwarf::DW_OP_LLVM_fragment;
      Expr.push_back(Loc.Size.getValue() * 8);
    }
  } else {
    if (!Expr.empty() && LastDwarfOp == dwarf::DW_OP_LLVM_fragment)
      Expr.back() = 0;
    else
      Expr.append({ dwarf::DW_OP_LLVM_fragment, 0, 0 });
  }
  auto DIE = DIExpression::get(Ctx, Expr);
  return DIMemoryLocation(DIInfo.first, DIE, DIInfo.second, IsTemplate);
}

llvm::MDNode * getRawDIMemoryIfExists(llvm::LLVMContext &Ctx,
    DIMemoryLocation DILoc) {
  auto F = DILoc.Template ?
    DIEstimateMemory::Template : DIEstimateMemory::NoFlags;
  SmallVector<DILocation *, 1> Dbgs;
  if (DILoc.Loc)
    Dbgs.push_back(DILoc.Loc);
  return DIEstimateMemory::getRawIfExists(Ctx, DILoc.Var, DILoc.Expr, F, Dbgs);
}

std::unique_ptr<DIMemory> buildDIMemory(const EstimateMemory &EM,
    LLVMContext &Ctx, DIMemoryEnvironment &Env,
    const DataLayout &DL, const DominatorTree &DT) {
  return buildDIMemoryWithNewSize(EM, EM.getSize(), Ctx, Env, DL, DT);
}

std::unique_ptr<DIMemory> buildDIMemoryWithNewSize(const EstimateMemory &EM,
  LocationSize Size, LLVMContext &Ctx, DIMemoryEnvironment &Env,
  const DataLayout &DL, const DominatorTree &DT) {
  auto DILoc = buildDIMemory(
    MemoryLocation(EM.front(), Size), Ctx, DL, DT);
  std::unique_ptr<DIMemory> DIM;
  auto VItr = EM.begin();
  auto Properties = EM.isExplicit() ? DIMemory::Explicit : DIMemory::NoProperty;
  if (!DILoc) {
    auto F = isa<CallBase>(*VItr) ? DIUnknownMemory::Result
                                  : DIUnknownMemory::Object;
    DIM =
      buildDIMemory(const_cast<Value &>(**VItr), Ctx, Env, DT, Properties, F);
    ++VItr;
  } else {
    auto Flags = DILoc->Template ?
      DIEstimateMemory::Template : DIEstimateMemory::NoFlags;
    SmallVector<DILocation *, 1> Dbgs;
    for (auto *V : EM)
      if (auto *I = dyn_cast_or_null<Instruction>(V))
        if (auto DbgLoc = I->getDebugLoc())
          Dbgs.push_back(DbgLoc.get());
    if (DILoc->Loc)
      Dbgs.push_back(DILoc->Loc);
    DIM = DIEstimateMemory::get(Ctx, Env, DILoc->Var, DILoc->Expr, Flags, Dbgs);
    DIM->setProperties(Properties);
  }
  for (auto EItr = EM.end(); VItr != EItr; ++VItr)
    DIM->bindValue(const_cast<Value *>(*VItr));
  return DIM;
}

llvm::MDNode * getRawDIMemoryIfExists(const EstimateMemory &EM,
  llvm::LLVMContext &Ctx, const llvm::DataLayout &DL,
  const llvm::DominatorTree &DT) {
  auto DILoc = buildDIMemory(
    MemoryLocation(EM.front(), EM.getSize()), Ctx, DL, DT);
  if (!DILoc) {
    auto F = isa<CallBase>(EM.front()) ? DIUnknownMemory::Result
      : DIUnknownMemory::Object;
    return getRawDIMemoryIfExists(const_cast<Value &>(*EM.front()), Ctx, DT, F);
  } else {
    auto Flags = DILoc->Template ?
      DIEstimateMemory::Template : DIEstimateMemory::NoFlags;
    SmallVector<DILocation *, 1> Dbgs;
    for (auto *V : EM)
      if (auto *I = dyn_cast_or_null<Instruction>(V))
        if (auto DbgLoc = I->getDebugLoc())
          Dbgs.push_back(DbgLoc.get());
    if (DILoc->Loc)
      Dbgs.push_back(DILoc->Loc);
    return DIEstimateMemory::getRawIfExists(
      Ctx, DILoc->Var, DILoc->Expr, Flags, Dbgs);
  }
}

std::unique_ptr<DIMemory> buildDIMemory(Value &V, LLVMContext &Ctx,
    DIMemoryEnvironment &Env, const DominatorTree &DT,
    DIMemory::Property P, DIUnknownMemory::Flags F) {
  MDNode *MD = nullptr;
  DILocation *Loc = nullptr;
  auto IntExpr = stripIntToPtr(&V);
  if (IntExpr != &V) {
    SmallVector<DIMemoryLocation, 1> DILocs;
    if (auto ConstInt = dyn_cast<ConstantInt>(IntExpr)) {
      auto ConstV = llvm::ConstantAsMetadata::get(
        llvm::ConstantInt::get(Type::getInt64Ty(Ctx), ConstInt->getValue()));
      MD = MDNode::get(Ctx, { ConstV });
    } else if (auto DILoc = findMetadata(
        IntExpr, DILocs, &DT, MDSearch::ValueOfVariable)) {
      MD = DILoc->Var;
    } else if (isa<Instruction>(V)) {
      Loc = cast<Instruction>(V).getDebugLoc().get();
    }
  } else {
    auto *Call = dyn_cast<CallBase>(&V);
    auto Callee = !Call ? dyn_cast_or_null<Function>(&V)
      : dyn_cast<Function>(Call->getCalledOperand()->stripPointerCasts());
    if (Callee)
      MD = findMetadata(Callee);
    if (isa<Instruction>(V))
      Loc = cast<Instruction>(V).getDebugLoc().get();
  }
  auto DIM = DIUnknownMemory::get(Ctx, Env, MD, F, Loc);
  DIM->bindValue(&V);
  DIM->setProperties(P);
  return std::move(DIM);
}

llvm::MDNode * getRawDIMemoryIfExists(llvm::Value &V, llvm::LLVMContext &Ctx,
    const llvm::DominatorTree &DT, DIUnknownMemory::Flags F) {
  MDNode *MD = nullptr;
  DILocation *Loc = nullptr;
  auto IntExpr = stripIntToPtr(&V);
  if (IntExpr != &V) {
    SmallVector<DIMemoryLocation, 1> DILocs;
    if (auto ConstInt = dyn_cast<ConstantInt>(IntExpr)) {
      auto ConstV = llvm::ConstantAsMetadata::getIfExists(
        llvm::ConstantInt::get(Type::getInt64Ty(Ctx), ConstInt->getValue()));
      return ConstV ? MDNode::getIfExists(Ctx, { ConstV }) : nullptr;
    } else if (auto DILoc = findMetadata(
      IntExpr, DILocs, &DT, MDSearch::ValueOfVariable)) {
      MD = DILoc->Var;
    } else if (isa<Instruction>(V)) {
      Loc = cast<Instruction>(V).getDebugLoc().get();
    }
  } else {
    auto *Call = dyn_cast<CallBase>(&V);
    auto Callee = !Call ? dyn_cast_or_null<Function>(&V)
      : dyn_cast<Function>(Call->getCalledOperand()->stripPointerCasts());
    if (Callee)
      MD = findMetadata(Callee);
    if (isa<Instruction>(V))
      Loc = cast<Instruction>(V).getDebugLoc().get();
  }
  return DIUnknownMemory::getRawIfExists(Ctx, MD, F, Loc);
}
}

namespace {
/// Storage for debug-level memory and alias trees environment.
class DIMemoryEnvironmentStorage :
  public ImmutablePass, private bcl::Uncopyable {
public:
  /// Pass identification, replacement for typeid.
  static char ID;

  /// Default constructor.
  DIMemoryEnvironmentStorage() : ImmutablePass(ID) {
    initializeDIMemoryEnvironmentStoragePass(*PassRegistry::getPassRegistry());
  }

  void initializePass() override {
    getAnalysis<DIMemoryEnvironmentWrapper>().set(mEnv);
  }

  void getAnalysisUsage(AnalysisUsage &AU) const override {
    AU.addRequired<DIMemoryEnvironmentWrapper>();
  }

  /// Returns debug-level memory environment.
  DIMemoryEnvironment & getEnv() noexcept { return mEnv; }

  /// Returns debug-level memory environment.
  const DIMemoryEnvironment & getEnv() const noexcept { return mEnv; }

private:
  DIMemoryEnvironment mEnv;
};
}

char DIMemoryEnvironmentStorage::ID = 0;
INITIALIZE_PASS_BEGIN(DIMemoryEnvironmentStorage, "di-mem-is",
  "Memory Estimator (Debug, Environment Immutable Storage)", true, true)
INITIALIZE_PASS_DEPENDENCY(DIMemoryEnvironmentWrapper)
INITIALIZE_PASS_END(DIMemoryEnvironmentStorage, "di-mem-is",
  "Memory Estimator (Debug, Environment Immutable Storage)", true, true)

template<> char DIMemoryEnvironmentWrapper::ID = 0;
INITIALIZE_PASS(DIMemoryEnvironmentWrapper, "di-mem-iw",
  "Memory Estimator (Debug, Environment Immutable Wrapper)", true, true)

char DIEstimateMemoryPass::ID = 0;
INITIALIZE_PASS_BEGIN(DIEstimateMemoryPass, "di-estimate-mem",
  "Memory Estimator (Debug)", false, true)
INITIALIZE_PASS_DEPENDENCY(EstimateMemoryPass)
INITIALIZE_PASS_DEPENDENCY(DominatorTreeWrapperPass)
INITIALIZE_PASS_DEPENDENCY(DIMemoryEnvironmentWrapper)
INITIALIZE_PASS_END(DIEstimateMemoryPass, "di-estimate-mem",
  "Memory Estimator (Debug)", false, true)

void DIEstimateMemoryPass::getAnalysisUsage(AnalysisUsage & AU) const {
  AU.addRequired<EstimateMemoryPass>();
  AU.addRequired<DominatorTreeWrapperPass>();
  AU.addRequired<DIMemoryEnvironmentWrapper>();
  AU.setPreservesAll();
}

FunctionPass * llvm::createDIEstimateMemoryPass() {
  return new DIEstimateMemoryPass();
}

ImmutablePass * llvm::createDIMemoryEnvironmentStorage() {
  return new DIMemoryEnvironmentStorage();
}

bool DIEstimateMemoryPass::runOnFunction(Function &F) {
  auto &AT = getAnalysis<EstimateMemoryPass>().getAliasTree();
  auto &EnvWrapper = getAnalysis<DIMemoryEnvironmentWrapper>();
  mDIAliasTree = nullptr;
  if (!EnvWrapper)
    return false;
  auto &Env = *EnvWrapper;
  auto &DL = F.getParent()->getDataLayout();
  auto &DT = getAnalysis<DominatorTreeWrapperPass>().getDomTree();
  auto NewDIAT = std::make_unique<DIAliasTree>(F);
  {
    // This scope is necessary to drop of memory asserting handles in CMR
    // before previous alias tree destruction.
    CorruptedMemoryResolver CMR(F, &DL, &DT, Env[F], &AT);
    CMR.resolve();
    CorruptedMap CorruptedNodes;
    LLVM_DEBUG(dbgs() <<
      "[DI ALIAS TREE]: add distinct unknown nodes for corrupted memory\n");
    for (size_t Idx = 0, IdxE = CMR.distinctUnknownNum(); Idx < IdxE; ++Idx)
      addCorruptedNode(*NewDIAT, CMR.distinctUnknown(Idx),
        NewDIAT->getTopLevelNode(), CorruptedNodes);
    for (auto &VToF : CMR.getFragments()) {
      if (VToF.get<DIExpression>().empty())
        continue;
      DIAliasTreeBuilder Builder(*NewDIAT, F.getContext(), Env,
        CMR, CorruptedNodes, VToF.get<DIVariable>(), VToF.get<DILocation>(),
        VToF.get<DIExpression>());
      Builder.buildSubtree();
    }
    auto RootOffsets = findLocationToInsert(AT, DL);
    LLVM_DEBUG(dbgs() <<
      "[DI ALIAS TREE]: use an existing alias tree to add new nodes\n");
    LLVM_DEBUG(constantOffsetLog(RootOffsets.begin(), RootOffsets.end(), DT));
    buildDIAliasTree(DL, DT, Env, RootOffsets, CMR, *NewDIAT,
      *AT.getTopLevelNode(), *NewDIAT->getTopLevelNode(), CorruptedNodes);
  }
  std::vector<Metadata *> MemoryNodes(NewDIAT->memory_size());
  std::transform(NewDIAT->memory_begin(), NewDIAT->memory_end(),
    MemoryNodes.begin(), [](DIMemory &EM) { return EM.getAsMDNode(); });
  auto AliasTreeMDKind = F.getContext().getMDKindID("alias.tree");
  auto MD = MDNode::get(F.getContext(), MemoryNodes);
  F.setMetadata(AliasTreeMDKind, MD);
  mDIAliasTree = Env.reset(F, std::move(NewDIAT));
  return false;
}

// Pin the vtable to this file.
void CallbackDIMemoryHandle::anchor() {}
>>>>>>> d498eb85
<|MERGE_RESOLUTION|>--- conflicted
+++ resolved
@@ -1,4824 +1,2437 @@
-<<<<<<< HEAD
-//===- DIEstimateMemory.cpp - Memory Hierarchy (Debug) ----------*- C++ -*-===//
-//
-//                       Traits Static Analyzer (SAPFOR)
-//
-// Copyright 2018 DVM System Group
-//
-// Licensed under the Apache License, Version 2.0 (the "License");
-// you may not use this file except in compliance with the License.
-// You may obtain a copy of the License at
-//
-// http://www.apache.org/licenses/LICENSE-2.0
-//
-// Unless required by applicable law or agreed to in writing, software
-// distributed under the License is distributed on an "AS IS" BASIS,
-// WITHOUT WARRANTIES OR CONDITIONS OF ANY KIND, either express or implied.
-// See the License for the specific language governing permissions and
-// limitations under the License.
-//
-//===----------------------------------------------------------------------===//
-//
-// This file proposes functionality to construct a program alias tree.
-//
-//===----------------------------------------------------------------------===//
-
-#include "tsar/Analysis/Memory/DIEstimateMemory.h"
-#include "CorruptedMemory.h"
-#include "tsar/ADT/SpanningTreeRelation.h"
-#include "tsar/Analysis/Memory/DIMemoryEnvironment.h"
-#include "tsar/Analysis/Memory/DIMemoryLocation.h"
-#include "tsar/Analysis/Memory/EstimateMemory.h"
-#include "tsar/Analysis/Memory/Utils.h"
-#include "tsar/Support/MetadataUtils.h"
-#include "tsar/Support/Utils.h"
-#include "tsar/Unparse/Utils.h"
-#include <bcl/IteratorDataAdaptor.h>
-#include <llvm/ADT/DepthFirstIterator.h>
-#include <llvm/ADT/Statistic.h>
-#include <llvm/ADT/SCCIterator.h>
-#include <llvm/Analysis/MemoryLocation.h>
-#include <llvm/Analysis/ValueTracking.h>
-#include <llvm/IR/DebugInfoMetadata.h>
-#include <llvm/IR/Dominators.h>
-#include <llvm/IR/CallSite.h>
-#include <llvm/IR/InstIterator.h>
-#include <llvm/IR/GetElementPtrTypeIterator.h>
-#include <algorithm>
-#include <memory>
-
-using namespace llvm;
-using namespace tsar;
-
-#undef DEBUG_TYPE
-#define DEBUG_TYPE "di-estimate-mem"
-
-STATISTIC(NumAliasNode, "Number of alias nodes created");
-STATISTIC(NumEstimateNode, "Number of estimate nodes created");
-STATISTIC(NumUnknownNode, "Number of unknown nodes created");
-STATISTIC(NumEstimateMemory, "Number of estimate memory created");
-STATISTIC(NumUnknownMemory, "Number of unknown memory created");
-STATISTIC(NumCorruptedMemory, "Number of corrupted memory created");
-
-namespace tsar {
-void findBoundAliasNodes(const DIEstimateMemory &DIEM, AliasTree &AT,
-    SmallPtrSetImpl<AliasNode *> &Nodes) {
-  for (auto &VH : DIEM) {
-    if (!VH || isa<llvm::UndefValue>(VH))
-      continue;
-    auto EM = AT.find(MemoryLocation(VH, DIEM.getSize()));
-    // Memory becomes unused after transformation and does not presented in
-    // the alias tree.
-    if (!EM)
-      continue;
-    Nodes.insert(EM->getAliasNode(AT));
-  }
-}
-
-void findBoundAliasNodes(const DIUnknownMemory &DIUM, AliasTree &AT,
-    SmallPtrSetImpl<AliasNode *> &Nodes) {
-  for (auto &VH : DIUM) {
-    if (!VH || isa<UndefValue>(*VH))
-      continue;
-    AliasNode *N = nullptr;
-    if (auto Inst = dyn_cast<Instruction>(VH))
-      if (auto *N = AT.findUnknown(cast<Instruction>(*VH))) {
-        Nodes.insert(N);
-        return;
-      }
-    auto EM = AT.find(MemoryLocation(VH, 0));
-    // Memory becomes unused after transformation and does not presented in
-    // the alias tree.
-    if (!EM)
-      continue;
-    using CT = bcl::ChainTraits<EstimateMemory, Hierarchy>;
-    do {
-      Nodes.insert(EM->getAliasNode(AT));
-    } while (EM = CT::getNext(EM));
-  }
-}
-
-void findBoundAliasNodes(const DIMemory &DIM, AliasTree &AT,
-    SmallPtrSetImpl<AliasNode *> &Nodes) {
-  if (auto *EM = dyn_cast<DIEstimateMemory>(&DIM))
-    findBoundAliasNodes(*EM, AT, Nodes);
-  else
-    findBoundAliasNodes(cast<DIUnknownMemory>(DIM), AT, Nodes);
-}
-}
-
-DIMemory::~DIMemory() {
-  if (hasMemoryHandle())
-    DIMemoryHandleBase::memoryIsDeleted(this);
-}
-
-void DIMemory::replaceAllUsesWith(DIMemory *M) {
-  assert(M && "New memory location must not be null!");
-  assert(this != M && "Old and new memory must be differ!");
-  if (hasMemoryHandle())
-    DIMemoryHandleBase::memoryIsRAUWd(this, M);
-}
-
-std::unique_ptr<DIUnknownMemory> DIUnknownMemory::get(llvm::LLVMContext &Ctx,
-    DIMemoryEnvironment &Env, DIUnknownMemory &UM) {
-  ++NumUnknownMemory;
-  return std::unique_ptr<DIUnknownMemory>(
-    new DIUnknownMemory(Env, UM.getAsMDNode()));
-}
-
-std::unique_ptr<DIUnknownMemory> DIUnknownMemory::get(llvm::LLVMContext &Ctx,
-  DIMemoryEnvironment &Env, MDNode *MD, Flags F,
-  ArrayRef<DILocation *> DbgLocs) {
-  auto *FlagMD = llvm::ConstantAsMetadata::get(
-    llvm::ConstantInt::get(Type::getInt16Ty(Ctx), F));
-  SmallVector<Metadata *, 2> BasicMDs{ MD, FlagMD };
-  auto BasicMD = llvm::MDNode::get(Ctx, BasicMDs);
-  assert(BasicMD && "Can not create metadata node!");
-  if (!MD)
-    BasicMD->replaceOperandWith(0, BasicMD);
-  SmallVector<Metadata *, 2> MDs{ BasicMD };
-  for (auto DbgLoc : DbgLocs)
-    if (DbgLoc)
-      MDs.push_back(DbgLoc);
-  auto NewMD = llvm::MDNode::get(Ctx, MDs);
-  assert(NewMD && "Can not create metadata node!");
-  ++NumUnknownMemory;
-  return std::unique_ptr<DIUnknownMemory>(new DIUnknownMemory(Env, NewMD));
-}
-
-llvm::MDNode * DIUnknownMemory::getRawIfExists(llvm::LLVMContext &Ctx,
-    llvm::MDNode *MD, Flags F, llvm::ArrayRef<llvm::DILocation *> DbgLocs ) {
-  if (!MD)
-    return nullptr;
-  auto *FlagMD = llvm::ConstantAsMetadata::getIfExists(
-    llvm::ConstantInt::get(Type::getInt16Ty(Ctx), F));
-  if (!FlagMD)
-    return nullptr;
-  SmallVector<Metadata *, 2> BasicMDs{ MD, FlagMD };
-  auto BasicMD = llvm::MDNode::getIfExists(Ctx, BasicMDs);
-  if (!BasicMD)
-    return nullptr;
-  SmallVector<Metadata *, 2> MDs{ BasicMD };
-  for (auto DbgLoc : DbgLocs)
-    if (DbgLoc)
-      MDs.push_back(DbgLoc);
-  return llvm::MDNode::getIfExists(Ctx, MDs);
-}
-
-std::unique_ptr<DIUnknownMemory> DIUnknownMemory::getIfExists(
-    llvm::LLVMContext &Ctx, DIMemoryEnvironment &Env, llvm::MDNode *MD,
-    Flags F, llvm::ArrayRef<llvm::DILocation *> DbgLocs) {
-  auto *Node = getRawIfExists(Ctx, MD, F, DbgLocs);
-  if (!Node)
-    return nullptr;
-  ++NumUnknownMemory;
-  return std::unique_ptr<DIUnknownMemory>(new DIUnknownMemory(Env, Node));
-}
-
-void DIMemory::getDebugLoc(SmallVectorImpl<DebugLoc> &DbgLocs) const {
-  auto MD = getAsMDNode();
-  for (unsigned I = 0, EI = MD->getNumOperands(); I < EI; ++I)
-    if (auto *Loc = llvm::dyn_cast<llvm::DILocation>(MD->getOperand(I)))
-      DbgLocs.emplace_back(Loc);
-}
-
-std::unique_ptr<DIEstimateMemory> DIEstimateMemory::get(
-    llvm::LLVMContext &Ctx, DIMemoryEnvironment &Env,
-    llvm::DIVariable *Var, llvm::DIExpression *Expr, Flags F,
-    ArrayRef<DILocation *> DbgLocs) {
-  assert(Var && "Variable must not be null!");
-  assert(Expr && "Expression must not be null!");
-  auto *FlagMD = llvm::ConstantAsMetadata::get(
-    llvm::ConstantInt::get(Type::getInt16Ty(Ctx), F));
-  SmallVector<Metadata *, 3> BasicMDs{ Var, Expr, FlagMD};
-  auto BasicMD = llvm::MDNode::get(Ctx, BasicMDs);
-  assert(BasicMD && "Can not create metadata node!");
-  SmallVector<Metadata *, 2> MDs{ BasicMD };
-  for (auto DbgLoc : DbgLocs)
-    if (DbgLoc)
-      MDs.push_back(DbgLoc);
-  auto MD = llvm::MDNode::get(Ctx, MDs);
-  assert(MD && "Can not create metadata node!");
-  ++NumEstimateMemory;
-  return std::unique_ptr<DIEstimateMemory>(new DIEstimateMemory(Env, MD));
-}
-
-std::unique_ptr<DIEstimateMemory>
-DIEstimateMemory::getIfExists(
-    llvm::LLVMContext &Ctx, DIMemoryEnvironment &Env,
-    llvm::DIVariable *Var, llvm::DIExpression *Expr, Flags F,
-    ArrayRef<DILocation *> DbgLocs) {
-  if (auto MD = getRawIfExists(Ctx, Var, Expr, F, DbgLocs)) {
-    ++NumEstimateMemory;
-    return std::unique_ptr<DIEstimateMemory>(new DIEstimateMemory(Env, MD));
-  }
-  return nullptr;
-}
-
-llvm::MDNode * DIEstimateMemory::getRawIfExists(llvm::LLVMContext &Ctx,
-    llvm::DIVariable *Var, llvm::DIExpression *Expr, Flags F,
-    ArrayRef<DILocation *> DbgLocs) {
-  assert(Var && "Variable must not be null!");
-  assert(Expr && "Expression must not be null!");
-  auto *FlagMD = llvm::ConstantAsMetadata::getIfExists(
-    llvm::ConstantInt::get(Type::getInt16Ty(Ctx), F));
-  if (!FlagMD)
-    return nullptr;
-  SmallVector<Metadata *, 3> BasicMDs{ Var, Expr, FlagMD};
-  auto *BasicMD = llvm::MDNode::getIfExists(Ctx, BasicMDs);
-  if (!BasicMD)
-    return nullptr;
-  SmallVector<Metadata *, 2> MDs{ BasicMD };
-  for (auto DbgLoc : DbgLocs)
-    if (DbgLoc)
-      MDs.push_back(DbgLoc);
-  return llvm::MDNode::getIfExists(Ctx, MDs);
-}
-
-std::unique_ptr<DIEstimateMemory> DIEstimateMemory::get(llvm::LLVMContext &Ctx,
-    DIMemoryEnvironment &Env, DIEstimateMemory &EM) {
-  SmallVector<DebugLoc, 1> DbgLocs;
-  EM.getDebugLoc(DbgLocs);
-  SmallVector<DILocation *, 1> DILocs(DbgLocs.size());
-  std::size_t ToIdx = 0;
-  for (std::size_t I = 0, EI = DbgLocs.size(); I < EI; ++I)
-    if (DbgLocs[I])
-      DILocs[ToIdx++] = DbgLocs[I].get();
-  DILocs.resize(ToIdx);
-  return get(
-    Ctx, Env, EM.getVariable(), EM.getExpression(), EM.getFlags(), DILocs);
-}
-
-llvm::DIVariable * DIEstimateMemory::getVariable() {
-  auto MD = getBaseAsMDNode();
-  for (unsigned I = 0, EI = MD->getNumOperands(); I < EI; ++I)
-    if (auto *Var = llvm::dyn_cast<llvm::DIVariable>(MD->getOperand(I)))
-      return Var;
-  llvm_unreachable("Variable must be specified!");
-  return nullptr;
-}
-
-const llvm::DIVariable * DIEstimateMemory::getVariable() const {
-  auto MD = getBaseAsMDNode();
-  for (unsigned I = 0, EI = MD->getNumOperands(); I < EI; ++I)
-    if (auto *Var = llvm::dyn_cast<llvm::DIVariable>(MD->getOperand(I)))
-      return Var;
-  llvm_unreachable("Variable must be specified!");
-  return nullptr;
-}
-
-llvm::DIExpression * DIEstimateMemory::getExpression() {
-  auto MD = getBaseAsMDNode();
-  for (unsigned I = 0, EI = MD->getNumOperands(); I < EI; ++I)
-    if (auto *Expr = llvm::dyn_cast<llvm::DIExpression>(MD->getOperand(I)))
-      return Expr;
-  llvm_unreachable("Expression must be specified!");
-  return nullptr;
-}
-
-const llvm::DIExpression * DIEstimateMemory::getExpression() const {
-  auto MD = getBaseAsMDNode();
-  for (unsigned I = 0, EI = MD->getNumOperands(); I < EI; ++I)
-    if (auto *Expr = llvm::dyn_cast<llvm::DIExpression>(MD->getOperand(I)))
-      return Expr;
-  llvm_unreachable("Expression must be specified!");
-  return nullptr;
-}
-
-const MDNode * DIMemory::getBaseAsMDNode() const {
-  auto MD = getAsMDNode();
-  assert(MD->getNumOperands() > 0 && "At least one operand must exist!");
-  return cast<MDNode>(MD->getOperand(0));
-}
-
-unsigned DIMemory::getFlagsOp() const {
-  auto MD = getBaseAsMDNode();
-  for (unsigned I = 0, EI = MD->getNumOperands(); I < EI; ++I) {
-    auto &Op = MD->getOperand(I);
-    auto CMD = dyn_cast<ConstantAsMetadata>(Op);
-    if (!CMD)
-      continue;
-    if (auto CInt = dyn_cast<ConstantInt>(CMD->getValue()))
-      return I;
-  }
-  llvm_unreachable("Explicit flag must be specified!");
-}
-
-uint64_t DIMemory::getFlags() const {
-  auto MD = getBaseAsMDNode();
-  auto CMD = cast<ConstantAsMetadata>(MD->getOperand(getFlagsOp()));
-  auto CInt = cast<ConstantInt>(CMD->getValue());
-  return CInt->getZExtValue();
-}
-
-void DIMemory::setFlags(uint64_t F) {
-  auto MD = getBaseAsMDNode();
-  auto OpIdx = getFlagsOp();
-  auto CMD = cast<ConstantAsMetadata>(MD->getOperand(OpIdx));
-  auto CInt = cast<ConstantInt>(CMD->getValue());
-  auto &Ctx = MD->getContext();
-  auto *FlagMD = llvm::ConstantAsMetadata::get(llvm::ConstantInt::get(
-   Type::getInt64Ty(Ctx), CInt->getZExtValue() | F));
-    MD->replaceOperandWith(OpIdx, FlagMD);
-}
-
-llvm::MDNode * DIUnknownMemory::getMetadata() {
-  auto MD = getBaseAsMDNode();
-  for (unsigned I = 0, EI = MD->getNumOperands(); I < EI; ++I) {
-    if (auto *Op = llvm::dyn_cast<llvm::MDNode>(MD->getOperand(I)))
-      return Op;
-  }
-  llvm_unreachable("MDNode must be specified!");
-  return nullptr;
-}
-
-const llvm::MDNode * DIUnknownMemory::getMetadata() const {
-  auto MD = getBaseAsMDNode();
-  for (unsigned I = 0, EI = MD->getNumOperands(); I < EI; ++I) {
-    if (auto *Op = llvm::dyn_cast<llvm::MDNode>(MD->getOperand(I)))
-      return Op;
-  }
-  llvm_unreachable("MDNode must be specified!");
-  return nullptr;
-}
-
-void DIMemoryHandleBase::addToUseList() {
-  assert(mMemory && "Null pointer does not have handles!");
-  auto &Env = mMemory->getEnv();
-  if (mMemory->hasMemoryHandle()) {
-    DIMemoryHandleBase *&Entry = Env[mMemory];
-    assert(mMemory && "Memory does not have any handles?");
-    addToExistingUseList(&Entry);
-    return;
-  }
-  // Ok, it doesn't have any handles yet, so we must insert it into the
-  // DenseMap. However, doing this insertion could cause the DenseMap to
-  // reallocate itself, which would invalidate all of the PrevP pointers that
-  // point into the old table. Handle this by checking for reallocation and
-  // updating the stale pointers only if needed.
-  auto &Handles = Env.getMemoryHandles();
-  const void *OldBucketPtr = Handles.getPointerIntoBucketsArray();
-  DIMemoryHandleBase *&Entry = Handles[mMemory];
-  assert(!Entry && "Memory really did already have handles?");
-  addToExistingUseList(&Entry);
-  mMemory->setHasMemoryHandle(true);
-  if (Handles.isPointerIntoBucketsArray(OldBucketPtr) || Handles.size() == 1)
-    return;
-  // Okay, reallocation did happen. Fix the Prev Pointers.
-  for (auto I = Handles.begin(), E = Handles.end(); I != E; ++I) {
-    assert(I->second && I->first == I->second->mMemory &&
-      "List invariant broken!");
-    I->second->setPrevPtr(&I->second);
-  }
-}
-
-void DIMemoryHandleBase::removeFromUseList() {
-  assert(mMemory && mMemory->hasMemoryHandle() &&
-    "Null pointer does not have handles!");
-  DIMemoryHandleBase **PrevPtr = getPrevPtr();
-  assert(*PrevPtr == this && "List invariant broken");
-  *PrevPtr = mNext;
-  if (mNext) {
-    assert(mNext->getPrevPtr() == &mNext && "List invariant broken!");
-    mNext->setPrevPtr(PrevPtr);
-    return;
-  }
-  // If the mNext pointer was null, then it is possible that this was the last
-  // MemoryHandle watching memory. If so, delete its entry from
-  // the MemoryHandles map.
-  auto &Handles = mMemory->getEnv().getMemoryHandles();
-  if (Handles.isPointerIntoBucketsArray(PrevPtr)) {
-    Handles.erase(mMemory);
-    mMemory->setHasMemoryHandle(false);
-  }
-}
-
-void DIMemoryHandleBase::memoryIsDeleted(DIMemory *M) {
-  assert(M->hasMemoryHandle() &&
-    "Should only be called if DIMemoryHandles present!");
-  DIMemoryHandleBase *Entry = M->getEnv()[M];
-  assert(Entry && "Memory bit set but no entries exist");
-  // We use a local DIMemoryHandleBase as an iterator so that
-  // DIMemoryHandles can add and remove themselves from the list without
-  // breaking our iteration. This is not really an AssertingDIMemoryHandle; we
-  // just have to give DIMemoryHandleBase some kind.
-  for (DIMemoryHandleBase Itr(Assert, *Entry); Entry; Entry = Itr.mNext) {
-    Itr.removeFromUseList();
-    Itr.addToExistingUseListAfter(Entry);
-    assert(Entry->mNext == &Itr && "Loop invariant broken.");
-    switch (Entry->getKind()) {
-    default:
-      llvm_unreachable("Unsupported DIMemoryHandle!");
-    case Assert:
-      break;
-    case Weak:
-      Entry->operator=(nullptr);
-      break;
-    case Callback:
-      static_cast<CallbackDIMemoryHandle *>(Entry)->deleted();
-      break;
-    }
-  }
-  if (M->hasMemoryHandle()) {
-#ifndef NDEBUG
-    dbgs() << "While deleting: ";
-    TSAR_LLVM_DUMP(M->getAsMDNode()->dump());
-    TSAR_LLVM_DUMP(M->getBaseAsMDNode()->dump());
-    if (M->getEnv()[M]->getKind() == Assert)
-      llvm_unreachable("An asserting memory handle still pointed to this memory!");
-#endif
-    llvm_unreachable("All references to M were not removed?");
-  }
-}
-
-void DIMemoryHandleBase::memoryIsRAUWd(DIMemory *Old, DIMemory *New) {
-  assert(Old->hasMemoryHandle() &&
-    "Should only be called if MemoryHandles present!");
-  assert(Old != New && "Changing value into itself!");
-  DIMemoryHandleBase *Entry = Old->getEnv()[Old];
-  assert(Entry && "Memory bit set but no entries exist");
-  // We use a local DIMemoryHandleBase as an iterator so that
-  // DIMemoryHandles can add and remove themselves from the list without
-  // breaking our iteration.  This is not really an AssertingDIMemoryHandle; we
-  // just have to give DIMemoryHandleBase some kind.
-  for (DIMemoryHandleBase Itr(Assert, *Entry); Entry; Entry = Itr.mNext) {
-    Itr.removeFromUseList();
-    Itr.addToExistingUseListAfter(Entry);
-    assert(Entry->mNext == &Itr && "Loop invariant broken.");
-    switch (Entry->getKind()) {
-    default:
-      llvm_unreachable("Unsupported DIMemoryHandle!");
-    case Assert:
-      break;
-    case Weak:
-      Entry->operator=(New);
-      break;
-    case Callback:
-      static_cast<CallbackDIMemoryHandle *>(Entry)->allUsesReplacedWith(New);
-      break;
-    }
-  }
-#ifndef NDEBUG
-  // If any new weak value handles were added while processing the
-  // list, then complain about it now.
-  if (Old->hasMemoryHandle())
-    for (Entry = Old->getEnv()[Old]; Entry; Entry = Entry->mNext)
-      switch (Entry->getKind()) {
-      case Weak:
-        dbgs() << "After RAUW from ";
-        TSAR_LLVM_DUMP(Old->getAsMDNode()->dump());
-        TSAR_LLVM_DUMP(Old->getBaseAsMDNode()->dump());
-        dbgs() << "to ";
-        TSAR_LLVM_DUMP(New->getAsMDNode()->dump());
-        TSAR_LLVM_DUMP(New->getBaseAsMDNode()->dump());
-        llvm_unreachable("A weak value handle still pointed to the"
-                         " old value!\n");
-      default:
-        break;
-      }
-#endif
-}
-
-void DIMemoryHandleBase::addToExistingUseList(DIMemoryHandleBase **List) {
-  assert(List && "Handle list must not be null!");
-  mNext = *List;
-  *List = this;
-  setPrevPtr(List);
-  if (mNext) {
-    mNext->setPrevPtr(&mNext);
-    assert(mMemory == mNext->mMemory && "Handle was added to a wrong list!");
-  }
-}
-
-void DIMemoryHandleBase::addToExistingUseListAfter(DIMemoryHandleBase *Node) {
-  assert(Node && "Must insert after existing node!");
-  mNext = Node->mNext;
-  setPrevPtr(&Node->mNext);
-  Node->mNext = this;
-  if (mNext)
-    mNext->setPrevPtr(&mNext);
-}
-
-DIAliasTree::DIAliasTree(llvm::Function &F) :
-    mTopLevelNode(new DIAliasTopNode), mFunc(&F) {
-  ++NumAliasNode;
-  mNodes.push_back(mTopLevelNode);
-}
-
-std::pair<DIAliasTree::memory_iterator, std::unique_ptr<DIEstimateMemory>>
-DIAliasTree::addNewNode(
-    std::unique_ptr<DIEstimateMemory> &&EM, DIAliasNode &Parent) {
-  assert(EM && "Memory must not be null!");
-  auto *Tmp = EM.release();
-  memory_iterator Itr = mFragments.end();
-  bool IsInserted = false;
-  std::tie(Itr, IsInserted) = mFragments.insert(Tmp);
-  if (!IsInserted)
-    return std::make_pair(Itr, std::unique_ptr<DIEstimateMemory>(Tmp));
-  assert(!Itr->getAliasNode() &&
-    "Memory location is already attached to a node!");
-  ++NumAliasNode, ++NumEstimateNode;
-  auto *N = new DIAliasEstimateNode;
-  mNodes.push_back(N);
-  N->setParent(Parent);
-  Itr->setAliasNode(*N);
-  N->push_back(*Itr);
-  return std::make_pair(Itr, nullptr);
-}
-
-std::pair<DIAliasTree::memory_iterator, std::unique_ptr<DIMemory>>
-DIAliasTree::addNewUnknownNode(
-    std::unique_ptr<DIMemory> &&M, DIAliasNode &Parent) {
-  assert(M && "Memory must not be null!");
-  auto *Tmp = M.release();
-  memory_iterator Itr = mFragments.end();
-  bool IsInserted = false;
-  std::tie(Itr, IsInserted) = mFragments.insert(Tmp);
-  if (!IsInserted)
-    return std::make_pair(Itr, std::unique_ptr<DIMemory>(Tmp));
-  assert(!Itr->getAliasNode() &&
-    "Memory location is already attached to a node!");
-  ++NumAliasNode, ++NumUnknownNode;
-  auto *N = new DIAliasUnknownNode;
-  mNodes.push_back(N);
-  N->setParent(Parent);
-  Itr->setAliasNode(*N);
-  N->push_back(*Itr);
-  return std::make_pair(Itr, nullptr);
-}
-
-std::pair<DIAliasTree::memory_iterator, std::unique_ptr<DIMemory>>
-DIAliasTree::addToNode(std::unique_ptr<DIMemory> &&M, DIAliasMemoryNode &N) {
-  assert(M && "Memory must not be null!");
-  assert((!isa<DIAliasEstimateNode>(N) || isa<DIEstimateMemory>(M)) &&
-    "Alias estimate node may contain estimate memory locations only!");
-  auto *Tmp = M.release();
-  memory_iterator Itr = mFragments.end();
-  bool IsInserted = false;
-  std::tie(Itr, IsInserted) = mFragments.insert(Tmp);
-  if (!IsInserted)
-    return std::make_pair(Itr, std::unique_ptr<DIMemory>(Tmp));
-  assert(!Itr->getAliasNode() &&
-    "Memory location is already attached to a node!");
-  Itr->setAliasNode(N);
-  N.push_back(*Itr);
-  return std::make_pair(Itr, nullptr);
-}
-
-void DIAliasTree::erase(DIAliasMemoryNode &N) {
-  for (auto &M : N) {
-    mFragments.erase(&M);
-    delete &M;
-  }
-  N.remove();
-  mNodes.erase(N);
-}
-
-std::pair<bool, bool> DIAliasTree::erase(DIMemory &M) {
-  auto Itr = mFragments.find(&M);
-  if (Itr == mFragments.end())
-    return std::make_pair(false, false);
-  auto Node = M.getAliasNode();
-  assert(Node && "Alias node must not be null!");
-  DIAliasMemoryNode::remove(M);
-  mFragments.erase(Itr);
-  delete &M;
-  if (Node->empty()) {
-    erase(*Node);
-    return std::make_pair(true, true);
-  }
-  return std::make_pair(true, false);
-}
-
-namespace {
-#ifndef NDEBUG
-template<class ItrTy>
-void constantOffsetLog(const ItrTy &I, const ItrTy E, const DominatorTree &DT) {
-  dbgs() <<
-    "[DI ALIAS TREE]: find estimate memory locations with constant offset from root\n";
-  for (auto &PtrToOffset : make_range(I, E)) {
-    dbgs() << "[DI ALIAS TREE]: pointer to an estimate memory location ";
-    printLocationSource(dbgs(), PtrToOffset.first, &DT);
-    dbgs() << " with constant offset " << PtrToOffset.second << " from root\n";
-  }
-}
-
-void ignoreEMLog(const EstimateMemory &EM, const DominatorTree &DT) {
-  dbgs() << "[DI ALIAS TREE]: ignore estimate memory location: ";
-  printLocationSource(dbgs(), MemoryLocation(EM.front(), EM.getSize()), &DT);
-  dbgs() << " Parent={";
-  if (auto Parent = EM.getParent())
-    printLocationSource(dbgs(),
-      MemoryLocation(Parent->front(), Parent->getSize()), &DT);
-  else
-    dbgs() << "NULL";
-  dbgs() << "}";
-  dbgs() << " Children={";
-  for (auto &Ch : make_range(EM.child_begin(), EM.child_end())) {
-    printLocationSource(dbgs(), MemoryLocation(Ch.front(), Ch.getSize()), &DT);
-    dbgs() << " ";
-  }
-  dbgs() << "}\n";
-}
-
-void buildMemoryLog(Function &F, const DominatorTree &DT,
-  DIMemory &DIM, EstimateMemory &EM) {
-  dbgs() << "[DI ALIAS TREE]: build debug memory location ";
-  printDILocationSource(*getLanguage(F), DIM, dbgs());
-  dbgs() << " for ";
-  printLocationSource(dbgs(), MemoryLocation{ EM.front(), EM.getSize() }, &DT);
-  dbgs() << "\n";
-}
-
-void buildMemoryLog(Function &F, DIMemory &DIM, Value &V) {
-  dbgs() << "[DI ALIAS TREE]: build debug memory location ";
-  printDILocationSource(*getLanguage(F), DIM, dbgs());
-  dbgs() << " for ";
-  ImmutableCallSite CS(&V);
-  if (auto Callee = [CS]() {
-    return !CS ? nullptr : dyn_cast<Function>(
-      CS.getCalledValue()->stripPointerCasts());
-  }())
-    Callee->printAsOperand(dbgs(), false);
-  else
-    V.printAsOperand(dbgs(), false);
-  dbgs() << "\n";
-}
-
-void addCorruptedLog(Function &F, DIMemory &DIM) {
-  dbgs() << "[DI ALIAS TREE]: add corrupted memory location ";
-  printDILocationSource(*getLanguage(F), DIM, dbgs());
-  dbgs() << " to the node\n";
-}
-
-void addMemoryLog(Function &F, DIMemory &EM) {
-  dbgs() << "[DI ALIAS TREE]: add memory location ";
-  printDILocationSource(*getLanguage(F), EM, dbgs());
-  dbgs() << " to the node \n";
-}
-#endif
-
-/// If a specified value is 'inttoptr' operator then it is stripped
-/// otherwise original value is returned.
-///
-/// In case of 'inttoptr' different values may have the same base.
-/// The following values will be binded to the same DIMemory:
-/// 'inttoptr i64 %Y to i64*'
-/// 'inttoptr i64 %Y to %struct.S*'
-/// So, we use %Y to represent corresponding DIUnknownMemory location
-const Value *stripIntToPtr(const Value *V) {
-  if (Operator::getOpcode(V) != Instruction::IntToPtr)
-    return V;
-  V = cast<Operator>(V)->getOperand(0);
-  if (auto LI = dyn_cast<LoadInst>(V))
-    return LI->getPointerOperand();
-  return V;
-}
-
-/// If a specified value is 'inttoptr' operator then it is stripped
-/// otherwise original value is returned.
-Value *stripIntToPtr(Value *V) {
-  return const_cast<Value *>(stripIntToPtr(static_cast<const Value *>(V)));
-}
-
-/// This is a map from list of corrupted memory locations to an unknown
-/// node in a debug alias tree.
-using CorruptedMap = DenseMap<CorruptedMemoryItem *, DIAliasNode *>;
-
-/// \brief Adds an unknown node (if necessary) into the tree and returns it.
-///
-/// If some node already contains list of specified corrupted locations it
-/// will be returned. If a specified parent is unknown node than a new node
-/// will not be created. Memory locations from `Corrupted` will be moved to
-/// the unknown node and `CorruptedNodes` map will be updated.
-DIAliasNode * addCorruptedNode(
-    DIAliasTree &DIAT, CorruptedMemoryItem *Corrupted, DIAliasNode *DIParent,
-    CorruptedMap &CorruptedNodes) {
-  assert(Corrupted && "List of corrupted memory location must not be null!");
-  auto Itr = CorruptedNodes.find(Corrupted);
-  if (Itr != CorruptedNodes.end()) {
-    assert((DIParent == Itr->second || Itr->second->getParent() == DIParent) &&
-      "Unknown node does not linked with currently processed node!");
-    return Itr->second;
-  }
-  if (!isa<DIAliasUnknownNode>(DIParent)) {
-    LLVM_DEBUG(dbgs() << "[DI ALIAS TREE]: add new debug alias unknown node\n");
-    auto DIM = Corrupted->pop();
-    LLVM_DEBUG(addCorruptedLog(DIAT.getFunction(), *DIM));
-    auto Info = DIAT.addNewUnknownNode(std::move(DIM), *DIParent);
-    /// TODO (kaniandr@gmail.com): implement construction of duplicates.
-    /// For example, it is possible to add count of duplicates into memory
-    /// representation and reference to the first location.
-    if (Info.second)
-      llvm_unreachable("Construction of duplicates is not supported yet!");
-    DIParent = Info.first->getAliasNode();
-  }
-  CorruptedNodes.try_emplace(Corrupted, cast<DIAliasUnknownNode>(DIParent));
-  for (CorruptedMemoryItem::size_type I = 0, E = Corrupted->size(); I < E; ++I) {
-    auto DIM = Corrupted->pop();
-    LLVM_DEBUG(addCorruptedLog(DIAT.getFunction(), *DIM));
-    auto Info =
-      DIAT.addToNode(std::move(DIM), cast<DIAliasUnknownNode>(*DIParent));
-    if (Info.second) {
-      if (Info.first->getAliasNode() == DIParent) {
-        for (auto &VH : *Info.second)
-          Info.first->bindValue(VH);
-        // Mark location as merged in RAUW.
-        Info.first->setProperties(DIMemory::Merged);
-        Info.second->replaceAllUsesWith(&*Info.first);
-        LLVM_DEBUG(dbgs() << "[DI ALIAS TREE]: merge location with existent "
-          "one in the current node\n");
-      } else {
-        /// TODO (kaniandr@gmail.com): implement construction of duplicates.
-        /// For example, it is possible to add count of duplicates into memory
-        /// representation and reference to the first location.
-        llvm_unreachable("Construction of duplicates is not supported yet!");
-      }
-    }
-  }
-  return DIParent;
-}
-
-/// \brief Traverses alias tree to build its debug version.
-///
-/// \param [in] RootOffsets A list of locations which are used to build
-/// debug memory locations. Other locations will be ignored.
-/// \param [in, out] CMR This contains information about corrupted memory
-/// locations. These locations will be inserted in unknown nodes. This
-/// locations will be moved outside appropriated lists. Correspondence
-/// between lists of corrupted locations (already empty) and unknown nodes will
-/// be stored in `CorruptedNodes` map.
-/// \param [in, out] DIAT Constructed debug alias tree.
-/// \param [in] Parent Currently processed alias node. This function performs
-/// depth first traversal of alias tree recursively.
-/// \param [in, out] DIParent A node in the constructed debug alias tree which
-/// is used as a root for new nodes.
-/// \param [in, out] Map from lists of corrupted locations to unknown nodes.
-void buildDIAliasTree(const DataLayout &DL, const DominatorTree &DT,
-    DIMemoryEnvironment &Env,
-    const DenseMap<const Value *, int64_t> &RootOffsets,
-    CorruptedMemoryResolver &CMR, DIAliasTree &DIAT,
-    AliasNode &Parent, DIAliasNode &DIParent, CorruptedMap &Nodes) {
-  for (auto &Child : make_range(Parent.child_begin(), Parent.child_end())) {
-    auto DIN = &DIParent;
-    if (auto Corrupted = CMR.hasUnknownParent(Child))
-      DIN = addCorruptedNode(DIAT, Corrupted, DIN, Nodes);
-    SmallVector<std::unique_ptr<DIEstimateMemory>, 8> Known;
-    SmallVector<std::unique_ptr<DIMemory>, 8> Unknown;
-    if (auto N = dyn_cast<AliasEstimateNode>(&Child)) {
-      LLVM_DEBUG(dbgs() << "[DI ALIAS TREE]: process alias estimate node\n");
-      for (auto &EM : *N) {
-        auto Root = EM.getTopLevelParent();
-        if (&EM != Root && !RootOffsets.count(EM.front())) {
-          LLVM_DEBUG(ignoreEMLog(EM, DT));
-          continue;
-        }
-        std::unique_ptr<DIMemory> DIM;
-        if (!(DIM = CMR.popFromCache(&EM))) {
-          DIM = buildDIMemory(EM, DIAT.getFunction().getContext(), Env, DL, DT);
-          LLVM_DEBUG(buildMemoryLog(DIAT.getFunction(), DT, *DIM, EM));
-        }
-        if (CMR.isCorrupted(DIM->getAsMDNode()).first) {
-          LLVM_DEBUG(dbgs() << "[DI ALIAS TREE]: ignore corrupted memory location\n");
-          continue;
-        }
-        if (isa<DIEstimateMemory>(*DIM))
-          Known.emplace_back(cast<DIEstimateMemory>(DIM.release()));
-        else
-          Unknown.push_back(std::move(DIM));
-      }
-    } else {
-      assert(isa<AliasUnknownNode>(Child) && "It must be alias unknown node!");
-      LLVM_DEBUG(dbgs() << "[DI ALIAS TREE]: process alias unknown node\n");
-      for (auto Inst : cast<AliasUnknownNode>(Child)) {
-        std::unique_ptr<DIMemory> DIM;
-        if (!(DIM = CMR.popFromCache(Inst, true))) {
-          DIM = buildDIMemory(*Inst, DIAT.getFunction().getContext(), Env, DT);
-          LLVM_DEBUG(buildMemoryLog(DIAT.getFunction(), *DIM, *Inst));
-        }
-        if (CMR.isCorrupted(DIM->getAsMDNode()).first) {
-          LLVM_DEBUG(dbgs() << "[DI ALIAS TREE]: ignore corrupted memory location\n");
-          continue;
-        }
-        Unknown.push_back(std::move(DIM));
-      }
-    }
-    if (!Unknown.empty()) {
-      if (!isa<DIAliasUnknownNode>(DIN)) {
-        LLVM_DEBUG(dbgs() << "[DI ALIAS TREE]: add new debug alias unknown node\n");
-        LLVM_DEBUG(addMemoryLog(DIAT.getFunction(), *Unknown.back()));
-        auto Info = DIAT.addNewUnknownNode(std::move(Unknown.back()), *DIN);
-        /// TODO (kaniandr@gmail.com): implement construction of duplicates.
-        /// For example, it is possible to add count of duplicates into memory
-        /// representation and reference to the first location.
-        if (Info.second)
-          llvm_unreachable("Construction of duplicates is not supported yet!");
-        DIN = Info.first->getAliasNode();
-        Unknown.pop_back();
-      }
-      for (auto &M : Unknown) {
-        LLVM_DEBUG(addMemoryLog(DIAT.getFunction(), *M));
-        auto Info = DIAT.addToNode(std::move(M), cast<DIAliasMemoryNode>(*DIN));
-        if (Info.second) {
-          if (Info.first->getAliasNode() == DIN) {
-            for (auto &VH : *Info.second)
-              Info.first->bindValue(VH);
-            // Mark location as merged in RAUW.
-            Info.first->setProperties(DIMemory::Merged);
-            Info.second->replaceAllUsesWith(&*Info.first);
-            LLVM_DEBUG(dbgs() << "[DI ALIAS TREE]: merge location with existent "
-              "one in the current node\n");
-          } else {
-            /// TODO (kaniandr@gmail.com): implement construction of duplicates.
-            /// For example, it is possible to add count of duplicates into memory
-            /// representation and reference to the first location.
-            llvm_unreachable("Construction of duplicates is not supported yet!");
-          }
-        }
-      }
-    }
-    if (!Known.empty()) {
-      LLVM_DEBUG(dbgs() << "[DI ALIAS TREE]: add new debug alias estimate node\n");
-      LLVM_DEBUG(addMemoryLog(DIAT.getFunction(), *Known.back()));
-      auto Info = DIAT.addNewNode(std::move(Known.back()), *DIN);
-      /// TODO (kaniandr@gmail.com): implement construction of duplicates.
-      /// For example, it is possible to add count of duplicates into memory
-      /// representation and reference to the first location.
-      if (Info.second)
-        llvm_unreachable("Construction of duplicates is not supported yet!");
-      DIN = Info.first->getAliasNode();
-      Known.pop_back();
-      for (auto &M : Known) {
-        LLVM_DEBUG(addMemoryLog(DIAT.getFunction(), *M));
-        auto Info = DIAT.addToNode(std::move(M), cast<DIAliasMemoryNode>(*DIN));
-        if (Info.second) {
-          if (Info.first->getAliasNode() == DIN) {
-            for (auto &VH : *Info.second)
-              Info.first->bindValue(VH);
-            // Mark location as merged in RAUW.
-            Info.first->setProperties(DIMemory::Merged);
-            Info.second->replaceAllUsesWith(&*Info.first);
-            LLVM_DEBUG(dbgs() << "[DI ALIAS TREE]: merge location with existent "
-              "one in the current node\n");
-          } else {
-            /// TODO (kaniandr@gmail.com): implement construction of duplicates.
-            /// For example, it is possible to add count of duplicates into memory
-            /// representation and reference to the first location.
-            llvm_unreachable("Construction of duplicates is not supported yet!");
-          }
-        }
-      }
-    }
-    buildDIAliasTree(DL, DT, Env, RootOffsets, CMR, DIAT, Child, *DIN, Nodes);
-  }
-}
-
-/// This class inserts new subtree into an alias tree.
-///
-/// The subtree will contains a list of specified fragments of a specified
-/// variable. This fragments should not alias with other memory location in the
-/// alias tree. This is a precondition and is not checked by a builder.
-/// It also tries to build fragments which extends specified fragments.
-/// For example for the fragment S.X[2] the following locations will be
-/// constructed S -> S.X -> S.X[2]. However, the last one only will be marked as
-/// explicitly accessed memory location.
-class DIAliasTreeBuilder {
-  /// Projection of an array to an array with less number of dimensions.
-  ///
-  /// In case of array A[2][3][4] there are two levels of planes.
-  /// First level contains 2 planes of size 3 * 4 = 12.
-  /// The second level contains 3 planes of size 4.
-  struct PlaneTy {
-    uint64_t NumberOfPlanes;
-    uint64_t SizeOfPlane;
-  };
-public:
-  /// Creates a builder of subtree which contains specified fragments of a
-  /// variable.
-  DIAliasTreeBuilder(DIAliasTree &DIAT, LLVMContext &Ctx,
-      DIMemoryEnvironment &Env,
-      CorruptedMemoryResolver &CMR, CorruptedMap &CorruptedNodes,
-      DIVariable *Var, DILocation *DbgLoc,
-      const TinyPtrVector<DIExpression *> &Fragments) :
-      mDIAT(&DIAT), mContext(&Ctx), mEnv(&Env),
-      mCMR(&CMR), mCorruptedNodes(&CorruptedNodes),
-      mVar(Var),  mSortedFragments(Fragments) {
-    assert(mDIAT && "Alias tree must not be null!");
-    assert(mVar && "Variable must not be null!");
-    assert(!Fragments.empty() && "At least one fragment must be specified!");
-    if (DbgLoc)
-      mDbgLocs.push_back(DbgLoc);
-    std::sort(mSortedFragments.begin(), mSortedFragments.end(),
-      [this](DIExpression *LHS, DIExpression *RHS) {
-        assert(!mayAliasFragments(*LHS, *RHS) && "Fragments must not be alias!");
-        auto InfoLHS = LHS->getFragmentInfo();
-        auto InfoRHS = RHS->getFragmentInfo();
-        // Empty expression is no possible here because the whole location is
-        // alias with any fragment. In this case list of fragments will contain
-        // only single expression and this function will not be called.
-        assert(LHS->getNumElements() == 3 && InfoLHS.hasValue() &&
-          "Expression may contain dwarf::DW_OP_LLVM_fragment only!");
-        assert(RHS->getNumElements() == 3 && InfoRHS.hasValue() &&
-          "Expression may contain dwarf::DW_OP_LLVM_fragment only!");
-        return InfoLHS->OffsetInBits < InfoRHS->OffsetInBits;
-    });
-  }
-
-  /// Builds a subtree of an alias tree.
-  void buildSubtree() {
-    LLVM_DEBUG(dbgs() << "[DI ALIAS TREE]: build subtree for a variable "
-      << mVar->getName() << "\n");
-    DIAliasNode *Parent = mDIAT->getTopLevelNode();
-    if (auto *Corrupted = mCMR->hasUnknownParent(*mVar)) {
-      Parent = addCorruptedNode(*mDIAT, Corrupted, Parent, *mCorruptedNodes);
-      if (auto N = dyn_cast<DIAliasUnknownNode>(Parent))
-        mVisitedCorrupted.insert(N);
-    }
-    auto Ty = stripDIType(mVar->getType()).resolve();
-    if (!Ty) {
-      addFragments(Parent, 0, mSortedFragments.size());
-      return;
-    }
-    auto DIEmptyExpr = DIExpression::get(*mContext, {});
-    if (mSortedFragments.front()->getNumElements() == 0) {
-      auto DIMVar = DIEstimateMemory::get(*mContext, *mEnv, mVar, DIEmptyExpr,
-        DIEstimateMemory::NoFlags, mDbgLocs);
-      auto IsCorruptedRoot = mCMR->isCorrupted(DIMVar->getBaseAsMDNode());
-      if (IsCorruptedRoot.first) {
-        if (IsCorruptedRoot.second)
-          return;
-        LLVM_DEBUG(dbgs() << "[DI ALIAS TREE]: replace corrupted\n");
-        eraseAndReplaceCorrupted(DIMVar.get(), Parent);
-      }
-      LLVM_DEBUG(addFragmentLog(DIEmptyExpr));
-      auto DIM = mDIAT->addNewNode(std::move(DIMVar), *Parent);
-      assert(!DIM.second && "Memory location is already attached to a node!");
-      if (auto M = mCMR->beforePromotion(DIMemoryLocation(mVar, DIEmptyExpr)))
-        M->replaceAllUsesWith(&*DIM.first);
-      DIM.first->setProperties(DIMemory::Explicit);
-      return;
-    }
-    auto LastInfo = mSortedFragments.back()->getFragmentInfo();
-    if (LastInfo->OffsetInBits / 8 + (LastInfo->SizeInBits + 7) / 8 >
-        getSize(Ty)) {
-      addFragments(Parent, 0, mSortedFragments.size());
-      return;
-    }
-    evaluateTy(
-      DIEmptyExpr, Ty, 0, std::make_pair(0, mSortedFragments.size()), Parent);
-  }
-
-private:
-#ifndef NDEBUG
-  void addFragmentLog(llvm::DIExpression *Expr) {
-    dbgs() << "[DI ALIAS TREE]: add a new node and a new fragment ";
-    auto DWLang = getLanguage(mDIAT->getFunction()).getValue();
-    printDILocationSource(DWLang, { mVar, Expr }, dbgs());
-    dbgs() << "\n";
-  }
-#endif
-
-  /// \brief Add fragments from a specified range [BeginIdx, EndIdx)
-  /// into an alias tree.
-  ///
-  /// Each fragments will be stored in a separate node with a parent `Parent`.
-  void addFragments(DIAliasNode *Parent, unsigned BeginIdx, unsigned EndIdx) {
-    assert(Parent && "Alias node must not be null!");
-    for (unsigned I = BeginIdx; I < EndIdx; ++I) {
-      LLVM_DEBUG(addFragmentLog(mSortedFragments[I]));
-      Parent = addUnknownParentIfNecessary(Parent, mSortedFragments[I]);
-      auto DIM = mDIAT->addNewNode(
-        DIEstimateMemory::get(*mContext, *mEnv, mVar, mSortedFragments[I],
-          DIEstimateMemory::NoFlags, mDbgLocs),
-        *Parent);
-      assert(!DIM.second && "Memory location is already attached to a node!");
-      if (auto M = mCMR->beforePromotion(
-            DIMemoryLocation(mVar, mSortedFragments[I])))
-        M->replaceAllUsesWith(&*DIM.first);
-      DIM.first->setProperties(DIMemory::Explicit);
-    }
-  }
-
-  /// Inserts corrupted node which is a parent for a node with a specified
-  /// fragment (`mVar`, `Expr`) if this is necessary.
-  DIAliasNode * addUnknownParentIfNecessary(
-      DIAliasNode *Parent, DIExpression *Expr) {
-    auto *Corrupted = mCMR->hasUnknownParent(DIMemoryLocation(mVar, Expr));
-    if (!Corrupted)
-      return Parent;
-    Corrupted->erase(
-      mCorruptedReplacement.begin(), mCorruptedReplacement.end());
-    // Node may already exist in the set, however it may be invalid. So, we
-    // update it.
-    // void foo() { for (int I = 0; I < 10; ++I) { int X[10]; X[0] = I; } }
-    // At first, unknown node for corrupted <X,40> would be created. However,
-    // corrupted <X,40> will be replaced with a fragment and unknown node will
-    // be removed. After this mCorruptedNodes contains an empty 'Corrupted'
-    // which points to a deleted pointer.
-    if (Corrupted->empty())
-      return mCorruptedNodes->try_emplace(Corrupted).first->second = Parent;
-    Parent = addCorruptedNode(*mDIAT, Corrupted, Parent, *mCorruptedNodes);
-    if (auto N = dyn_cast<DIAliasUnknownNode>(Parent))
-      mVisitedCorrupted.insert(N);
-    return Parent;
-  }
-
-  /// \brief Removes corrupted node equal to a specified node and replace its
-  /// uses with a specified one.
-  ///
-  /// \return `True` if corrupted node has been found in `mVisitedCorrupted`
-  /// list and removed.
-  /// \post If a removed corrupted has been the last one location in the node
-  /// the node will be removed. If `Current`equal to a removed node it will be
-  /// set to it's parent.
-  bool eraseAndReplaceCorrupted(DIMemory *What, DIAliasNode *&Current) {
-    auto *MD = What->getBaseAsMDNode();
-    for (auto *N : mVisitedCorrupted)
-      for (auto &M : *N)
-        if (M.getBaseAsMDNode() == MD) {
-          --NumCorruptedMemory;
-          isa<DIEstimateMemory>(M) ? --NumEstimateMemory : --NumUnknownMemory;
-          auto Parent = Current->getParent();
-          M.replaceAllUsesWith(What);
-          if (mDIAT->erase(M).second) {
-            Current = (N == Current) ? Parent : Current;
-            mVisitedCorrupted.erase(N);
-            --NumUnknownNode;
-            --NumAliasNode;
-          }
-          return true;
-        }
-    return false;
-  }
-
-  /// Add new node with a specified parent into alias tree.
-  ///
-  /// A specified 'Expr' determines location which will contain a node.
-  /// If appropriate memory location is corrupted new node is not created.
-  DIAliasNode * addNewNode(DIExpression *Expr, DIAliasNode *Parent) {
-    assert(Expr && "Expression must not be null!");
-    assert(Parent && "Alias node must not be null!");
-    auto DIMTmp = DIEstimateMemory::get(*mContext, *mEnv, mVar, Expr,
-      DIEstimateMemory::NoFlags, mDbgLocs);
-    auto IsCorrupted = mCMR->isCorrupted(DIMTmp->getBaseAsMDNode());
-    if (IsCorrupted.first) {
-      if (!IsCorrupted.second) {
-        LLVM_DEBUG(dbgs() << "[DI ALIAS TREE]: replace corrupted\n");
-        bool IsErased = eraseAndReplaceCorrupted(DIMTmp.get(), Parent);
-        LLVM_DEBUG(dbgs() << "[DI ALIAS TREE]: add internal fragment\n");
-        LLVM_DEBUG(addFragmentLog(DIMTmp->getExpression()));
-        auto NewM = mDIAT->addNewNode(std::move(DIMTmp), *Parent);
-        assert(!NewM.second && "Memory location is already attached to a node!");
-        // The corrupted has not been inserted into alias tree yet.
-        // So it should be remembered to prevent such insertion later.
-        if (!IsErased)
-          mCorruptedReplacement.insert(NewM.first->getBaseAsMDNode());
-        Parent = NewM.first->getAliasNode();
-      }
-    } else {
-      Parent = addUnknownParentIfNecessary(Parent, Expr);
-      LLVM_DEBUG(dbgs() << "[DI ALIAS TREE]: add internal fragment\n");
-      LLVM_DEBUG(addFragmentLog(DIMTmp->getExpression()));
-      auto Info = mDIAT->addNewNode(std::move(DIMTmp), *Parent);
-      assert(!Info.second && "Memory location is already attached to a node!");
-      Parent = Info.first->getAliasNode();
-    }
-    return Parent;
-  }
-
-  /// \brief Add subtypes of a specified type into the alias tree.
-  ///
-  /// A pair of `mVar` and `Expr` will represent a specified type in the tree.
-  /// \pre A specified type `Ty` must full cover a specified fragments
-  /// from range [Fragments.first, Fragments.second).
-  /// Fragments from this range can not cross bounds of this type.
-  void evaluateTy(DIExpression *Expr, DIType *Ty, uint64_t Offset,
-      std::pair<unsigned, unsigned> Fragments, DIAliasNode *Parent) {
-    Parent = addNewNode(Expr, Parent);
-    assert(Ty && "Type must not be null!");
-    switch (Ty->getTag()) {
-    default:
-      addFragments(Parent, Fragments.first, Fragments.second);
-      break;
-    case dwarf::DW_TAG_structure_type:
-    case dwarf::DW_TAG_class_type:
-      evaluateStructureTy(Ty, Offset, Fragments, Parent);
-      break;
-    case dwarf::DW_TAG_array_type:
-      evaluateArrayTy(Ty, Offset, Fragments, Parent);
-      break;
-    }
-  }
-
-
-  /// \brief Add subtypes of a specified type into the alias tree.
-  ///
-  /// \pre A specified type `Ty` must full cover a specified fragments
-  /// from range [Fragments.first, Fragments.second).
-  /// Fragments from this range can not cross bounds of this type.
-  void evaluateTy(DIType *Ty, uint64_t Offset,
-      std::pair<unsigned, unsigned> Fragments, DIAliasNode *Parent) {
-    assert(Ty && "Type must not be null!");
-    assert(Parent && "Alias node must not be null!");
-    auto Size = getSize(Ty);
-    auto FInfo = mSortedFragments[Fragments.first]->getFragmentInfo();
-    if (Fragments.first + 1 == Fragments.second &&
-        FInfo->OffsetInBits / 8 == Offset &&
-        (FInfo->SizeInBits + 7) / 8 == Size) {
-      addFragments(Parent, Fragments.first, Fragments.second);
-      return;
-    }
-    auto Expr = DIExpression::get(*mContext, {
-      dwarf::DW_OP_LLVM_fragment, Offset * 8, Ty->getSizeInBits()});
-    evaluateTy(Expr, Ty, Offset, Fragments, Parent);
-  }
-
-  /// Determine fragments covered by a specified range [Offset, Offset+Size].
-  ///
-  /// \return True if at least one covered fragment has been found. The second
-  /// returned value as an index of a fragment after the last covered.
-  /// If returned value is `false` then second value contains an index of
-  /// fragment which cross border of a checked range.
-  std::pair<bool, unsigned> findCoveredFragments(uint64_t Offset, uint64_t Size,
-    unsigned FragmentIdx, unsigned FragmentIdxE) {
-    bool IsFragmentsCoverage = false;
-    for (; FragmentIdx < FragmentIdxE;
-      ++FragmentIdx, IsFragmentsCoverage = true) {
-      auto FInfo = mSortedFragments[FragmentIdx]->getFragmentInfo();
-      auto FOffset = FInfo->OffsetInBits / 8;
-      auto FSize = (FInfo->SizeInBits + 7) / 8;
-      // If condition is true than fragments in
-      // [FirstFragmentIdx, FragmentIdx) is covered.
-      if (FOffset >= Offset + Size)
-        return std::make_pair(IsFragmentsCoverage, FragmentIdx);
-      // If condition is true than FragmentIdx cross the border of a checked
-      // range and it is necessary to extend coverage.
-      if (FOffset + FSize > Offset + Size)
-        return std::make_pair(false, FragmentIdx);
-    }
-    return std::make_pair(IsFragmentsCoverage, FragmentIdx);
-  }
-
-  /// \brief Build coverage of fragments from a specified range
-  /// [Fragments.first, Fragments.second) and update alias tree.
-  ///
-  /// The range of elements will be splitted into subranges. Each subrange
-  /// is covered by some subsequence of elements.
-  /// Adds a specified element into alias tree if it full covers some fragments
-  /// from a specified range and evaluates its base type recursively.
-  /// If fragments cross border of elements before the current one then elements
-  /// will not be added into the alias tree. In this case only fragments will
-  /// be inserted after full coverage will be constructed (sequence of elements
-  /// which full covers a subrange of fragments).
-  /// \param [in, out] FragmentIdx Index of a fragment in the range. It will be
-  /// increased after function call.
-  /// \param [in, out] FirstElIdx Index of a first element in a coverage which
-  /// is under construction.
-  /// \param [in, out] FirstFragmentIdx Index of a first fragment in a range
-  /// which is not covered yet.
-  void evaluateElement(uint64_t Offset,
-      std::pair<unsigned, unsigned> Fragments, DIAliasNode *Parent,
-      DIType *ElTy, unsigned ElIdx, uint64_t ElOffset, uint64_t ElSize,
-      unsigned &FirstElIdx, unsigned &FirstFragmentIdx, unsigned &FragmentIdx) {
-    bool IsFragmentsCoverage;
-    std::tie(IsFragmentsCoverage, FragmentIdx) = findCoveredFragments(
-      Offset + ElOffset, ElSize, FragmentIdx, Fragments.second);
-    if (!IsFragmentsCoverage)
-      return;
-    if (FirstElIdx == ElIdx) {
-      evaluateTy(ElTy, Offset + ElOffset,
-        std::make_pair(FirstFragmentIdx, FragmentIdx), Parent);
-    } else {
-      // A single element of a aggregate type does not cover set of fragments.
-      // In this case elements that comprises a coverage will not be added
-      // into alias tree. Instead only fragments will be inserted.
-      addFragments(Parent, FirstFragmentIdx, FragmentIdx);
-    }
-    FirstElIdx = ElIdx + 1;
-    FirstFragmentIdx = FragmentIdx;
-  }
-
-  /// Determine number of projections, number of planes at each projection and
-  /// number of each planes.
-  bool buildPlanes(const DICompositeType &DICTy, uint64_t ElSize,
-    SmallVectorImpl<PlaneTy> &Planes) {
-    assert(DICTy.getTag() == dwarf::DW_TAG_array_type &&
-      "Type to evaluate must be a structure or class!");
-    auto ArrayDims = DICTy.getElements();
-    Planes.resize(ArrayDims.size(), { 0, ElSize });
-    auto processDim = [&ArrayDims, &Planes](unsigned DimIdx) {
-      auto *DIDim = dyn_cast<DISubrange>(ArrayDims[DimIdx]);
-      if (!DIDim)
-        return;
-      auto Size = getConstantCount(*DIDim);
-      if (!Size)
-        return;
-      Planes[DimIdx].NumberOfPlanes = *Size;
-      for (unsigned I = 0; I < DimIdx; ++I)
-        Planes[I].SizeOfPlane *= *Size;
-    };
-    auto DWLang = getLanguage(mDIAT->getFunction());
-    if (!DWLang)
-      return false;
-    if (isForwardDim(*DWLang)) {
-      for (unsigned DimIdx = 0, DimIdxE = ArrayDims.size();
-           DimIdx < DimIdxE; ++DimIdx)
-        processDim(DimIdx);
-    } else {
-      for (unsigned DimIdxE = 0, DimIdx = ArrayDims.size();
-           DimIdx > DimIdxE; ++DimIdx)
-        processDim(DimIdx - 1);
-    }
-    Planes.pop_back();
-    return !Planes.empty();
-  }
-
-  /// Recursively add projection of an array to an array with less number
-  /// of dimensions.
-  ///
-  /// The main goal is to build coverage of fragments from a specified range
-  /// [Fragments.first, Fragments.second) and update alias tree. Add a plane
-  /// (projection) into alias tree if it full covers some fragments from a
-  /// specified range.
-  /// If fragments cross border of a plane then this plane will not be added
-  /// into the alias tree. In this case only fragments will be inserted.
-  /// \param [in] Planes List of pairs: number of planes, size of each plane.
-  /// \param [in] Level Currently processed projection.
-  /// In case of array A[2][3][4] there are two levels. First level contains
-  /// 2 planes of size 3 * 4 = 12. The second level contains 3 planes of size 4.
-  /// \param [in, out] FragmentIdx Index of a fragment in the range. It will be
-  /// increased after function call.
-  /// \param [in, out] FirstFragmentIdx Index of a first fragment in a range
-  /// which is not covered yet.
-  void evaluatePlaneLevel(uint64_t Offset,
-      std::pair<unsigned, unsigned> Fragments, DIAliasNode *Parent,
-      DIType *ElTy, uint64_t ElSize, ArrayRef<PlaneTy> Planes, unsigned Level,
-      unsigned &FirstFragmentIdx, unsigned &FragmentIdx) {
-    assert(Level < Planes.size() && "Level does not exist!");
-    for (uint64_t  CoverageSize = 0, PrevPlaneIdx = 0, PlaneIdx = 0,
-         PlaneIdxE = Planes[Level].NumberOfPlanes; PlaneIdx < PlaneIdxE; ++PlaneIdx) {
-      CoverageSize += Planes[Level].SizeOfPlane;
-      bool IsFragmentsCoverage;
-      std::tie(IsFragmentsCoverage, FragmentIdx) = findCoveredFragments(
-        Offset, CoverageSize, FragmentIdx, Fragments.second);
-      if (!IsFragmentsCoverage)
-        continue;
-      // Check that fragments is covered by a single plane.
-      if (PrevPlaneIdx == PlaneIdx) {
-        LLVM_DEBUG(dbgs() << "[DI ALIAS TREE]: build plane at level " << Level << "\n");
-        auto Expr = DIExpression::get(*mContext, {
-          dwarf::DW_OP_LLVM_fragment, Offset * 8, CoverageSize * 8 });
-        auto Plane = addNewNode(Expr, Parent);
-        auto CoveredFragments = std::make_pair(FirstFragmentIdx, FragmentIdx);
-        FragmentIdx = FirstFragmentIdx;
-        if (Level + 1 == Planes.size()) {
-          // All planes have been processed. So, add elements of an array.
-          unsigned FirstElIdx = 0, ElIdx = 0;
-          for (uint64_t ElOffset = 0;
-               ElOffset < CoverageSize && FragmentIdx < CoveredFragments.second;
-               ElOffset += ElSize, ElIdx++)
-            evaluateElement(Offset, CoveredFragments, Plane, ElTy, ElIdx,
-              ElOffset, ElSize, FirstElIdx, FirstFragmentIdx, FragmentIdx);
-        } else {
-          evaluatePlaneLevel(Offset, CoveredFragments, Plane, ElTy, ElSize,
-            Planes, Level + 1, FirstFragmentIdx, FragmentIdx);
-        }
-        addFragments(Plane, FirstFragmentIdx, FragmentIdx);
-      } else {
-        // A single plane does not cover set of fragments.
-        // In this case planes that comprises a coverage will not be added
-        // into alias tree. Instead only fragments will be inserted.
-        addFragments(Parent, FirstFragmentIdx, FragmentIdx);
-      }
-      PrevPlaneIdx = PlaneIdx + 1;
-      Offset += CoverageSize;
-      CoverageSize = 0;
-      FirstFragmentIdx = FragmentIdx;
-    }
-  }
-
-  /// \brief Splits array type into its elements and adds them into
-  /// the alias tree.
-  ///
-  /// \pre A specified type `Ty` must full cover a specified fragments
-  /// from range [Fragments.first, Fragments.second).
-  /// Fragments from this range can not cross bounds of this type.
-  void evaluateArrayTy(DIType *Ty, uint64_t Offset,
-      std::pair<unsigned, unsigned> Fragments, DIAliasNode *Parent) {
-    assert(Ty && Ty->getTag() == dwarf::DW_TAG_array_type &&
-      "Type to evaluate must be a structure or class!");
-    assert(Parent && "Alias node must not be null!");
-    auto DICTy = cast<DICompositeType>(Ty);
-    auto ElTy = stripDIType(DICTy->getBaseType()).resolve();
-    auto ElSize = getSize(ElTy);
-    auto FirstFragmentIdx = Fragments.first;
-    auto FragmentIdx = Fragments.first;
-    SmallVector<PlaneTy, 4> Planes;
-    if (buildPlanes(*DICTy, ElSize, Planes)) {
-      evaluatePlaneLevel(Offset, Fragments, Parent, ElTy, ElSize, Planes, 0,
-        FirstFragmentIdx, FragmentIdx);
-    } else {
-      unsigned FirstElIdx = 0;
-      unsigned ElIdx = 0;
-      for (uint64_t ElOffset = 0, E = DICTy->getSizeInBits();
-           ElOffset < E && FragmentIdx < Fragments.second;
-           ElOffset += ElSize, ElIdx++) {
-        evaluateElement(Offset, Fragments, Parent, ElTy,
-          ElIdx, ElOffset, ElSize, FirstElIdx, FirstFragmentIdx, FragmentIdx);
-      }
-    }
-    addFragments(Parent, FirstFragmentIdx, FragmentIdx);
-  }
-
-  /// \brief Splits structure type into its elements and adds them into
-  /// the alias tree.
-  ///
-  /// \pre A specified type `Ty` must full cover a specified fragments
-  /// from range [Fragments.first, Fragments.second).
-  /// Fragments from this range can not cross bounds of this type.
-  void evaluateStructureTy(DIType *Ty, uint64_t Offset,
-      std::pair<unsigned, unsigned> Fragments, DIAliasNode *Parent) {
-    assert(Ty &&
-      (Ty->getTag() == dwarf::DW_TAG_structure_type ||
-       Ty->getTag() == dwarf::DW_TAG_class_type) &&
-      "Type to evaluate must be a structure or class!");
-    assert(Parent && "Alias node must not be null!");
-    auto DICTy = cast<DICompositeType>(Ty);
-    auto FirstFragmentIdx = Fragments.first;
-    auto FragmentIdx = Fragments.first;
-    unsigned  FirstElIdx = 0;
-    for (unsigned ElIdx = 0, ElEnd = DICTy->getElements().size();
-         ElIdx < ElEnd && FragmentIdx < Fragments.second; ++ElIdx) {
-      auto ElTy = cast<DIDerivedType>(
-        stripDIType(cast<DIType>(DICTy->getElements()[ElIdx])));
-      auto ElOffset = ElTy->getOffsetInBits() / 8;
-      auto ElSize = getSize(ElTy);
-      evaluateElement(Offset, Fragments, Parent, ElTy->getBaseType().resolve(),
-        ElIdx, ElOffset, ElSize, FirstElIdx, FirstFragmentIdx, FragmentIdx);
-    }
-    addFragments(Parent, FirstFragmentIdx, FragmentIdx);
-  }
-
-  DIAliasTree *mDIAT;
-  LLVMContext *mContext;
-  DIMemoryEnvironment *mEnv;
-  CorruptedMemoryResolver *mCMR;
-  CorruptedMap *mCorruptedNodes;
-  DIVariable *mVar;
-  SmallVector<DILocation *, 1> mDbgLocs;
-  TinyPtrVector<DIExpression *> mSortedFragments;
-  SmallPtrSet<DIAliasUnknownNode *, 2> mVisitedCorrupted;
-  SmallPtrSet<MDNode *, 4> mCorruptedReplacement;
-};
-
-/// \brief Returns list of estimate memory locations which should be inserted
-/// into a constructed DIAliasTree.
-///
-/// The following location and their offsets are returned:
-/// - It has a known offset from it's root in estimate memory tree.
-/// - It's offset is not zero or it's size is not equal to size of root.
-/// - All descendant locations in estimate memory tree have known offsets from
-///   the root.
-/// - There is no 'inttoptr' cast in the root.
-DenseMap<const Value *, int64_t>
-findLocationToInsert(const AliasTree &AT, const DataLayout &DL) {
-  DenseMap<const Value *, int64_t> RootOffsets;
-  for (auto AN : depth_first(&AT)) {
-    if (!isa<AliasEstimateNode>(AN))
-      continue;
-    for (auto &EM : *cast<AliasEstimateNode>(AN)) {
-      if (!EM.isLeaf())
-        continue;
-      auto Root = EM.getTopLevelParent();
-      if (Operator::getOpcode(Root->front()) == Instruction::IntToPtr)
-        continue;
-      ImmutableCallSite CS(Root->front());
-      if (CS)
-        continue;
-      int64_t Offset;
-      auto Base = GetPointerBaseWithConstantOffset(EM.front(), Offset, DL);
-      auto CurrEM = &EM;
-      while (isSameBase(DL, Base, Root->front()) && CurrEM != Root) {
-        auto ParentEM = CurrEM->getParent();
-        if (Offset != 0 || CurrEM->getSize() != ParentEM->getSize())
-          RootOffsets.try_emplace(CurrEM->front(), Offset);
-        CurrEM = ParentEM;
-        auto *CurrTy = CurrEM->front()->getType();
-        Base = GetPointerBaseWithConstantOffset(CurrEM->front(), Offset, DL);
-      }
-    }
-  }
-  return RootOffsets;
-}
-
-/// \brief Builds for a specified pointer to memory `V` appropriate debug-level
-/// representation.
-///
-/// \param [out] Expr List of operands for DIExpression.
-/// \param [out] IsTemplate False if accurate representation is build and
-/// false otherwise (see DIMemoryLocation for details).
-/// \return Pointer to appropriate variable or nullptr if building
-/// is unsuccessful. The second value in a pair is a location of a variable
-/// declaration in a source code (if known).
-std::pair<DIVariable *, DILocation *> buildDIExpression(
-    const DataLayout &DL, const DominatorTree &DT,
-    const Value *V, SmallVectorImpl<uint64_t> &Expr, bool &IsTemplate) {
-  auto *Ty = V->getType();
-  // If type is not a pointer then `GetPointerBaseWithConstantOffset` can
-  // not be called.
-  if (!Ty || !Ty->isPtrOrPtrVectorTy())
-    return std::make_pair(nullptr, nullptr);
-  int64_t Offset = 0;
-  const Value *Curr = V, *Base = nullptr;
-  while (true) {
-    int64_t CurrOffset;
-    Base = GetPointerBaseWithConstantOffset(Curr, CurrOffset, DL);
-    Offset += CurrOffset;
-    if (Curr == Base) {
-      Base = GetUnderlyingObject(const_cast<Value *>(Curr), DL, 1);
-      if (Curr == Base)
-        break;
-      IsTemplate = true;
-    }
-    Curr = Base;
-  };
-  if (Offset > 0) {
-      Expr.push_back(Offset);
-      Expr.push_back(dwarf::DW_OP_plus_uconst);
-  } else if (Offset < 0) {
-    Expr.push_back(dwarf::DW_OP_minus);
-    Expr.push_back(-Offset);
-    Expr.push_back(dwarf::DW_OP_constu);
-  }
-  if (Offset != 0)
-    Expr[Expr.size() - 2] *= 8;
-  if (auto LI = dyn_cast<LoadInst>(Base)) {
-    Expr.push_back(dwarf::DW_OP_deref);
-    return buildDIExpression(DL, DT, LI->getPointerOperand(), Expr, IsTemplate);
-  }
-  SmallVector<DIMemoryLocation, 4> DILocs;
-  MDSearch Status;
-  auto Info = findMetadata(Base, DILocs, &DT, MDSearch::Any, &Status);
-  auto DILoc = findMetadata(Base, DILocs, &DT);
-  if (!DILoc || (DILoc->Expr && !DILoc->Expr->isValid()))
-    return std::make_pair(nullptr, nullptr);
-  if (Status != MDSearch::AddressOfVariable)
-    Expr.push_back(dwarf::DW_OP_deref);
-  if (DILoc->Expr)
-    Expr.append(DILoc->Expr->elements_begin(), DILoc->Expr->elements_end());
-  return std::make_pair(DILoc->Var, DILoc->Loc);
-};
-}
-
-std::unique_ptr<DIMemory> CorruptedMemoryResolver::popFromCache(
-    const Value *V, bool IsExec) {
-  auto Itr = mCachedUnknownMemory.find({ V, IsExec });
-  if (Itr == mCachedUnknownMemory.end())
-    return nullptr;
-  auto M = std::move(Itr->second);
-  mCachedUnknownMemory.erase(Itr);
-  return M;
-}
-
-void CorruptedMemoryResolver::resolve() {
-  LLVM_DEBUG(dbgs() << "[DI ALIAS TREE]: determine safely promoted memory locations\n");
-  findNoAliasFragments();
-  LLVM_DEBUG(pomotedCandidatesLog());
-  if (!mDIAT)
-    return;
-  LLVM_DEBUG(dbgs() << "[DI ALIAS TREE]: resolve corrupted memory locations\n");
-  SpanningTreeRelation<AliasTree *> AliasSTR(mAT);
-  for (auto *N : post_order(mDIAT)) {
-    LLVM_DEBUG(dbgs() << "[DI ALIAS TREE]: visit debug alias node\n");
-    if (isa<DIAliasTopNode>(N))
-      continue;
-    determineCorruptedInsertionHint(cast<DIAliasMemoryNode>(*N), AliasSTR);
-  }
-  // Now all corrupted items will be forward to the root of theirs graph.
-  // Each graph consists of connected items.
-  for (auto &Root : mCorrupted) {
-    if (Root->getForward())
-      continue;
-#ifdef LLVM_DEBUG
-      CorruptedPool::size_type GraphSize = 0;
-#endif
-      for (auto *Item : depth_first(Root.get())) {
-        LLVM_DEBUG(++GraphSize);
-        Item->setForward(Root.get());
-      }
-      LLVM_DEBUG(dbgs() << "[DI ALIAS TREE]: forward corrupted graph of size "
-        << GraphSize << "\n");
-  }
-}
-
-void CorruptedMemoryResolver::findNoAliasFragments() {
-  for (auto &I : make_range(inst_begin(mFunc), inst_end(mFunc))) {
-    // We ignore 'undef' values, so if there are no other registers associated
-    // with this variable, then the variable becomes corrupted and may be
-    // considered as redundant.
-    if (!isa<DbgValueInst>(I) ||
-        isa<UndefValue>(cast<DbgValueInst>(I).getValue()))
-      continue;
-    auto Loc = DIMemoryLocation::get(&I);
-    if (mSmallestFragments.count(Loc))
-      continue;
-    // Ignore expression if it represent address of a variable instead of
-    // a value: call void @llvm.dbg.value(
-    //    metadata i32* %X, metadata !20, metadata !DIExpression(DW_OP_deref)).
-    // %X stores an address of a variable !20, so there is no insurance that
-    // !20 is not overlapped with some other memory locations.
-    // Such expressions may be created after some transform passes when
-    // llvm.dbg.declare is replaced with llvm.dbg.value.
-    if (hasDeref(*cast<DbgValueInst>(I).getExpression())) {
-      auto VarFragments = mVarToFragments.find(Loc.Var);
-      if (VarFragments == mVarToFragments.end())
-        continue;
-      for (auto *EraseExpr : VarFragments->get<DIExpression>())
-        mSmallestFragments.erase(DIMemoryLocation{ Loc.Var, EraseExpr });
-      VarFragments->get<DIExpression>().clear();
-      continue;
-    }
-    if (auto *V = MetadataAsValue::getIfExists(I.getContext(), Loc.Var)) {
-      // If llvm.dbg.declare exists it means that alloca has not been fully
-      // promoted to registers, so we can not analyze it here due to
-      // this pass ignores alias analysis results.
-      //
-      /// TODO (kaniandr@gmail.com): It is planed to deprecate
-      /// llvm.dbg.declare intrinsic in the future releases. This check
-      /// should be changed if this occurs.
-      bool HasDbgDeclare = false;
-      for (User *U : V->users())
-        if (HasDbgDeclare =
-              (isa<DbgDeclareInst>(U) &&
-              !isa<UndefValue>(cast<DbgDeclareInst>(U)->getAddress())))
-          break;
-      if (HasDbgDeclare)
-        continue;
-    }
-    auto VarFragments = mVarToFragments.try_emplace(Loc.Var, Loc.Loc, Loc.Expr);
-    if (VarFragments.second) {
-      mSmallestFragments.try_emplace(std::move(Loc), nullptr);
-      continue;
-    }
-    // Empty list of fragments means that this variable should be ignore due
-    // to some reason, for example, existence of llvm.dbg.declare.
-    // The reason has been discovered on the previous iterations.
-    if (VarFragments.first->get<DIExpression>().empty())
-        continue;
-    if ([this, &Loc, &VarFragments]() {
-      for (auto *Expr : VarFragments.first->get<DIExpression>()) {
-        if (mayAliasFragments(*Expr, *Loc.Expr)) {
-          for (auto *EraseExpr : VarFragments.first->get<DIExpression>())
-            mSmallestFragments.erase(DIMemoryLocation{ Loc.Var, EraseExpr });
-          VarFragments.first->get<DIExpression>().clear();
-          return true;
-        }
-      }
-      return false;
-    }())
-      continue;
-    VarFragments.first->get<DIExpression>().push_back(Loc.Expr);
-    mSmallestFragments.try_emplace(std::move(Loc), nullptr);
-  }
-}
-
-void CorruptedMemoryResolver::determineCorruptedInsertionHint(DIAliasMemoryNode &N,
-    const SpanningTreeRelation<AliasTree *> &AliasSTR) {
-  collapseChildStack(N, AliasSTR);
-  auto &Info = mChildStack.back();
-  updateWorkLists(N, Info);
-  if (Info.CorruptedWL.empty()) {
-    LLVM_DEBUG(dbgs() <<
-      "[DI ALIAS TREE]: go through node without corrupted memory\n");
-    return;
-  }
-  if (!Info.PromotedWL.empty())
-    promotedBasedHint(Info);
-  else if (!Info.NodesWL.empty())
-    aliasTreeBasedHint(AliasSTR, Info);
-  else if (N.getParent() == mDIAT->getTopLevelNode())
-    distinctUnknownHint(Info);
-}
-
-void CorruptedMemoryResolver::collapseChildStack(const DIAliasNode &Parent,
-    const SpanningTreeRelation<AliasTree *> &AliasSTR) {
-  NodeInfo Info;
-  if (Parent.child_empty()) {
-    LLVM_DEBUG(dbgs() << "[DI ALIAS TREE]: push node information to stack\n");
-    LLVM_DEBUG(Info.sizeLog());
-    mChildStack.push_back(std::move(Info));
-    return;
-  }
-  auto copyCPN = [](NodeInfo &From, NodeInfo &To) {
-    To.CorruptedWL.append(From.CorruptedWL.begin(), From.CorruptedWL.end());
-    To.PromotedWL.append(From.PromotedWL.begin(), From.PromotedWL.end());
-    To.NodesWL.insert(From.NodesWL.begin(), From.NodesWL.end());
-  };
-  Info.ParentOfUnknown = mChildStack.back().ParentOfUnknown;
-  copyCPN(mChildStack.back(), Info);
-  mChildStack.pop_back();
-  size_t ChildIdx = 1, ChildSize = Parent.child_size();
-  for (; ChildIdx < ChildSize; ++ChildIdx) {
-    auto &CI = mChildStack.back();
-    copyCPN(CI, Info);
-    if (!CI.ParentOfUnknown) {
-      Info.Items.append(CI.Items.begin(), CI.Items.end());
-    } else if (!Info.ParentOfUnknown) {
-      Info.ParentOfUnknown = CI.ParentOfUnknown;
-      Info.Items.append(CI.Items.begin(), CI.Items.end());
-      continue;
-    } else {
-      switch (AliasSTR.compare(Info.ParentOfUnknown, CI.ParentOfUnknown)) {
-      case TreeRelation::TR_DESCENDANT:
-        Info.ParentOfUnknown = CI.ParentOfUnknown;
-        Info.Items.clear();
-      case TreeRelation::TR_EQUAL:
-        Info.Items.append(CI.Items.begin(), CI.Items.end());
-      }
-    }
-    mChildStack.pop_back();
-  }
-  if (ChildIdx == ChildSize) {
-    LLVM_DEBUG(dbgs() << "[DI ALIAS TREE]: push node information to stack\n");
-    LLVM_DEBUG(Info.sizeLog());
-    mChildStack.push_back(std::move(Info));
-    return;
-  }
-  Info.Items.clear();
-  SmallVector<AliasNode *, 4> Nodes;
-  for (; ChildIdx < ChildSize; ++ChildIdx) {
-    auto &CI = mChildStack.back();
-    copyCPN(CI, Info);
-    Nodes.push_back(CI.ParentOfUnknown);
-    mChildStack.pop_back();
-  }
-  using NodeItr = bcl::IteratorDataAdaptor<
-    SmallVectorImpl<AliasNode *>::iterator,
-    AliasTree *, GraphTraits<Inverse<AliasTree *>>::NodeRef>;
-  Info.ParentOfUnknown = *findLCA(AliasSTR,
-    NodeItr{ Nodes.begin(), mAT }, NodeItr{ Nodes.end(), mAT });
-  LLVM_DEBUG(dbgs() << "[DI ALIAS TREE]: push node information to stack\n");
-  LLVM_DEBUG(Info.sizeLog());
-  mChildStack.push_back(std::move(Info));
-}
-
-void CorruptedMemoryResolver::promotedBasedHint(NodeInfo &Info) {
-  LLVM_DEBUG(dbgs() << "[DI ALIAS TREE]: determine promoted based hint\n");
-  CorruptedMemoryItem *Item;
-  if (!Info.ParentOfUnknown && Info.NodesWL.empty() &&
-      Info.PromotedWL.size() == 1 &&
-      Info.PromotedWL.front().Expr->getNumElements() > 0 ) {
-    auto Pair = mFragChildOfUnknown.try_emplace(Info.PromotedWL.front());
-    assert(Pair.second && "Hint must not be inserted yet!");
-    Item = Pair.first->second = newCorrupted();
-    copyToCorrupted(Info.CorruptedWL, Item);
-    Info.ParentOfUnknown = mAT->getTopLevelNode();
-  } else {
-    if (!Info.Items.empty() &&
-        Info.ParentOfUnknown == mAT->getTopLevelNode()) {
-      mergeRange(Info.Items.begin(), Info.Items.end());
-      merge(*Info.Items.begin(), Info.PromotedWL.front().Var);
-      copyToCorrupted(Info.CorruptedWL, Item = *Info.Items.begin());
-    } else {
-      Info.ParentOfUnknown = mAT->getTopLevelNode();
-      auto Pair = mVarChildOfUnknown.try_emplace(
-        Info.PromotedWL.front().Var);
-      if (Pair.second)
-        Pair.first->second = newCorrupted();
-      copyToCorrupted(Info.CorruptedWL, Item = Pair.first->second);
-    }
-    for (auto I = Info.PromotedWL.begin() + 1, E = Info.PromotedWL.end();
-         I != E; ++I)
-      merge(Item, I->Var);
-    for (auto *Node : Info.NodesWL)
-      mergeChild(Item, Info.ParentOfUnknown, Node);
-  }
-  Info.CorruptedWL.clear();
-  Info.Items.clear();
-  Info.Items.push_back(Item);
-}
-
-void CorruptedMemoryResolver::aliasTreeBasedHint(
-    const SpanningTreeRelation<AliasTree *> &AliasSTR, NodeInfo &Info) {
-  LLVM_DEBUG(dbgs() << "[DI ALIAS TREE]: determine alias tree based hint\n");
-  auto PrevParentOfUnknown = Info.ParentOfUnknown;
-  if (Info.ParentOfUnknown != mAT->getTopLevelNode()) {
-    using NodeItr = bcl::IteratorDataAdaptor<
-      SmallPtrSetImpl<AliasNode *>::iterator,
-      AliasTree *, GraphTraits<Inverse<AliasTree *>>::NodeRef>;
-    AliasNode *LCA = Info.NodesWL.count(mAT->getTopLevelNode()) ?
-      mAT->getTopLevelNode() :
-      *findLCA(AliasSTR,
-        NodeItr{ Info.NodesWL.begin(), mAT },
-        NodeItr{ Info.NodesWL.end(), mAT });
-    if (Info.ParentOfUnknown) {
-      switch (AliasSTR.compare(Info.ParentOfUnknown, LCA)) {
-      default:
-      {
-        using NodeItr = bcl::IteratorDataAdaptor<
-          std::array<AliasNode *, 2>::iterator,
-          AliasTree *, GraphTraits<Inverse<AliasTree *>>::NodeRef>;
-        std::array<AliasNode *, 2> NodePair{ LCA, Info.ParentOfUnknown };
-        Info.ParentOfUnknown = *findLCA(AliasSTR,
-          NodeItr{ NodePair.begin(), mAT }, NodeItr{ NodePair.end(), mAT });
-        break;
-      }
-      case TreeRelation::TR_DESCENDANT: Info.ParentOfUnknown = LCA; break;
-      case TreeRelation::TR_EQUAL: case TreeRelation::TR_ANCESTOR: break;
-      }
-    } else {
-      Info.ParentOfUnknown = LCA;
-    }
-  }
-  assert(Info.ParentOfUnknown && "Parent of unknown must not be null!");
-  CorruptedMemoryItem *Item;
-  if (!Info.Items.empty() && Info.ParentOfUnknown == PrevParentOfUnknown) {
-    mergeRange(Info.Items.begin(), Info.Items.end());
-    copyToCorrupted(Info.CorruptedWL, Item = *Info.Items.begin());
-  } else {
-    auto P = *Info.NodesWL.begin();
-    if (P != mAT->getTopLevelNode())
-      while(P->getParent(*mAT) != Info.ParentOfUnknown)
-        P = P->getParent(*mAT);
-    auto Pair = mChildOfUnknown.try_emplace(P);
-    if (Pair.second)
-      Pair.first->second = newCorrupted();
-    copyToCorrupted(Info.CorruptedWL, Item = Pair.first->second);
-  }
-  auto NodeItr = Info.NodesWL.begin(), NodeItrE = Info.NodesWL.end();
-  for (++NodeItr; NodeItr != NodeItrE; ++NodeItr)
-    mergeChild(Item, Info.ParentOfUnknown, *NodeItr);
-  Info.CorruptedWL.clear();
-  Info.Items.clear();
-  Info.Items.push_back(Item);
-}
-
-void CorruptedMemoryResolver::distinctUnknownHint(NodeInfo &Info) {
-  LLVM_DEBUG(dbgs() << "[DI ALIAS TREE]: determine distinct unknown hint\n");
-  CorruptedMemoryItem *Item;
-  if (!Info.Items.empty() &&
-      Info.ParentOfUnknown == mAT->getTopLevelNode()) {
-    mergeRange(Info.Items.begin(), Info.Items.end());
-    copyToCorrupted(Info.CorruptedWL, Item = *Info.Items.begin());
-  } else {
-    Info.ParentOfUnknown = mAT->getTopLevelNode();
-    copyToCorrupted(Info.CorruptedWL, Item = newCorrupted());
-    mDistinctUnknown.push_back(Item);
-  }
-  Info.CorruptedWL.clear();
-  Info.Items.clear();
-  Info.Items.push_back(Item);
-}
-
-void CorruptedMemoryResolver::copyToCorrupted(
-    const SmallVectorImpl<DIMemory *> &WL, CorruptedMemoryItem *Item) {
-  assert(Item && "List of corrupted memory must not be null!");
-  for (auto *M : WL) {
-    ++NumCorruptedMemory;
-    auto NewM = DIMemory::get(mFunc->getContext(), M->getEnv(), *M);
-    NewM->setProperties(DIMemory::Original);
-    for (auto &VH : *M) {
-      if (!VH || isa<UndefValue>(VH))
-        continue;
-      NewM->bindValue(VH);
-    }
-    M->replaceAllUsesWith(NewM.get());
-    if (auto DIEM = dyn_cast<DIEstimateMemory>(NewM.get()))
-      if (!DIEM->isTemplate() && DIEM->getExpression()->getNumElements() == 0) {
-        // Now, we process a corrupted location which is a root of subtree
-        // that contains promoted locations (fragments). We specify unknown node
-        // which must contain root of subtree.
-        auto Info = mVarChildOfUnknown.try_emplace(DIEM->getVariable(), Item);
-        // If Info.first->second is null it means that it is under construction
-        // at this moment. Note, that Item is constructing now, so it replace
-        // null later.
-        if (!Info.second && Info.first->second)
-          merge(Info.first->second, Item);
-      }
-    Item->push(std::move(NewM));
-  }
-}
-
-void CorruptedMemoryResolver::merge(
-    CorruptedMemoryItem *LHS, CorruptedMemoryItem *RHS) {
-  assert(LHS && RHS && "Merged items must not be null!");
-  LLVM_DEBUG(dbgs() << "[DI ALIAS TREE]: merge two corrupted lists\n");
-  if (LHS == RHS)
-    return;
-  LHS->addSuccessor(RHS);
-  RHS->addPredecessor(LHS);
-}
-
-void CorruptedMemoryResolver::updateWorkLists(
-  DIAliasMemoryNode &N, NodeInfo &Info) {
-  llvm::SmallVector<std::pair<DIMemory *, DIMemory *>, 16> Replacement;
-  Replacement.reserve(N.size());
-  for (auto &M : N) {
-    LLVM_DEBUG(checkLog(M));
-    auto Binding = M.getBinding();
-    if (auto *DIEM = dyn_cast<DIEstimateMemory>(&M)) {
-      DIMemoryLocation Loc(
-        DIEM->getVariable(), DIEM->getExpression(), nullptr, DIEM->isTemplate());
-      auto FragmentItr = mSmallestFragments.find(Loc);
-      if (FragmentItr != mSmallestFragments.end()) {
-        if (Binding == DIMemory::Destroyed ||
-          Binding == DIMemory::Empty) {
-          Info.PromotedWL.push_back(Loc);
-          FragmentItr->second = DIEM;
-          continue;
-        } else {
-          //LLVM_DEBUG(corruptedFoundLog(M));
-          LLVM_DEBUG(dbgs() << "[DI ALIAS TREE]: safely promoted candidate is discarded\n");
-          Replacement.emplace_back(&M, nullptr);
-          // This is rare case, so we do not take care about overheads and
-          // remove an expression from a vector.
-          auto VToF = mVarToFragments.find(Loc.Var);
-          auto ExprItr = std::find(
-            VToF->get<DIExpression>().begin(),
-            VToF->get<DIExpression>().end(), Loc.Expr);
-          VToF->get<DIExpression>().erase(ExprItr);
-          mSmallestFragments.erase(Loc);
-        }
-      } else if (Binding != DIMemory::Consistent) {
-        Replacement.emplace_back(&M, nullptr);
-      } else {
-        isSameAfterRebuildEstimate(*DIEM, Replacement);
-      }
-    } else if (Binding != DIMemory::Consistent) {
-      Replacement.emplace_back(&M, nullptr);
-    } else {
-      isSameAfterRebuild(cast<DIUnknownMemory>(M), Replacement);
-    }
-    findBoundAliasNodes(M, *mAT, Info.NodesWL);
-  }
-  replaceAllMemoryUses(Replacement, Info);
-}
-
-void CorruptedMemoryResolver::replaceAllMemoryUses(
-    llvm::SmallVectorImpl<std::pair<DIMemory *, DIMemory *>> &Replacement,
-    NodeInfo &Info) {
-  DenseMap<MDNode*, std::size_t> MemoryToNode;
-  std::vector<ReplacementNode> NodePool;
-  NodePool.reserve(Replacement.size());
-  for (auto &FromTo : Replacement) {
-    auto Info = MemoryToNode.try_emplace(FromTo.first->getAsMDNode());
-    ReplacementNode *Node = nullptr;
-    if (Info.second) {
-      Info.first->second = NodePool.size();
-      NodePool.emplace_back(getLanguage(*mFunc));
-    }
-    Node = &NodePool[Info.first->second];
-    Node->setSuccessorFrom(FromTo.first);
-    if (!FromTo.second)
-      continue;
-    Info = MemoryToNode.try_emplace(FromTo.second->getAsMDNode());
-    if (Info.second) {
-      Info.first->second = NodePool.size();
-      NodePool.emplace_back(getLanguage(*mFunc));
-      Node = &NodePool.back();
-      Node->setPredecessorTo(FromTo.second);
-    } else {
-      Node = &NodePool[Info.first->second];
-      if (Node->getPredecessorTo()) {
-        if (Node->getPredecessorTo() != FromTo.second)
-          for (auto &VH : *FromTo.second)
-            Node->getPredecessorTo()->bindValue(VH);
-      } else {
-        Node->setPredecessorTo(FromTo.second);
-      }
-    }
-  }
-  // Insert entry node which is necessary for search of SCCs.
-  NodePool.emplace_back(getLanguage(*mFunc));
-  auto *Root = &NodePool.back();
-  // WARNING: do not insert new nodes after construction of edges, because
-  // insertion of a new element inside a std::vector may lead to memory
-  // reallocation. In this case pointers to nodes are going to be changed.
-  // So, edges become invalid.
-  for (auto &FromTo : Replacement) {
-    if (!FromTo.second)
-      continue;
-    auto *PredNode = &NodePool[MemoryToNode[FromTo.first->getAsMDNode()]];
-    auto *SuccNode = &NodePool[MemoryToNode[FromTo.second->getAsMDNode()]];
-    PredNode->addSuccessor(SuccNode);
-    SuccNode->addPredecessor(PredNode);
-  }
-  for (auto I = NodePool.begin(), EI = NodePool.end() - 1; I != EI; ++I)
-    if (I->numberOfPredecessors() == 0 ||
-        I->numberOfSuccessors() == 1 && I->isSelfReplacement()) {
-      I->addPredecessor(Root);
-      Root->addSuccessor(&*I);
-    }
-  LLVM_DEBUG(dbgs() << "[DI ALIAS TREE]: size of replacement graph "
-                    << NodePool.size() << "\n");
-  // Now, we process all subgraphs of replacement tree and perform replacement
-  // in down-top order (or mark nodes in a whole subtree as corrupted).
-  bool IsCorrupted = false;
-  for (scc_iterator<ReplacementNode *> I = scc_begin(Root); !I.isAtEnd(); ++I) {
-    LLVM_DEBUG(dbgs() << "[DI ALIAS TREE]: size of SCC in replacement subgraph "
-                      << I->size() << "\n");
-    // Check whether all subtrees have been processed.
-    if (I->front()->isRoot())
-      break;
-    // Reset IsCorrupted flag if we start to process a new replacement subgraph
-    // without a corrupted leaf an SCC with multiple nodes.
-    if (I->size() == 1 &&
-        (I->front()->isSelfReplacement() ||
-         I->front()->numberOfSuccessors() == 0 && !I->front()->isCorrupted()))
-      IsCorrupted = false;
-    if (IsCorrupted || I->size() > 1 || I->front()->isCorrupted()) {
-      IsCorrupted = true;
-      for (auto *N : *I) {
-        auto *M = N->getSuccessorFrom();
-        assert(M &&
-               "Corrupted memory from previous alias tree must not be null!");
-        LLVM_DEBUG(corruptedFoundLog(*M));
-        LLVM_DEBUG(if (isa<DIUnknownMemory>(M)) dbgs()
-                   << "[DI ALIAS TREE]: unknown corrupted is found\n");
-        Info.CorruptedWL.push_back(M);
-        auto Binding = M->getBinding();
-        auto Pair = mCorruptedSet.insert({
-          N->getSuccessorFrom()->getAsMDNode(),
-          Binding == DIMemory::Empty ||
-            Binding == DIMemory::Destroyed ? false : true
-        });
-        mCorruptedSet.insert({ M->getBaseAsMDNode(), (*Pair.first).getInt() });
-      }
-    } else {
-      if (I->front()->numberOfSuccessors() == 0)
-        continue;
-      auto *ToReplace = *I->front()->succ_begin();
-      auto *NewM = ToReplace->getPredecessorTo();
-      if (ToReplace->isActiveReplacement())
-        NewM->setProperties(DIMemory::Merged);
-      ToReplace->activateReplacement();
-      I->front()->getSuccessorFrom()->replaceAllUsesWith(NewM);
-    }
-  }
-}
-
-bool CorruptedMemoryResolver::isSameAfterRebuildEstimate(DIMemory &M,
-  llvm::SmallVectorImpl<std::pair<DIMemory *, DIMemory *>> &Replacement) {
-  assert(M.getBinding() == DIMemory::Consistent &&
-    "Inconsistent memory is always corrupted and can not be the same after rebuild!");
-  assert(isa<DIEstimateMemory>(M) ||
-    isa<DIUnknownMemory>(M) && !cast<DIUnknownMemory>(M).isExec() &&
-    "Bound memory location must be estimate!");
-  Replacement.emplace_back(&M, nullptr);
-  DIMemory *RAUWd = nullptr;
-  DIMemoryCache LocalCache;
-  uint64_t Size = isa<DIEstimateMemory>(M) ?
-    cast<DIEstimateMemory>(M).getSize() : 0;
-  for (auto &VH : M) {
-    if (!VH || isa<UndefValue>(VH))
-      continue;
-    auto EM = mAT->find(MemoryLocation(VH, Size));
-    // Memory becomes unused after transformation and is not presented in alias
-    // tree.
-    if (!EM)
-      return false;
-    std::pair<DIMemoryCache::iterator, bool> Cached;
-    if (isa<DIEstimateMemory>(M)) {
-      // If size of IR-level location is larger then size of metadata-level
-      // location then original metadata-level location will not be added
-      // to metadata alias tree. However, it is safe do not consider it as a
-      // corrupted memory because there is other location differs only in
-      // size argument. Such case is a result of instcombine pass.
-      // Originally X[0][1] is represented with 2 GEPs. However, after instcombine
-      // there is a single GEP with multiple operands and <X[0], size of dim>
-      // will not be constructed. So, we ignore this case if <X[0], array size>
-      // exist.
-      if (EM->getSize() > Size)
-        Cached = LocalCache.try_emplace(EM);
-      else if (EM->getSize() != Size)
-        return false;
-      else
-        Cached = mCachedMemory.try_emplace(EM);
-    } else {
-      // Unknown node does not contain size, so use the largest possible size.
-      using CT = bcl::ChainTraits<EstimateMemory, Hierarchy>;
-      while (auto Next = CT::getNext(EM))
-        EM = Next;
-      Cached = mCachedMemory.try_emplace(EM);
-      Size = EM->getSize();
-    }
-    if (Cached.second) {
-      Cached.first->second = tsar::buildDIMemoryWithNewSize(
-        *EM, Size, mFunc->getContext(), M.getEnv(), *mDL, *mDT);
-      LLVM_DEBUG(buildMemoryLog(
-        mDIAT->getFunction(), *mDT, *Cached.first->second, *EM));
-    }
-    assert(Cached.first->second || "Debug memory location must not be null!");
-    LLVM_DEBUG(afterRebuildLog(*Cached.first->second));
-    if (Cached.first->second->getBaseAsMDNode() != M.getBaseAsMDNode())
-      return false;
-    // Different estimate memory locations produce the same debug-level memory.
-    // For example, P = ...; ... P = ...; ... .
-    if (RAUWd && RAUWd != Cached.first->second.get())
-      return false;
-    RAUWd = Cached.first->second.get();
-  }
-  assert(RAUWd && "Must not be null for consistent memory location!");
-  // It may be unsafe to replace all uses of a memory location M with a new one.
-  // If raw representation of replacer has been presented in previous alias
-  // tree and it was located in a node differs from a node which owns a location
-  // M. For example, existed raw representation may be corrupted.
-  // TODO (kaniandr@gmail.com): is it possible to relax this condition, for
-  // example, whether the knowledge of alias tree traversal is important here.
-  if (RAUWd->getAsMDNode() != M.getAsMDNode()) {
-    auto PrevDIMItr = mDIAT->find(*RAUWd->getAsMDNode());
-    if (PrevDIMItr != mDIAT->memory_end() &&
-        PrevDIMItr->getAliasNode() != M.getAliasNode()) {
-      LLVM_DEBUG(dbgs() << "[DI ALIAS TREE]: replacement has been located in a "
-                           "distinct node in a previous tree\n");
-      return false;
-    }
-  }
-  // The new alias tree will not contain RAUWd (see discussion above).
-  // This means that a new representation will be deleted soon and appropriate
-  // handles will be invoked. So, remove it from replacement and replace all
-  // uses (the new memory will be deleted on exist from this function, so
-  // corresponding handles will be also invoked for replacement).
-  if (!LocalCache.empty()) {
-    LLVM_DEBUG(dbgs() << "[DI ALIAS TREE]: ignore covered original location\n");
-    Replacement.pop_back();
-    M.replaceAllUsesWith(RAUWd);
-    return true;
-  }
-  Replacement.back().second = RAUWd;
-  return true;
-}
-
-bool CorruptedMemoryResolver::isSameAfterRebuildUnknown(DIUnknownMemory &M,
-    llvm::SmallVectorImpl<std::pair<DIMemory *, DIMemory *>> &Replacement) {
-  assert(M.getBinding() == DIMemory::Consistent &&
-    "Inconsistent memory is always corrupted and can not be the same after rebuild!");
-  assert(M.isExec() && "Bound memory location must be unknown!");
-  Replacement.emplace_back(&M, nullptr);
-  if (M.isDistinct())
-    return false;
-  DIMemory *RAUWd = nullptr;
-  for (auto &VH : M) {
-    if (!VH || isa<UndefValue>(VH))
-      continue;
-    auto Cached = mCachedUnknownMemory.try_emplace({ VH, M.isExec() });
-    if (Cached.second) {
-      Cached.first->second = tsar::buildDIMemory(*VH, mFunc->getContext(),
-        M.getEnv(), *mDT, M.getProperies(), M.getFlags());
-      LLVM_DEBUG(buildMemoryLog(mDIAT->getFunction(), *Cached.first->second, *VH));
-    }
-    assert(Cached.first->second || "Debug memory location must not be null!");
-    LLVM_DEBUG(afterRebuildLog(*Cached.first->second));
-    if (Cached.first->second->getAsMDNode() != M.getAsMDNode())
-      return false;
-    // Different memory locations produce the same debug-level memory.
-    if (RAUWd && RAUWd != Cached.first->second.get())
-      return false;
-    RAUWd = Cached.first->second.get();
-  }
-  assert(RAUWd && "Must not be null for consistent memory location!");
-  Replacement.back().second = RAUWd;
-  return true;
-}
-
-namespace tsar {
-Optional<DIMemoryLocation> buildDIMemory(const MemoryLocation &Loc,
-    LLVMContext &Ctx, const DataLayout &DL, const DominatorTree &DT) {
-  assert(Loc.Ptr && "Pointer to memory location must not be null!");
-  SmallVector<uint64_t, 8> ReverseExpr;
-  bool IsTemplate = false;
-  auto DIInfo = buildDIExpression(DL, DT, Loc.Ptr, ReverseExpr, IsTemplate);
-  if (!DIInfo.first)
-    return None;
-  SmallVector<uint64_t, 8> Expr(ReverseExpr.rbegin(), ReverseExpr.rend());
-  if (Expr.empty()) {
-    auto DIE = DIExpression::get(Ctx, Expr);
-    DIMemoryLocation DIL(DIInfo.first, DIE, DIInfo.second, IsTemplate);
-    // If expression is empty and  size can be obtained from a variable than
-    // DW_OP_LLVM_fragment should not be added. If variable will be promoted it
-    // will be represented without this size. So there will be different
-    // locations for the same memory before and after promotion.
-    // Let us consider some examples:
-    // struct P { char X;};
-    //   struct P P1; P1.X => {P1, DIExpression()}
-    // struct S { char Y; struct P Z;};
-    //   sturct S S1; S1.Z.X => {S1, DIExpression(DW_OP_LLVM_fragment, 8, 8)}
-    // struct Q { struct P Z;};
-    //   struct Q Q1; Q1.Z.X => {Q1, DIEspression()}
-    if (DIL.getSize() == Loc.Size)
-      return DIL;
-  }
-  uint64_t LastDwarfOp = 0;
-  for (size_t I = 0, E = Expr.size(); I < E; ++I) {
-    LastDwarfOp = Expr[I];
-    if (Expr[I] != dwarf::DW_OP_deref)
-      ++I;
-  }
-  if (Loc.Size != MemoryLocation::UnknownSize) {
-    if (Expr.empty () || LastDwarfOp == dwarf::DW_OP_deref ||
-        LastDwarfOp == dwarf::DW_OP_minus || LastDwarfOp == dwarf::DW_OP_plus) {
-      Expr.append({ dwarf::DW_OP_LLVM_fragment, 0, Loc.Size * 8});
-    } else {
-      assert(LastDwarfOp == dwarf::DW_OP_plus_uconst && "Unknown DWARF operand!");
-      Expr[Expr.size() - 2] = dwarf::DW_OP_LLVM_fragment;
-      Expr.push_back(Loc.Size * 8);
-    }
-  } else {
-    if (!Expr.empty() && LastDwarfOp == dwarf::DW_OP_LLVM_fragment)
-      Expr.back() = 0;
-    else
-      Expr.append({ dwarf::DW_OP_LLVM_fragment, 0, 0 });
-  }
-  auto DIE = DIExpression::get(Ctx, Expr);
-  return DIMemoryLocation(DIInfo.first, DIE, DIInfo.second, IsTemplate);
-}
-
-llvm::MDNode * getRawDIMemoryIfExists(llvm::LLVMContext &Ctx,
-    DIMemoryLocation DILoc) {
-  auto F = DILoc.Template ?
-    DIEstimateMemory::Template : DIEstimateMemory::NoFlags;
-  SmallVector<DILocation *, 1> Dbgs;
-  if (DILoc.Loc)
-    Dbgs.push_back(DILoc.Loc);
-  return DIEstimateMemory::getRawIfExists(Ctx, DILoc.Var, DILoc.Expr, F, Dbgs);
-}
-
-std::unique_ptr<DIMemory> buildDIMemory(const EstimateMemory &EM,
-    LLVMContext &Ctx, DIMemoryEnvironment &Env,
-    const DataLayout &DL, const DominatorTree &DT) {
-  return buildDIMemoryWithNewSize(EM, EM.getSize(), Ctx, Env, DL, DT);
-}
-
-std::unique_ptr<DIMemory> buildDIMemoryWithNewSize(const EstimateMemory &EM,
-  LocationSize Size, LLVMContext &Ctx, DIMemoryEnvironment &Env,
-  const DataLayout &DL, const DominatorTree &DT) {
-  auto DILoc = buildDIMemory(
-    MemoryLocation(EM.front(), Size), Ctx, DL, DT);
-  std::unique_ptr<DIMemory> DIM;
-  auto VItr = EM.begin();
-  auto Properties = EM.isExplicit() ? DIMemory::Explicit : DIMemory::NoProperty;
-  if (!DILoc) {
-    auto F = ImmutableCallSite(*VItr) ? DIUnknownMemory::Result
-                                      : DIUnknownMemory::Object;
-    DIM =
-      buildDIMemory(const_cast<Value &>(**VItr), Ctx, Env, DT, Properties, F);
-    ++VItr;
-  } else {
-    auto Flags = DILoc->Template ?
-      DIEstimateMemory::Template : DIEstimateMemory::NoFlags;
-    SmallVector<DILocation *, 1> Dbgs;
-    for (auto *V : EM)
-      if (auto *I = dyn_cast_or_null<Instruction>(V))
-        if (auto DbgLoc = I->getDebugLoc())
-          Dbgs.push_back(DbgLoc.get());
-    if (DILoc->Loc)
-      Dbgs.push_back(DILoc->Loc);
-    DIM = DIEstimateMemory::get(Ctx, Env, DILoc->Var, DILoc->Expr, Flags, Dbgs);
-    DIM->setProperties(Properties);
-  }
-  for (auto EItr = EM.end(); VItr != EItr; ++VItr)
-    DIM->bindValue(const_cast<Value *>(*VItr));
-  return DIM;
-}
-
-llvm::MDNode * getRawDIMemoryIfExists(const EstimateMemory &EM,
-  llvm::LLVMContext &Ctx, const llvm::DataLayout &DL,
-  const llvm::DominatorTree &DT) {
-  auto DILoc = buildDIMemory(
-    MemoryLocation(EM.front(), EM.getSize()), Ctx, DL, DT);
-  if (!DILoc) {
-    auto F = ImmutableCallSite(EM.front()) ? DIUnknownMemory::Result
-      : DIUnknownMemory::Object;
-    return getRawDIMemoryIfExists(const_cast<Value &>(*EM.front()), Ctx, DT, F);
-  } else {
-    auto Flags = DILoc->Template ?
-      DIEstimateMemory::Template : DIEstimateMemory::NoFlags;
-    SmallVector<DILocation *, 1> Dbgs;
-    for (auto *V : EM)
-      if (auto *I = dyn_cast_or_null<Instruction>(V))
-        if (auto DbgLoc = I->getDebugLoc())
-          Dbgs.push_back(DbgLoc.get());
-    if (DILoc->Loc)
-      Dbgs.push_back(DILoc->Loc);
-    return DIEstimateMemory::getRawIfExists(
-      Ctx, DILoc->Var, DILoc->Expr, Flags, Dbgs);
-  }
-}
-
-std::unique_ptr<DIMemory> buildDIMemory(Value &V, LLVMContext &Ctx,
-    DIMemoryEnvironment &Env, const DominatorTree &DT,
-    DIMemory::Property P, DIUnknownMemory::Flags F) {
-  MDNode *MD = nullptr;
-  DILocation *Loc = nullptr;
-  auto IntExpr = stripIntToPtr(&V);
-  if (IntExpr != &V) {
-    SmallVector<DIMemoryLocation, 1> DILocs;
-    if (auto ConstInt = dyn_cast<ConstantInt>(IntExpr)) {
-      auto ConstV = llvm::ConstantAsMetadata::get(
-        llvm::ConstantInt::get(Type::getInt64Ty(Ctx), ConstInt->getValue()));
-      MD = MDNode::get(Ctx, { ConstV });
-    } else if (auto DILoc = findMetadata(
-        IntExpr, DILocs, &DT, MDSearch::ValueOfVariable)) {
-      MD = DILoc->Var;
-    } else if (isa<Instruction>(V)) {
-      Loc = cast<Instruction>(V).getDebugLoc().get();
-    }
-  } else {
-    CallSite CS(&V);
-    auto Callee = !CS ? dyn_cast_or_null<Function>(&V)
-      : dyn_cast<Function>(CS.getCalledValue()->stripPointerCasts());
-    if (Callee)
-      MD = findMetadata(Callee);
-    if (isa<Instruction>(V))
-      Loc = cast<Instruction>(V).getDebugLoc().get();
-  }
-  auto DIM = DIUnknownMemory::get(Ctx, Env, MD, F, Loc);
-  DIM->bindValue(&V);
-  DIM->setProperties(P);
-  return std::move(DIM);
-}
-
-llvm::MDNode * getRawDIMemoryIfExists(llvm::Value &V, llvm::LLVMContext &Ctx,
-    const llvm::DominatorTree &DT, DIUnknownMemory::Flags F) {
-  MDNode *MD = nullptr;
-  DILocation *Loc = nullptr;
-  auto IntExpr = stripIntToPtr(&V);
-  if (IntExpr != &V) {
-    SmallVector<DIMemoryLocation, 1> DILocs;
-    if (auto ConstInt = dyn_cast<ConstantInt>(IntExpr)) {
-      auto ConstV = llvm::ConstantAsMetadata::getIfExists(
-        llvm::ConstantInt::get(Type::getInt64Ty(Ctx), ConstInt->getValue()));
-      return ConstV ? MDNode::getIfExists(Ctx, { ConstV }) : nullptr;
-    } else if (auto DILoc = findMetadata(
-      IntExpr, DILocs, &DT, MDSearch::ValueOfVariable)) {
-      MD = DILoc->Var;
-    } else if (isa<Instruction>(V)) {
-      Loc = cast<Instruction>(V).getDebugLoc().get();
-    }
-  } else {
-    CallSite CS(&V);
-    auto Callee = !CS ? dyn_cast_or_null<Function>(&V)
-      : dyn_cast<Function>(CS.getCalledValue()->stripPointerCasts());
-    if (Callee)
-      MD = findMetadata(Callee);
-    if (isa<Instruction>(V))
-      Loc = cast<Instruction>(V).getDebugLoc().get();
-  }
-  return DIUnknownMemory::getRawIfExists(Ctx, MD, F, Loc);
-}
-}
-
-namespace {
-/// Storage for debug-level memory and alias trees environment.
-class DIMemoryEnvironmentStorage :
-  public ImmutablePass, private bcl::Uncopyable {
-public:
-  /// Pass identification, replacement for typeid.
-  static char ID;
-
-  /// Default constructor.
-  DIMemoryEnvironmentStorage() : ImmutablePass(ID) {
-    initializeDIMemoryEnvironmentStoragePass(*PassRegistry::getPassRegistry());
-  }
-
-  void initializePass() override {
-    getAnalysis<DIMemoryEnvironmentWrapper>().set(mEnv);
-  }
-
-  void getAnalysisUsage(AnalysisUsage &AU) const override {
-    AU.addRequired<DIMemoryEnvironmentWrapper>();
-  }
-
-  /// Returns debug-level memory environment.
-  DIMemoryEnvironment & getEnv() noexcept { return mEnv; }
-
-  /// Returns debug-level memory environment.
-  const DIMemoryEnvironment & getEnv() const noexcept { return mEnv; }
-
-private:
-  DIMemoryEnvironment mEnv;
-};
-}
-
-char DIMemoryEnvironmentStorage::ID = 0;
-INITIALIZE_PASS_BEGIN(DIMemoryEnvironmentStorage, "di-mem-is",
-  "Memory Estimator (Debug, Environment Immutable Storage)", true, true)
-INITIALIZE_PASS_DEPENDENCY(DIMemoryEnvironmentWrapper)
-INITIALIZE_PASS_END(DIMemoryEnvironmentStorage, "di-mem-is",
-  "Memory Estimator (Debug, Environment Immutable Storage)", true, true)
-
-template<> char DIMemoryEnvironmentWrapper::ID = 0;
-INITIALIZE_PASS(DIMemoryEnvironmentWrapper, "di-mem-iw",
-  "Memory Estimator (Debug, Environment Immutable Wrapper)", true, true)
-
-char DIEstimateMemoryPass::ID = 0;
-INITIALIZE_PASS_BEGIN(DIEstimateMemoryPass, "di-estimate-mem",
-  "Memory Estimator (Debug)", false, true)
-INITIALIZE_PASS_DEPENDENCY(EstimateMemoryPass)
-INITIALIZE_PASS_DEPENDENCY(DominatorTreeWrapperPass)
-INITIALIZE_PASS_DEPENDENCY(DIMemoryEnvironmentWrapper)
-INITIALIZE_PASS_END(DIEstimateMemoryPass, "di-estimate-mem",
-  "Memory Estimator (Debug)", false, true)
-
-void DIEstimateMemoryPass::getAnalysisUsage(AnalysisUsage & AU) const {
-  AU.addRequired<EstimateMemoryPass>();
-  AU.addRequired<DominatorTreeWrapperPass>();
-  AU.addRequired<DIMemoryEnvironmentWrapper>();
-  AU.setPreservesAll();
-}
-
-FunctionPass * llvm::createDIEstimateMemoryPass() {
-  return new DIEstimateMemoryPass();
-}
-
-ImmutablePass * llvm::createDIMemoryEnvironmentStorage() {
-  return new DIMemoryEnvironmentStorage();
-}
-
-bool DIEstimateMemoryPass::runOnFunction(Function &F) {
-  auto &AT = getAnalysis<EstimateMemoryPass>().getAliasTree();
-  auto &EnvWrapper = getAnalysis<DIMemoryEnvironmentWrapper>();
-  mDIAliasTree = nullptr;
-  if (!EnvWrapper)
-    return false;
-  auto &Env = *EnvWrapper;
-  auto &DL = F.getParent()->getDataLayout();
-  auto &DT = getAnalysis<DominatorTreeWrapperPass>().getDomTree();
-  auto NewDIAT = make_unique<DIAliasTree>(F);
-  {
-    // This scope is necessary to drop of memory asserting handles in CMR
-    // before previous alias tree destruction.
-    CorruptedMemoryResolver CMR(F, &DL, &DT, Env[F], &AT);
-    CMR.resolve();
-    CorruptedMap CorruptedNodes;
-    LLVM_DEBUG(dbgs() <<
-      "[DI ALIAS TREE]: add distinct unknown nodes for corrupted memory\n");
-    for (size_t Idx = 0, IdxE = CMR.distinctUnknownNum(); Idx < IdxE; ++Idx)
-      addCorruptedNode(*NewDIAT, CMR.distinctUnknown(Idx),
-        NewDIAT->getTopLevelNode(), CorruptedNodes);
-    for (auto &VToF : CMR.getFragments()) {
-      if (VToF.get<DIExpression>().empty())
-        continue;
-      DIAliasTreeBuilder Builder(*NewDIAT, F.getContext(), Env,
-        CMR, CorruptedNodes, VToF.get<DIVariable>(), VToF.get<DILocation>(),
-        VToF.get<DIExpression>());
-      Builder.buildSubtree();
-    }
-    auto RootOffsets = findLocationToInsert(AT, DL);
-    LLVM_DEBUG(dbgs() <<
-      "[DI ALIAS TREE]: use an existing alias tree to add new nodes\n");
-    LLVM_DEBUG(constantOffsetLog(RootOffsets.begin(), RootOffsets.end(), DT));
-    buildDIAliasTree(DL, DT, Env, RootOffsets, CMR, *NewDIAT,
-      *AT.getTopLevelNode(), *NewDIAT->getTopLevelNode(), CorruptedNodes);
-  }
-  std::vector<Metadata *> MemoryNodes(NewDIAT->memory_size());
-  std::transform(NewDIAT->memory_begin(), NewDIAT->memory_end(),
-    MemoryNodes.begin(), [](DIMemory &EM) { return EM.getAsMDNode(); });
-  auto AliasTreeMDKind = F.getContext().getMDKindID("alias.tree");
-  auto MD = MDNode::get(F.getContext(), MemoryNodes);
-  F.setMetadata(AliasTreeMDKind, MD);
-  mDIAliasTree = Env.reset(F, std::move(NewDIAT));
-  return false;
-}
-
-// Pin the vtable to this file.
-void CallbackDIMemoryHandle::anchor() {}
-=======
-//===- DIEstimateMemory.cpp - Memory Hierarchy (Debug) ----------*- C++ -*-===//
-//
-//                       Traits Static Analyzer (SAPFOR)
-//
-// Copyright 2018 DVM System Group
-//
-// Licensed under the Apache License, Version 2.0 (the "License");
-// you may not use this file except in compliance with the License.
-// You may obtain a copy of the License at
-//
-// http://www.apache.org/licenses/LICENSE-2.0
-//
-// Unless required by applicable law or agreed to in writing, software
-// distributed under the License is distributed on an "AS IS" BASIS,
-// WITHOUT WARRANTIES OR CONDITIONS OF ANY KIND, either express or implied.
-// See the License for the specific language governing permissions and
-// limitations under the License.
-//
-//===----------------------------------------------------------------------===//
-//
-// This file proposes functionality to construct a program alias tree.
-//
-//===----------------------------------------------------------------------===//
-
-#include "tsar/Analysis/Memory/DIEstimateMemory.h"
-#include "CorruptedMemory.h"
-#include "tsar/ADT/SpanningTreeRelation.h"
-#include "tsar/Analysis/Memory/DIMemoryEnvironment.h"
-#include "tsar/Analysis/Memory/DIMemoryLocation.h"
-#include "tsar/Analysis/Memory/EstimateMemory.h"
-#include "tsar/Analysis/Memory/Utils.h"
-#include "tsar/Support/MetadataUtils.h"
-#include "tsar/Support/Utils.h"
-#include "tsar/Unparse/Utils.h"
-#include <bcl/IteratorDataAdaptor.h>
-#include <llvm/ADT/DepthFirstIterator.h>
-#include <llvm/ADT/Statistic.h>
-#include <llvm/ADT/SCCIterator.h>
-#include <llvm/Analysis/MemoryLocation.h>
-#include <llvm/Analysis/ValueTracking.h>
-#include <llvm/InitializePasses.h>
-#include <llvm/IR/DebugInfoMetadata.h>
-#include <llvm/IR/Dominators.h>
-#include <llvm/IR/InstIterator.h>
-#include <llvm/IR/GetElementPtrTypeIterator.h>
-#include <algorithm>
-#include <memory>
-
-using namespace llvm;
-using namespace tsar;
-
-#undef DEBUG_TYPE
-#define DEBUG_TYPE "di-estimate-mem"
-
-STATISTIC(NumAliasNode, "Number of alias nodes created");
-STATISTIC(NumEstimateNode, "Number of estimate nodes created");
-STATISTIC(NumUnknownNode, "Number of unknown nodes created");
-STATISTIC(NumEstimateMemory, "Number of estimate memory created");
-STATISTIC(NumUnknownMemory, "Number of unknown memory created");
-STATISTIC(NumCorruptedMemory, "Number of corrupted memory created");
-
-namespace tsar {
-void findBoundAliasNodes(const DIEstimateMemory &DIEM, AliasTree &AT,
-    SmallPtrSetImpl<AliasNode *> &Nodes) {
-  for (auto &VH : DIEM) {
-    if (!VH || isa<llvm::UndefValue>(VH))
-      continue;
-    auto EM = AT.find(MemoryLocation(VH, DIEM.getSize()));
-    // Memory becomes unused after transformation and does not presented in
-    // the alias tree.
-    if (!EM)
-      continue;
-    Nodes.insert(EM->getAliasNode(AT));
-  }
-}
-
-void findBoundAliasNodes(const DIUnknownMemory &DIUM, AliasTree &AT,
-    SmallPtrSetImpl<AliasNode *> &Nodes) {
-  for (auto &VH : DIUM) {
-    if (!VH || isa<UndefValue>(*VH))
-      continue;
-    AliasNode *N = nullptr;
-    if (auto Inst = dyn_cast<Instruction>(VH))
-      if (auto *N = AT.findUnknown(cast<Instruction>(*VH))) {
-        Nodes.insert(N);
-        return;
-      }
-    auto EM = AT.find(MemoryLocation(VH, 0));
-    // Memory becomes unused after transformation and does not presented in
-    // the alias tree.
-    if (!EM)
-      continue;
-    using CT = bcl::ChainTraits<EstimateMemory, Hierarchy>;
-    do {
-      Nodes.insert(EM->getAliasNode(AT));
-    } while (EM = CT::getNext(EM));
-  }
-}
-
-void findBoundAliasNodes(const DIMemory &DIM, AliasTree &AT,
-    SmallPtrSetImpl<AliasNode *> &Nodes) {
-  if (auto *EM = dyn_cast<DIEstimateMemory>(&DIM))
-    findBoundAliasNodes(*EM, AT, Nodes);
-  else
-    findBoundAliasNodes(cast<DIUnknownMemory>(DIM), AT, Nodes);
-}
-}
-
-DIMemory::~DIMemory() {
-  if (hasMemoryHandle())
-    DIMemoryHandleBase::memoryIsDeleted(this);
-}
-
-void DIMemory::replaceAllUsesWith(DIMemory *M) {
-  assert(M && "New memory location must not be null!");
-  assert(this != M && "Old and new memory must be differ!");
-  if (hasMemoryHandle())
-    DIMemoryHandleBase::memoryIsRAUWd(this, M);
-}
-
-std::unique_ptr<DIUnknownMemory> DIUnknownMemory::get(llvm::LLVMContext &Ctx,
-    DIMemoryEnvironment &Env, DIUnknownMemory &UM) {
-  ++NumUnknownMemory;
-  return std::unique_ptr<DIUnknownMemory>(
-    new DIUnknownMemory(Env, UM.getAsMDNode()));
-}
-
-static void serialize(DILocation &Loc, LLVMContext &Ctx,
-  SmallVectorImpl<Metadata *> &MDs) {
-  auto LineMD = ConstantAsMetadata::get(
-    ConstantInt::get(Type::getInt32Ty(Ctx), Loc.getLine()));
-  MDs.push_back(LineMD);
-  auto ColumnMD = ConstantAsMetadata::get(
-    ConstantInt::get(Type::getInt32Ty(Ctx), Loc.getColumn()));
-  MDs.push_back(ColumnMD);
-  if (auto *Scope = Loc.getRawScope())
-    MDs.push_back(Scope);
-  if (auto *InlineAt = Loc.getInlinedAt())
-    serialize(*InlineAt, Ctx, MDs);
-  else
-    MDs.push_back(nullptr);
-}
-
-std::unique_ptr<DIUnknownMemory> DIUnknownMemory::get(llvm::LLVMContext &Ctx,
-  DIMemoryEnvironment &Env, MDNode *MD, Flags F,
-  ArrayRef<DILocation *> DbgLocs) {
-  auto *FlagMD = llvm::ConstantAsMetadata::get(
-    llvm::ConstantInt::get(Type::getInt16Ty(Ctx), F));
-  SmallVector<Metadata *, 2> BasicMDs{ MD, FlagMD };
-  auto BasicMD = llvm::MDNode::get(Ctx, BasicMDs);
-  assert(BasicMD && "Can not create metadata node!");
-  if (!MD)
-    BasicMD->replaceOperandWith(0, BasicMD);
-  SmallVector<Metadata *, 2> MDs{ BasicMD };
-  for (auto DbgLoc : DbgLocs)
-    if (DbgLoc)
-      serialize(*DbgLoc, Ctx, MDs);
-  auto NewMD = llvm::MDNode::get(Ctx, MDs);
-  assert(NewMD && "Can not create metadata node!");
-  ++NumUnknownMemory;
-  return std::unique_ptr<DIUnknownMemory>(new DIUnknownMemory(Env, NewMD));
-}
-
-llvm::MDNode * DIUnknownMemory::getRawIfExists(llvm::LLVMContext &Ctx,
-    llvm::MDNode *MD, Flags F, llvm::ArrayRef<llvm::DILocation *> DbgLocs ) {
-  if (!MD)
-    return nullptr;
-  auto *FlagMD = llvm::ConstantAsMetadata::getIfExists(
-    llvm::ConstantInt::get(Type::getInt16Ty(Ctx), F));
-  if (!FlagMD)
-    return nullptr;
-  SmallVector<Metadata *, 2> BasicMDs{ MD, FlagMD };
-  auto BasicMD = llvm::MDNode::getIfExists(Ctx, BasicMDs);
-  if (!BasicMD)
-    return nullptr;
-  SmallVector<Metadata *, 2> MDs{ BasicMD };
-  for (auto DbgLoc : DbgLocs)
-    if (DbgLoc)
-      serialize(*DbgLoc, Ctx, MDs);
-  return llvm::MDNode::getIfExists(Ctx, MDs);
-}
-
-std::unique_ptr<DIUnknownMemory> DIUnknownMemory::getIfExists(
-    llvm::LLVMContext &Ctx, DIMemoryEnvironment &Env, llvm::MDNode *MD,
-    Flags F, llvm::ArrayRef<llvm::DILocation *> DbgLocs) {
-  auto *Node = getRawIfExists(Ctx, MD, F, DbgLocs);
-  if (!Node)
-    return nullptr;
-  ++NumUnknownMemory;
-  return std::unique_ptr<DIUnknownMemory>(new DIUnknownMemory(Env, Node));
-}
-
-static inline ConstantInt *getConstantInt(const MDOperand &Op) {
-  if (auto CMD = dyn_cast<ConstantAsMetadata>(Op))
-    if (auto CInt = dyn_cast<ConstantInt>(CMD->getValue()))
-      return CInt;
-  return nullptr;
-};
-
-static std::pair<DILocation *, unsigned> getLocation(const MDNode *MD,
-  unsigned I, unsigned EI) {
-  ConstantInt *CInt = nullptr;
-  if (!(CInt = getConstantInt(MD->getOperand(I))))
-    return std::make_pair(nullptr, I);
-  unsigned Line = CInt->getZExtValue();
-  if (++I == EI)
-    return std::make_pair(nullptr, I);
-  if (!(CInt = getConstantInt(MD->getOperand(I))))
-    return std::make_pair(nullptr, I);
-  unsigned Column = CInt->getZExtValue();
-  if (++I == EI)
-    return std::make_pair(nullptr, I);
-  auto *Scope = dyn_cast<DIScope>(MD->getOperand(I));
-  if (!Scope)
-    return std::make_pair(nullptr, I);
-  if (++I == EI)
-    return std::make_pair(nullptr, I);
-  auto InlineAt =
-    (MD->getOperand(I)) ? getLocation(MD, I, EI) : std::make_pair(nullptr, I);
-  return std::make_pair(
-    DILocation::get(MD->getContext(), Line, Column, Scope, InlineAt.first),
-    InlineAt.second);
-}
-
-void DIMemory::getDebugLoc(SmallVectorImpl<DebugLoc> &DbgLocs) const {
-  auto MD = getAsMDNode();
-  for (unsigned I = 0, EI = MD->getNumOperands(); I < EI; ++I) {
-    auto Res = getLocation(MD, I, EI);
-    I = Res.second;
-    if (Res.first)
-      DbgLocs.emplace_back(Res.first);
-  }
-}
-
-std::unique_ptr<DIEstimateMemory> DIEstimateMemory::get(
-    llvm::LLVMContext &Ctx, DIMemoryEnvironment &Env,
-    llvm::DIVariable *Var, llvm::DIExpression *Expr, Flags F,
-    ArrayRef<DILocation *> DbgLocs) {
-  assert(Var && "Variable must not be null!");
-  assert(Expr && "Expression must not be null!");
-  auto *FlagMD = llvm::ConstantAsMetadata::get(
-    llvm::ConstantInt::get(Type::getInt16Ty(Ctx), F));
-  SmallVector<Metadata *, 3> BasicMDs{ Var, Expr, FlagMD};
-  auto BasicMD = llvm::MDNode::get(Ctx, BasicMDs);
-  assert(BasicMD && "Can not create metadata node!");
-  SmallVector<Metadata *, 2> MDs{ BasicMD };
-  for (auto DbgLoc : DbgLocs)
-    if (DbgLoc)
-      serialize(*DbgLoc, Ctx, MDs);
-  auto MD = llvm::MDNode::get(Ctx, MDs);
-  assert(MD && "Can not create metadata node!");
-  ++NumEstimateMemory;
-  return std::unique_ptr<DIEstimateMemory>(new DIEstimateMemory(Env, MD));
-}
-
-std::unique_ptr<DIEstimateMemory>
-DIEstimateMemory::getIfExists(
-    llvm::LLVMContext &Ctx, DIMemoryEnvironment &Env,
-    llvm::DIVariable *Var, llvm::DIExpression *Expr, Flags F,
-    ArrayRef<DILocation *> DbgLocs) {
-  if (auto MD = getRawIfExists(Ctx, Var, Expr, F, DbgLocs)) {
-    ++NumEstimateMemory;
-    return std::unique_ptr<DIEstimateMemory>(new DIEstimateMemory(Env, MD));
-  }
-  return nullptr;
-}
-
-llvm::MDNode * DIEstimateMemory::getRawIfExists(llvm::LLVMContext &Ctx,
-    llvm::DIVariable *Var, llvm::DIExpression *Expr, Flags F,
-    ArrayRef<DILocation *> DbgLocs) {
-  assert(Var && "Variable must not be null!");
-  assert(Expr && "Expression must not be null!");
-  auto *FlagMD = llvm::ConstantAsMetadata::getIfExists(
-    llvm::ConstantInt::get(Type::getInt16Ty(Ctx), F));
-  if (!FlagMD)
-    return nullptr;
-  SmallVector<Metadata *, 3> BasicMDs{ Var, Expr, FlagMD};
-  auto *BasicMD = llvm::MDNode::getIfExists(Ctx, BasicMDs);
-  if (!BasicMD)
-    return nullptr;
-  SmallVector<Metadata *, 2> MDs{ BasicMD };
-  for (auto DbgLoc : DbgLocs)
-    if (DbgLoc)
-      serialize(*DbgLoc, Ctx, MDs);
-  return llvm::MDNode::getIfExists(Ctx, MDs);
-}
-
-std::unique_ptr<DIEstimateMemory> DIEstimateMemory::get(llvm::LLVMContext &Ctx,
-    DIMemoryEnvironment &Env, DIEstimateMemory &EM) {
-  SmallVector<DebugLoc, 1> DbgLocs;
-  EM.getDebugLoc(DbgLocs);
-  SmallVector<DILocation *, 1> DILocs(DbgLocs.size());
-  std::size_t ToIdx = 0;
-  for (std::size_t I = 0, EI = DbgLocs.size(); I < EI; ++I)
-    if (DbgLocs[I])
-      DILocs[ToIdx++] = DbgLocs[I].get();
-  DILocs.resize(ToIdx);
-  return get(
-    Ctx, Env, EM.getVariable(), EM.getExpression(), EM.getFlags(), DILocs);
-}
-
-llvm::DIVariable * DIEstimateMemory::getVariable() {
-  auto MD = getBaseAsMDNode();
-  for (unsigned I = 0, EI = MD->getNumOperands(); I < EI; ++I)
-    if (auto *Var = llvm::dyn_cast<llvm::DIVariable>(MD->getOperand(I)))
-      return Var;
-  llvm_unreachable("Variable must be specified!");
-  return nullptr;
-}
-
-const llvm::DIVariable * DIEstimateMemory::getVariable() const {
-  auto MD = getBaseAsMDNode();
-  for (unsigned I = 0, EI = MD->getNumOperands(); I < EI; ++I)
-    if (auto *Var = llvm::dyn_cast<llvm::DIVariable>(MD->getOperand(I)))
-      return Var;
-  llvm_unreachable("Variable must be specified!");
-  return nullptr;
-}
-
-llvm::DIExpression * DIEstimateMemory::getExpression() {
-  auto MD = getBaseAsMDNode();
-  for (unsigned I = 0, EI = MD->getNumOperands(); I < EI; ++I)
-    if (auto *Expr = llvm::dyn_cast<llvm::DIExpression>(MD->getOperand(I)))
-      return Expr;
-  llvm_unreachable("Expression must be specified!");
-  return nullptr;
-}
-
-const llvm::DIExpression * DIEstimateMemory::getExpression() const {
-  auto MD = getBaseAsMDNode();
-  for (unsigned I = 0, EI = MD->getNumOperands(); I < EI; ++I)
-    if (auto *Expr = llvm::dyn_cast<llvm::DIExpression>(MD->getOperand(I)))
-      return Expr;
-  llvm_unreachable("Expression must be specified!");
-  return nullptr;
-}
-
-const MDNode * DIMemory::getBaseAsMDNode() const {
-  auto MD = getAsMDNode();
-  assert(MD->getNumOperands() > 0 && "At least one operand must exist!");
-  return cast<MDNode>(MD->getOperand(0));
-}
-
-unsigned DIMemory::getFlagsOp() const {
-  auto MD = getBaseAsMDNode();
-  for (unsigned I = 0, EI = MD->getNumOperands(); I < EI; ++I) {
-    auto &Op = MD->getOperand(I);
-    auto CMD = dyn_cast<ConstantAsMetadata>(Op);
-    if (!CMD)
-      continue;
-    if (auto CInt = dyn_cast<ConstantInt>(CMD->getValue()))
-      return I;
-  }
-  llvm_unreachable("Explicit flag must be specified!");
-}
-
-uint64_t DIMemory::getFlags() const {
-  auto MD = getBaseAsMDNode();
-  auto CMD = cast<ConstantAsMetadata>(MD->getOperand(getFlagsOp()));
-  auto CInt = cast<ConstantInt>(CMD->getValue());
-  return CInt->getZExtValue();
-}
-
-void DIMemory::setFlags(uint64_t F) {
-  auto MD = getBaseAsMDNode();
-  auto OpIdx = getFlagsOp();
-  auto CMD = cast<ConstantAsMetadata>(MD->getOperand(OpIdx));
-  auto CInt = cast<ConstantInt>(CMD->getValue());
-  auto &Ctx = MD->getContext();
-  auto *FlagMD = llvm::ConstantAsMetadata::get(llvm::ConstantInt::get(
-   Type::getInt64Ty(Ctx), CInt->getZExtValue() | F));
-    MD->replaceOperandWith(OpIdx, FlagMD);
-}
-
-llvm::MDNode * DIUnknownMemory::getMetadata() {
-  auto MD = getBaseAsMDNode();
-  for (unsigned I = 0, EI = MD->getNumOperands(); I < EI; ++I) {
-    if (auto *Op = llvm::dyn_cast<llvm::MDNode>(MD->getOperand(I)))
-      return Op;
-  }
-  llvm_unreachable("MDNode must be specified!");
-  return nullptr;
-}
-
-const llvm::MDNode * DIUnknownMemory::getMetadata() const {
-  auto MD = getBaseAsMDNode();
-  for (unsigned I = 0, EI = MD->getNumOperands(); I < EI; ++I) {
-    if (auto *Op = llvm::dyn_cast<llvm::MDNode>(MD->getOperand(I)))
-      return Op;
-  }
-  llvm_unreachable("MDNode must be specified!");
-  return nullptr;
-}
-
-void DIMemoryHandleBase::addToUseList() {
-  assert(mMemory && "Null pointer does not have handles!");
-  auto &Env = mMemory->getEnv();
-  if (mMemory->hasMemoryHandle()) {
-    DIMemoryHandleBase *&Entry = Env[mMemory];
-    assert(mMemory && "Memory does not have any handles?");
-    addToExistingUseList(&Entry);
-    return;
-  }
-  // Ok, it doesn't have any handles yet, so we must insert it into the
-  // DenseMap. However, doing this insertion could cause the DenseMap to
-  // reallocate itself, which would invalidate all of the PrevP pointers that
-  // point into the old table. Handle this by checking for reallocation and
-  // updating the stale pointers only if needed.
-  auto &Handles = Env.getMemoryHandles();
-  const void *OldBucketPtr = Handles.getPointerIntoBucketsArray();
-  DIMemoryHandleBase *&Entry = Handles[mMemory];
-  assert(!Entry && "Memory really did already have handles?");
-  addToExistingUseList(&Entry);
-  mMemory->setHasMemoryHandle(true);
-  if (Handles.isPointerIntoBucketsArray(OldBucketPtr) || Handles.size() == 1)
-    return;
-  // Okay, reallocation did happen. Fix the Prev Pointers.
-  for (auto I = Handles.begin(), E = Handles.end(); I != E; ++I) {
-    assert(I->second && I->first == I->second->mMemory &&
-      "List invariant broken!");
-    I->second->setPrevPtr(&I->second);
-  }
-}
-
-void DIMemoryHandleBase::removeFromUseList() {
-  assert(mMemory && mMemory->hasMemoryHandle() &&
-    "Null pointer does not have handles!");
-  DIMemoryHandleBase **PrevPtr = getPrevPtr();
-  assert(*PrevPtr == this && "List invariant broken");
-  *PrevPtr = mNext;
-  if (mNext) {
-    assert(mNext->getPrevPtr() == &mNext && "List invariant broken!");
-    mNext->setPrevPtr(PrevPtr);
-    return;
-  }
-  // If the mNext pointer was null, then it is possible that this was the last
-  // MemoryHandle watching memory. If so, delete its entry from
-  // the MemoryHandles map.
-  auto &Handles = mMemory->getEnv().getMemoryHandles();
-  if (Handles.isPointerIntoBucketsArray(PrevPtr)) {
-    Handles.erase(mMemory);
-    mMemory->setHasMemoryHandle(false);
-  }
-}
-
-void DIMemoryHandleBase::memoryIsDeleted(DIMemory *M) {
-  assert(M->hasMemoryHandle() &&
-    "Should only be called if DIMemoryHandles present!");
-  DIMemoryHandleBase *Entry = M->getEnv()[M];
-  assert(Entry && "Memory bit set but no entries exist");
-  // We use a local DIMemoryHandleBase as an iterator so that
-  // DIMemoryHandles can add and remove themselves from the list without
-  // breaking our iteration. This is not really an AssertingDIMemoryHandle; we
-  // just have to give DIMemoryHandleBase some kind.
-  for (DIMemoryHandleBase Itr(Assert, *Entry); Entry; Entry = Itr.mNext) {
-    Itr.removeFromUseList();
-    Itr.addToExistingUseListAfter(Entry);
-    assert(Entry->mNext == &Itr && "Loop invariant broken.");
-    switch (Entry->getKind()) {
-    default:
-      llvm_unreachable("Unsupported DIMemoryHandle!");
-    case Assert:
-      break;
-    case Weak:
-      Entry->operator=(nullptr);
-      break;
-    case Callback:
-      static_cast<CallbackDIMemoryHandle *>(Entry)->deleted();
-      break;
-    }
-  }
-  if (M->hasMemoryHandle()) {
-#ifndef NDEBUG
-    dbgs() << "While deleting: ";
-    TSAR_LLVM_DUMP(M->getAsMDNode()->dump());
-    TSAR_LLVM_DUMP(M->getBaseAsMDNode()->dump());
-    if (M->getEnv()[M]->getKind() == Assert)
-      llvm_unreachable("An asserting memory handle still pointed to this memory!");
-#endif
-    llvm_unreachable("All references to M were not removed?");
-  }
-}
-
-void DIMemoryHandleBase::memoryIsRAUWd(DIMemory *Old, DIMemory *New) {
-  assert(Old->hasMemoryHandle() &&
-    "Should only be called if MemoryHandles present!");
-  assert(Old != New && "Changing value into itself!");
-  DIMemoryHandleBase *Entry = Old->getEnv()[Old];
-  assert(Entry && "Memory bit set but no entries exist");
-  // We use a local DIMemoryHandleBase as an iterator so that
-  // DIMemoryHandles can add and remove themselves from the list without
-  // breaking our iteration.  This is not really an AssertingDIMemoryHandle; we
-  // just have to give DIMemoryHandleBase some kind.
-  for (DIMemoryHandleBase Itr(Assert, *Entry); Entry; Entry = Itr.mNext) {
-    Itr.removeFromUseList();
-    Itr.addToExistingUseListAfter(Entry);
-    assert(Entry->mNext == &Itr && "Loop invariant broken.");
-    switch (Entry->getKind()) {
-    default:
-      llvm_unreachable("Unsupported DIMemoryHandle!");
-    case Assert:
-      break;
-    case Weak:
-      Entry->operator=(New);
-      break;
-    case Callback:
-      static_cast<CallbackDIMemoryHandle *>(Entry)->allUsesReplacedWith(New);
-      break;
-    }
-  }
-#ifndef NDEBUG
-  // If any new weak value handles were added while processing the
-  // list, then complain about it now.
-  if (Old->hasMemoryHandle())
-    for (Entry = Old->getEnv()[Old]; Entry; Entry = Entry->mNext)
-      switch (Entry->getKind()) {
-      case Weak:
-        dbgs() << "After RAUW from ";
-        TSAR_LLVM_DUMP(Old->getAsMDNode()->dump());
-        TSAR_LLVM_DUMP(Old->getBaseAsMDNode()->dump());
-        dbgs() << "to ";
-        TSAR_LLVM_DUMP(New->getAsMDNode()->dump());
-        TSAR_LLVM_DUMP(New->getBaseAsMDNode()->dump());
-        llvm_unreachable("A weak value handle still pointed to the"
-                         " old value!\n");
-      default:
-        break;
-      }
-#endif
-}
-
-void DIMemoryHandleBase::addToExistingUseList(DIMemoryHandleBase **List) {
-  assert(List && "Handle list must not be null!");
-  mNext = *List;
-  *List = this;
-  setPrevPtr(List);
-  if (mNext) {
-    mNext->setPrevPtr(&mNext);
-    assert(mMemory == mNext->mMemory && "Handle was added to a wrong list!");
-  }
-}
-
-void DIMemoryHandleBase::addToExistingUseListAfter(DIMemoryHandleBase *Node) {
-  assert(Node && "Must insert after existing node!");
-  mNext = Node->mNext;
-  setPrevPtr(&Node->mNext);
-  Node->mNext = this;
-  if (mNext)
-    mNext->setPrevPtr(&mNext);
-}
-
-DIAliasTree::DIAliasTree(llvm::Function &F) :
-    mTopLevelNode(new DIAliasTopNode), mFunc(&F) {
-  ++NumAliasNode;
-  mNodes.push_back(mTopLevelNode);
-}
-
-std::pair<DIAliasTree::memory_iterator, std::unique_ptr<DIEstimateMemory>>
-DIAliasTree::addNewNode(
-    std::unique_ptr<DIEstimateMemory> &&EM, DIAliasNode &Parent) {
-  assert(EM && "Memory must not be null!");
-  auto *Tmp = EM.release();
-  memory_iterator Itr = mFragments.end();
-  bool IsInserted = false;
-  std::tie(Itr, IsInserted) = mFragments.insert(Tmp);
-  if (!IsInserted)
-    return std::make_pair(Itr, std::unique_ptr<DIEstimateMemory>(Tmp));
-  assert(!Itr->getAliasNode() &&
-    "Memory location is already attached to a node!");
-  ++NumAliasNode, ++NumEstimateNode;
-  auto *N = new DIAliasEstimateNode;
-  mNodes.push_back(N);
-  N->setParent(Parent);
-  Itr->setAliasNode(*N);
-  N->push_back(*Itr);
-  return std::make_pair(Itr, nullptr);
-}
-
-std::pair<DIAliasTree::memory_iterator, std::unique_ptr<DIMemory>>
-DIAliasTree::addNewUnknownNode(
-    std::unique_ptr<DIMemory> &&M, DIAliasNode &Parent) {
-  assert(M && "Memory must not be null!");
-  auto *Tmp = M.release();
-  memory_iterator Itr = mFragments.end();
-  bool IsInserted = false;
-  std::tie(Itr, IsInserted) = mFragments.insert(Tmp);
-  if (!IsInserted)
-    return std::make_pair(Itr, std::unique_ptr<DIMemory>(Tmp));
-  assert(!Itr->getAliasNode() &&
-    "Memory location is already attached to a node!");
-  ++NumAliasNode, ++NumUnknownNode;
-  auto *N = new DIAliasUnknownNode;
-  mNodes.push_back(N);
-  N->setParent(Parent);
-  Itr->setAliasNode(*N);
-  N->push_back(*Itr);
-  return std::make_pair(Itr, nullptr);
-}
-
-std::pair<DIAliasTree::memory_iterator, std::unique_ptr<DIMemory>>
-DIAliasTree::addToNode(std::unique_ptr<DIMemory> &&M, DIAliasMemoryNode &N) {
-  assert(M && "Memory must not be null!");
-  assert((!isa<DIAliasEstimateNode>(N) || isa<DIEstimateMemory>(M)) &&
-    "Alias estimate node may contain estimate memory locations only!");
-  auto *Tmp = M.release();
-  memory_iterator Itr = mFragments.end();
-  bool IsInserted = false;
-  std::tie(Itr, IsInserted) = mFragments.insert(Tmp);
-  if (!IsInserted)
-    return std::make_pair(Itr, std::unique_ptr<DIMemory>(Tmp));
-  assert(!Itr->getAliasNode() &&
-    "Memory location is already attached to a node!");
-  Itr->setAliasNode(N);
-  N.push_back(*Itr);
-  return std::make_pair(Itr, nullptr);
-}
-
-void DIAliasTree::erase(DIAliasMemoryNode &N) {
-  for (auto &M : N) {
-    mFragments.erase(&M);
-    delete &M;
-  }
-  N.remove();
-  mNodes.erase(N);
-}
-
-std::pair<bool, bool> DIAliasTree::erase(DIMemory &M) {
-  auto Itr = mFragments.find(&M);
-  if (Itr == mFragments.end())
-    return std::make_pair(false, false);
-  auto Node = M.getAliasNode();
-  assert(Node && "Alias node must not be null!");
-  DIAliasMemoryNode::remove(M);
-  mFragments.erase(Itr);
-  delete &M;
-  if (Node->empty()) {
-    erase(*Node);
-    return std::make_pair(true, true);
-  }
-  return std::make_pair(true, false);
-}
-
-namespace {
-#ifndef NDEBUG
-template<class ItrTy>
-void constantOffsetLog(const ItrTy &I, const ItrTy E, const DominatorTree &DT) {
-  dbgs() <<
-    "[DI ALIAS TREE]: find estimate memory locations with constant offset from root\n";
-  for (auto &PtrToOffset : make_range(I, E)) {
-    dbgs() << "[DI ALIAS TREE]: pointer to an estimate memory location ";
-    printLocationSource(dbgs(), PtrToOffset.first, &DT);
-    dbgs() << " with constant offset " << PtrToOffset.second << " from root\n";
-  }
-}
-
-void ignoreEMLog(const EstimateMemory &EM, const DominatorTree &DT) {
-  dbgs() << "[DI ALIAS TREE]: ignore estimate memory location: ";
-  printLocationSource(dbgs(), MemoryLocation(EM.front(), EM.getSize()), &DT);
-  dbgs() << " Parent={";
-  if (auto Parent = EM.getParent())
-    printLocationSource(dbgs(),
-      MemoryLocation(Parent->front(), Parent->getSize()), &DT);
-  else
-    dbgs() << "NULL";
-  dbgs() << "}";
-  dbgs() << " Children={";
-  for (auto &Ch : make_range(EM.child_begin(), EM.child_end())) {
-    printLocationSource(dbgs(), MemoryLocation(Ch.front(), Ch.getSize()), &DT);
-    dbgs() << " ";
-  }
-  dbgs() << "}\n";
-}
-
-void buildMemoryLog(Function &F, const DominatorTree &DT,
-  DIMemory &DIM, EstimateMemory &EM) {
-  dbgs() << "[DI ALIAS TREE]: build debug memory location ";
-  printDILocationSource(*getLanguage(F), DIM, dbgs());
-  dbgs() << " for ";
-  printLocationSource(dbgs(), MemoryLocation{ EM.front(), EM.getSize() }, &DT);
-  dbgs() << "\n";
-}
-
-void buildMemoryLog(Function &F, DIMemory &DIM, Value &V) {
-  dbgs() << "[DI ALIAS TREE]: build debug memory location ";
-  printDILocationSource(*getLanguage(F), DIM, dbgs());
-  dbgs() << " for ";
-  if (auto Callee = [&V]() -> llvm::Function * {
-        if (auto *Call = dyn_cast<CallBase>(&V))
-          return dyn_cast<Function>(
-              Call->getCalledOperand()->stripPointerCasts());
-        return nullptr;
-      }())
-    Callee->printAsOperand(dbgs(), false);
-  else
-    V.printAsOperand(dbgs(), false);
-  dbgs() << "\n";
-}
-
-void addCorruptedLog(Function &F, DIMemory &DIM) {
-  dbgs() << "[DI ALIAS TREE]: add corrupted memory location ";
-  printDILocationSource(*getLanguage(F), DIM, dbgs());
-  dbgs() << " to the node\n";
-}
-
-void addMemoryLog(Function &F, DIMemory &EM) {
-  dbgs() << "[DI ALIAS TREE]: add memory location ";
-  printDILocationSource(*getLanguage(F), EM, dbgs());
-  dbgs() << " to the node \n";
-}
-#endif
-
-/// If a specified value is 'inttoptr' operator then it is stripped
-/// otherwise original value is returned.
-///
-/// In case of 'inttoptr' different values may have the same base.
-/// The following values will be binded to the same DIMemory:
-/// 'inttoptr i64 %Y to i64*'
-/// 'inttoptr i64 %Y to %struct.S*'
-/// So, we use %Y to represent corresponding DIUnknownMemory location
-const Value *stripIntToPtr(const Value *V) {
-  if (Operator::getOpcode(V) != Instruction::IntToPtr)
-    return V;
-  V = cast<Operator>(V)->getOperand(0);
-  if (auto LI = dyn_cast<LoadInst>(V))
-    return LI->getPointerOperand();
-  return V;
-}
-
-/// If a specified value is 'inttoptr' operator then it is stripped
-/// otherwise original value is returned.
-Value *stripIntToPtr(Value *V) {
-  return const_cast<Value *>(stripIntToPtr(static_cast<const Value *>(V)));
-}
-
-/// This is a map from list of corrupted memory locations to an unknown
-/// node in a debug alias tree.
-using CorruptedMap = DenseMap<CorruptedMemoryItem *, DIAliasNode *>;
-
-/// \brief Adds an unknown node (if necessary) into the tree and returns it.
-///
-/// If some node already contains list of specified corrupted locations it
-/// will be returned. If a specified parent is unknown node than a new node
-/// will not be created. Memory locations from `Corrupted` will be moved to
-/// the unknown node and `CorruptedNodes` map will be updated.
-DIAliasNode * addCorruptedNode(
-    DIAliasTree &DIAT, CorruptedMemoryItem *Corrupted, DIAliasNode *DIParent,
-    CorruptedMap &CorruptedNodes) {
-  assert(Corrupted && "List of corrupted memory location must not be null!");
-  auto Itr = CorruptedNodes.find(Corrupted);
-  if (Itr != CorruptedNodes.end()) {
-    assert((DIParent == Itr->second || Itr->second->getParent() == DIParent) &&
-      "Unknown node does not linked with currently processed node!");
-    return Itr->second;
-  }
-  if (!isa<DIAliasUnknownNode>(DIParent)) {
-    LLVM_DEBUG(dbgs() << "[DI ALIAS TREE]: add new debug alias unknown node\n");
-    auto DIM = Corrupted->pop();
-    LLVM_DEBUG(addCorruptedLog(DIAT.getFunction(), *DIM));
-    auto Info = DIAT.addNewUnknownNode(std::move(DIM), *DIParent);
-    /// TODO (kaniandr@gmail.com): implement construction of duplicates.
-    /// For example, it is possible to add count of duplicates into memory
-    /// representation and reference to the first location.
-    if (Info.second)
-      llvm_unreachable("Construction of duplicates is not supported yet!");
-    DIParent = Info.first->getAliasNode();
-  }
-  CorruptedNodes.try_emplace(Corrupted, cast<DIAliasUnknownNode>(DIParent));
-  for (CorruptedMemoryItem::size_type I = 0, E = Corrupted->size(); I < E; ++I) {
-    auto DIM = Corrupted->pop();
-    LLVM_DEBUG(addCorruptedLog(DIAT.getFunction(), *DIM));
-    auto Info =
-      DIAT.addToNode(std::move(DIM), cast<DIAliasUnknownNode>(*DIParent));
-    if (Info.second) {
-      if (Info.first->getAliasNode() == DIParent) {
-        for (auto &VH : *Info.second)
-          Info.first->bindValue(VH);
-        // Mark location as merged in RAUW.
-        Info.first->setProperties(DIMemory::Merged);
-        Info.second->replaceAllUsesWith(&*Info.first);
-        LLVM_DEBUG(dbgs() << "[DI ALIAS TREE]: merge location with existent "
-          "one in the current node\n");
-      } else {
-        /// TODO (kaniandr@gmail.com): implement construction of duplicates.
-        /// For example, it is possible to add count of duplicates into memory
-        /// representation and reference to the first location.
-        llvm_unreachable("Construction of duplicates is not supported yet!");
-      }
-    }
-  }
-  return DIParent;
-}
-
-/// \brief Traverses alias tree to build its debug version.
-///
-/// \param [in] RootOffsets A list of locations which are used to build
-/// debug memory locations. Other locations will be ignored.
-/// \param [in, out] CMR This contains information about corrupted memory
-/// locations. These locations will be inserted in unknown nodes. This
-/// locations will be moved outside appropriated lists. Correspondence
-/// between lists of corrupted locations (already empty) and unknown nodes will
-/// be stored in `CorruptedNodes` map.
-/// \param [in, out] DIAT Constructed debug alias tree.
-/// \param [in] Parent Currently processed alias node. This function performs
-/// depth first traversal of alias tree recursively.
-/// \param [in, out] DIParent A node in the constructed debug alias tree which
-/// is used as a root for new nodes.
-/// \param [in, out] Map from lists of corrupted locations to unknown nodes.
-void buildDIAliasTree(const DataLayout &DL, const DominatorTree &DT,
-    DIMemoryEnvironment &Env,
-    const DenseMap<const Value *, int64_t> &RootOffsets,
-    CorruptedMemoryResolver &CMR, DIAliasTree &DIAT,
-    AliasNode &Parent, DIAliasNode &DIParent, CorruptedMap &Nodes) {
-  for (auto &Child : make_range(Parent.child_begin(), Parent.child_end())) {
-    auto DIN = &DIParent;
-    if (auto Corrupted = CMR.hasUnknownParent(Child))
-      DIN = addCorruptedNode(DIAT, Corrupted, DIN, Nodes);
-    SmallVector<std::unique_ptr<DIEstimateMemory>, 8> Known;
-    SmallVector<std::unique_ptr<DIMemory>, 8> Unknown;
-    if (auto N = dyn_cast<AliasEstimateNode>(&Child)) {
-      LLVM_DEBUG(dbgs() << "[DI ALIAS TREE]: process alias estimate node\n");
-      for (auto &EM : *N) {
-        auto Root = EM.getTopLevelParent();
-        if (&EM != Root && !RootOffsets.count(EM.front())) {
-          LLVM_DEBUG(ignoreEMLog(EM, DT));
-          continue;
-        }
-        std::unique_ptr<DIMemory> DIM;
-        if (!(DIM = CMR.popFromCache(&EM))) {
-          DIM = buildDIMemory(EM, DIAT.getFunction().getContext(), Env, DL, DT);
-          LLVM_DEBUG(buildMemoryLog(DIAT.getFunction(), DT, *DIM, EM));
-        }
-        if (CMR.isCorrupted(DIM->getAsMDNode()).first) {
-          LLVM_DEBUG(dbgs() << "[DI ALIAS TREE]: ignore corrupted memory location\n");
-          continue;
-        }
-        if (isa<DIEstimateMemory>(*DIM))
-          Known.emplace_back(cast<DIEstimateMemory>(DIM.release()));
-        else
-          Unknown.push_back(std::move(DIM));
-      }
-    } else {
-      assert(isa<AliasUnknownNode>(Child) && "It must be alias unknown node!");
-      LLVM_DEBUG(dbgs() << "[DI ALIAS TREE]: process alias unknown node\n");
-      for (auto Inst : cast<AliasUnknownNode>(Child)) {
-        std::unique_ptr<DIMemory> DIM;
-        if (!(DIM = CMR.popFromCache(Inst, true))) {
-          DIM = buildDIMemory(*Inst, DIAT.getFunction().getContext(), Env, DT);
-          LLVM_DEBUG(buildMemoryLog(DIAT.getFunction(), *DIM, *Inst));
-        }
-        if (CMR.isCorrupted(DIM->getAsMDNode()).first) {
-          LLVM_DEBUG(dbgs() << "[DI ALIAS TREE]: ignore corrupted memory location\n");
-          continue;
-        }
-        Unknown.push_back(std::move(DIM));
-      }
-    }
-    if (!Unknown.empty()) {
-      if (!isa<DIAliasUnknownNode>(DIN)) {
-        LLVM_DEBUG(dbgs() << "[DI ALIAS TREE]: add new debug alias unknown node\n");
-        LLVM_DEBUG(addMemoryLog(DIAT.getFunction(), *Unknown.back()));
-        auto Info = DIAT.addNewUnknownNode(std::move(Unknown.back()), *DIN);
-        /// TODO (kaniandr@gmail.com): implement construction of duplicates.
-        /// For example, it is possible to add count of duplicates into memory
-        /// representation and reference to the first location.
-        if (Info.second)
-          llvm_unreachable("Construction of duplicates is not supported yet!");
-        DIN = Info.first->getAliasNode();
-        Unknown.pop_back();
-      }
-      for (auto &M : Unknown) {
-        LLVM_DEBUG(addMemoryLog(DIAT.getFunction(), *M));
-        auto Info = DIAT.addToNode(std::move(M), cast<DIAliasMemoryNode>(*DIN));
-        if (Info.second) {
-          if (Info.first->getAliasNode() == DIN) {
-            for (auto &VH : *Info.second)
-              Info.first->bindValue(VH);
-            // Mark location as merged in RAUW.
-            Info.first->setProperties(DIMemory::Merged);
-            Info.second->replaceAllUsesWith(&*Info.first);
-            LLVM_DEBUG(dbgs() << "[DI ALIAS TREE]: merge location with existent "
-              "one in the current node\n");
-          } else {
-            /// TODO (kaniandr@gmail.com): implement construction of duplicates.
-            /// For example, it is possible to add count of duplicates into memory
-            /// representation and reference to the first location.
-            llvm_unreachable("Construction of duplicates is not supported yet!");
-          }
-        }
-      }
-    }
-    if (!Known.empty()) {
-      LLVM_DEBUG(dbgs() << "[DI ALIAS TREE]: add new debug alias estimate node\n");
-      LLVM_DEBUG(addMemoryLog(DIAT.getFunction(), *Known.back()));
-      auto Info = DIAT.addNewNode(std::move(Known.back()), *DIN);
-      /// TODO (kaniandr@gmail.com): implement construction of duplicates.
-      /// For example, it is possible to add count of duplicates into memory
-      /// representation and reference to the first location.
-      if (Info.second)
-        llvm_unreachable("Construction of duplicates is not supported yet!");
-      DIN = Info.first->getAliasNode();
-      Known.pop_back();
-      for (auto &M : Known) {
-        LLVM_DEBUG(addMemoryLog(DIAT.getFunction(), *M));
-        auto Info = DIAT.addToNode(std::move(M), cast<DIAliasMemoryNode>(*DIN));
-        if (Info.second) {
-          if (Info.first->getAliasNode() == DIN) {
-            for (auto &VH : *Info.second)
-              Info.first->bindValue(VH);
-            // Mark location as merged in RAUW.
-            Info.first->setProperties(DIMemory::Merged);
-            Info.second->replaceAllUsesWith(&*Info.first);
-            LLVM_DEBUG(dbgs() << "[DI ALIAS TREE]: merge location with existent "
-              "one in the current node\n");
-          } else {
-            /// TODO (kaniandr@gmail.com): implement construction of duplicates.
-            /// For example, it is possible to add count of duplicates into memory
-            /// representation and reference to the first location.
-            llvm_unreachable("Construction of duplicates is not supported yet!");
-          }
-        }
-      }
-    }
-    buildDIAliasTree(DL, DT, Env, RootOffsets, CMR, DIAT, Child, *DIN, Nodes);
-  }
-}
-
-/// This class inserts new subtree into an alias tree.
-///
-/// The subtree will contains a list of specified fragments of a specified
-/// variable. This fragments should not alias with other memory location in the
-/// alias tree. This is a precondition and is not checked by a builder.
-/// It also tries to build fragments which extends specified fragments.
-/// For example for the fragment S.X[2] the following locations will be
-/// constructed S -> S.X -> S.X[2]. However, the last one only will be marked as
-/// explicitly accessed memory location.
-class DIAliasTreeBuilder {
-  /// Projection of an array to an array with less number of dimensions.
-  ///
-  /// In case of array A[2][3][4] there are two levels of planes.
-  /// First level contains 2 planes of size 3 * 4 = 12.
-  /// The second level contains 3 planes of size 4.
-  struct PlaneTy {
-    uint64_t NumberOfPlanes;
-    uint64_t SizeOfPlane;
-  };
-public:
-  /// Creates a builder of subtree which contains specified fragments of a
-  /// variable.
-  DIAliasTreeBuilder(DIAliasTree &DIAT, LLVMContext &Ctx,
-      DIMemoryEnvironment &Env,
-      CorruptedMemoryResolver &CMR, CorruptedMap &CorruptedNodes,
-      DIVariable *Var, DILocation *DbgLoc,
-      const TinyPtrVector<DIExpression *> &Fragments) :
-      mDIAT(&DIAT), mContext(&Ctx), mEnv(&Env),
-      mCMR(&CMR), mCorruptedNodes(&CorruptedNodes),
-      mVar(Var),  mSortedFragments(Fragments) {
-    assert(mDIAT && "Alias tree must not be null!");
-    assert(mVar && "Variable must not be null!");
-    assert(!Fragments.empty() && "At least one fragment must be specified!");
-    if (DbgLoc)
-      mDbgLocs.push_back(DbgLoc);
-    std::sort(mSortedFragments.begin(), mSortedFragments.end(),
-      [this](DIExpression *LHS, DIExpression *RHS) {
-        assert(!mayAliasFragments(*LHS, *RHS) && "Fragments must not be alias!");
-        auto InfoLHS = LHS->getFragmentInfo();
-        auto InfoRHS = RHS->getFragmentInfo();
-        // Empty expression is no possible here because the whole location is
-        // alias with any fragment. In this case list of fragments will contain
-        // only single expression and this function will not be called.
-        assert(LHS->getNumElements() == 3 && InfoLHS.hasValue() &&
-          "Expression may contain dwarf::DW_OP_LLVM_fragment only!");
-        assert(RHS->getNumElements() == 3 && InfoRHS.hasValue() &&
-          "Expression may contain dwarf::DW_OP_LLVM_fragment only!");
-        return InfoLHS->OffsetInBits < InfoRHS->OffsetInBits;
-    });
-  }
-
-  /// Builds a subtree of an alias tree.
-  void buildSubtree() {
-    LLVM_DEBUG(dbgs() << "[DI ALIAS TREE]: build subtree for a variable "
-      << mVar->getName() << "\n");
-    DIAliasNode *Parent = mDIAT->getTopLevelNode();
-    if (auto *Corrupted = mCMR->hasUnknownParent(*mVar)) {
-      Parent = addCorruptedNode(*mDIAT, Corrupted, Parent, *mCorruptedNodes);
-      if (auto N = dyn_cast<DIAliasUnknownNode>(Parent))
-        mVisitedCorrupted.insert(N);
-    }
-    auto Ty = stripDIType(mVar->getType());
-    if (!Ty) {
-      addFragments(Parent, 0, mSortedFragments.size());
-      return;
-    }
-    auto DIEmptyExpr = DIExpression::get(*mContext, {});
-    if (mSortedFragments.front()->getNumElements() == 0) {
-      auto DIMVar = DIEstimateMemory::get(*mContext, *mEnv, mVar, DIEmptyExpr,
-        DIEstimateMemory::NoFlags, mDbgLocs);
-      auto IsCorruptedRoot = mCMR->isCorrupted(DIMVar->getBaseAsMDNode());
-      if (IsCorruptedRoot.first) {
-        if (IsCorruptedRoot.second)
-          return;
-        LLVM_DEBUG(dbgs() << "[DI ALIAS TREE]: replace corrupted\n");
-        eraseAndReplaceCorrupted(DIMVar.get(), Parent);
-      }
-      LLVM_DEBUG(addFragmentLog(DIEmptyExpr));
-      auto DIM = mDIAT->addNewNode(std::move(DIMVar), *Parent);
-      assert(!DIM.second && "Memory location is already attached to a node!");
-      if (auto M = mCMR->beforePromotion(DIMemoryLocation(mVar, DIEmptyExpr)))
-        M->replaceAllUsesWith(&*DIM.first);
-      DIM.first->setProperties(DIMemory::Explicit);
-      return;
-    }
-    auto LastInfo = mSortedFragments.back()->getFragmentInfo();
-    if (LastInfo->OffsetInBits / 8 + (LastInfo->SizeInBits + 7) / 8 >
-        getSize(Ty)) {
-      addFragments(Parent, 0, mSortedFragments.size());
-      return;
-    }
-    evaluateTy(
-      DIEmptyExpr, Ty, 0, std::make_pair(0, mSortedFragments.size()), Parent);
-  }
-
-private:
-#ifndef NDEBUG
-  void addFragmentLog(llvm::DIExpression *Expr) {
-    dbgs() << "[DI ALIAS TREE]: add a new node and a new fragment ";
-    auto DWLang = getLanguage(mDIAT->getFunction()).getValue();
-    printDILocationSource(DWLang, { mVar, Expr }, dbgs());
-    dbgs() << "\n";
-  }
-#endif
-
-  /// \brief Add fragments from a specified range [BeginIdx, EndIdx)
-  /// into an alias tree.
-  ///
-  /// Each fragments will be stored in a separate node with a parent `Parent`.
-  void addFragments(DIAliasNode *Parent, unsigned BeginIdx, unsigned EndIdx) {
-    assert(Parent && "Alias node must not be null!");
-    for (unsigned I = BeginIdx; I < EndIdx; ++I) {
-      LLVM_DEBUG(addFragmentLog(mSortedFragments[I]));
-      Parent = addUnknownParentIfNecessary(Parent, mSortedFragments[I]);
-      auto DIM = mDIAT->addNewNode(
-        DIEstimateMemory::get(*mContext, *mEnv, mVar, mSortedFragments[I],
-          DIEstimateMemory::NoFlags, mDbgLocs),
-        *Parent);
-      assert(!DIM.second && "Memory location is already attached to a node!");
-      if (auto M = mCMR->beforePromotion(
-            DIMemoryLocation(mVar, mSortedFragments[I])))
-        M->replaceAllUsesWith(&*DIM.first);
-      DIM.first->setProperties(DIMemory::Explicit);
-    }
-  }
-
-  /// Inserts corrupted node which is a parent for a node with a specified
-  /// fragment (`mVar`, `Expr`) if this is necessary.
-  DIAliasNode * addUnknownParentIfNecessary(
-      DIAliasNode *Parent, DIExpression *Expr) {
-    auto *Corrupted = mCMR->hasUnknownParent(DIMemoryLocation(mVar, Expr));
-    if (!Corrupted)
-      return Parent;
-    Corrupted->erase(
-      mCorruptedReplacement.begin(), mCorruptedReplacement.end());
-    // Node may already exist in the set, however it may be invalid. So, we
-    // update it.
-    // void foo() { for (int I = 0; I < 10; ++I) { int X[10]; X[0] = I; } }
-    // At first, unknown node for corrupted <X,40> would be created. However,
-    // corrupted <X,40> will be replaced with a fragment and unknown node will
-    // be removed. After this mCorruptedNodes contains an empty 'Corrupted'
-    // which points to a deleted pointer.
-    if (Corrupted->empty())
-      return mCorruptedNodes->try_emplace(Corrupted).first->second = Parent;
-    Parent = addCorruptedNode(*mDIAT, Corrupted, Parent, *mCorruptedNodes);
-    if (auto N = dyn_cast<DIAliasUnknownNode>(Parent))
-      mVisitedCorrupted.insert(N);
-    return Parent;
-  }
-
-  /// \brief Removes corrupted node equal to a specified node and replace its
-  /// uses with a specified one.
-  ///
-  /// \return `True` if corrupted node has been found in `mVisitedCorrupted`
-  /// list and removed.
-  /// \post If a removed corrupted has been the last one location in the node
-  /// the node will be removed. If `Current`equal to a removed node it will be
-  /// set to it's parent.
-  bool eraseAndReplaceCorrupted(DIMemory *What, DIAliasNode *&Current) {
-    auto *MD = What->getBaseAsMDNode();
-    for (auto *N : mVisitedCorrupted)
-      for (auto &M : *N)
-        if (M.getBaseAsMDNode() == MD) {
-          --NumCorruptedMemory;
-          isa<DIEstimateMemory>(M) ? --NumEstimateMemory : --NumUnknownMemory;
-          auto Parent = Current->getParent();
-          M.replaceAllUsesWith(What);
-          if (mDIAT->erase(M).second) {
-            Current = (N == Current) ? Parent : Current;
-            mVisitedCorrupted.erase(N);
-            --NumUnknownNode;
-            --NumAliasNode;
-          }
-          return true;
-        }
-    return false;
-  }
-
-  /// Add new node with a specified parent into alias tree.
-  ///
-  /// A specified 'Expr' determines location which will contain a node.
-  /// If appropriate memory location is corrupted new node is not created.
-  DIAliasNode * addNewNode(DIExpression *Expr, DIAliasNode *Parent) {
-    assert(Expr && "Expression must not be null!");
-    assert(Parent && "Alias node must not be null!");
-    auto DIMTmp = DIEstimateMemory::get(*mContext, *mEnv, mVar, Expr,
-      DIEstimateMemory::NoFlags, mDbgLocs);
-    auto IsCorrupted = mCMR->isCorrupted(DIMTmp->getBaseAsMDNode());
-    if (IsCorrupted.first) {
-      if (!IsCorrupted.second) {
-        LLVM_DEBUG(dbgs() << "[DI ALIAS TREE]: replace corrupted\n");
-        bool IsErased = eraseAndReplaceCorrupted(DIMTmp.get(), Parent);
-        LLVM_DEBUG(dbgs() << "[DI ALIAS TREE]: add internal fragment\n");
-        LLVM_DEBUG(addFragmentLog(DIMTmp->getExpression()));
-        auto NewM = mDIAT->addNewNode(std::move(DIMTmp), *Parent);
-        assert(!NewM.second && "Memory location is already attached to a node!");
-        // The corrupted has not been inserted into alias tree yet.
-        // So it should be remembered to prevent such insertion later.
-        if (!IsErased)
-          mCorruptedReplacement.insert(NewM.first->getBaseAsMDNode());
-        Parent = NewM.first->getAliasNode();
-      }
-    } else {
-      Parent = addUnknownParentIfNecessary(Parent, Expr);
-      LLVM_DEBUG(dbgs() << "[DI ALIAS TREE]: add internal fragment\n");
-      LLVM_DEBUG(addFragmentLog(DIMTmp->getExpression()));
-      auto Info = mDIAT->addNewNode(std::move(DIMTmp), *Parent);
-      assert(!Info.second && "Memory location is already attached to a node!");
-      Parent = Info.first->getAliasNode();
-    }
-    return Parent;
-  }
-
-  /// \brief Add subtypes of a specified type into the alias tree.
-  ///
-  /// A pair of `mVar` and `Expr` will represent a specified type in the tree.
-  /// \pre A specified type `Ty` must full cover a specified fragments
-  /// from range [Fragments.first, Fragments.second).
-  /// Fragments from this range can not cross bounds of this type.
-  void evaluateTy(DIExpression *Expr, DIType *Ty, uint64_t Offset,
-      std::pair<unsigned, unsigned> Fragments, DIAliasNode *Parent) {
-    Parent = addNewNode(Expr, Parent);
-    assert(Ty && "Type must not be null!");
-    switch (Ty->getTag()) {
-    default:
-      addFragments(Parent, Fragments.first, Fragments.second);
-      break;
-    case dwarf::DW_TAG_structure_type:
-    case dwarf::DW_TAG_class_type:
-      evaluateStructureTy(Ty, Offset, Fragments, Parent);
-      break;
-    case dwarf::DW_TAG_array_type:
-      evaluateArrayTy(Ty, Offset, Fragments, Parent);
-      break;
-    }
-  }
-
-
-  /// \brief Add subtypes of a specified type into the alias tree.
-  ///
-  /// \pre A specified type `Ty` must full cover a specified fragments
-  /// from range [Fragments.first, Fragments.second).
-  /// Fragments from this range can not cross bounds of this type.
-  void evaluateTy(DIType *Ty, uint64_t Offset,
-      std::pair<unsigned, unsigned> Fragments, DIAliasNode *Parent) {
-    assert(Ty && "Type must not be null!");
-    assert(Parent && "Alias node must not be null!");
-    auto Size = getSize(Ty);
-    auto FInfo = mSortedFragments[Fragments.first]->getFragmentInfo();
-    if (Fragments.first + 1 == Fragments.second &&
-        FInfo->OffsetInBits / 8 == Offset &&
-        (FInfo->SizeInBits + 7) / 8 == Size) {
-      addFragments(Parent, Fragments.first, Fragments.second);
-      return;
-    }
-    auto Expr = DIExpression::get(*mContext, {
-      dwarf::DW_OP_LLVM_fragment, Offset * 8, Ty->getSizeInBits()});
-    evaluateTy(Expr, Ty, Offset, Fragments, Parent);
-  }
-
-  /// Determine fragments covered by a specified range [Offset, Offset+Size].
-  ///
-  /// \return True if at least one covered fragment has been found. The second
-  /// returned value as an index of a fragment after the last covered.
-  /// If returned value is `false` then second value contains an index of
-  /// fragment which cross border of a checked range.
-  std::pair<bool, unsigned> findCoveredFragments(uint64_t Offset, uint64_t Size,
-    unsigned FragmentIdx, unsigned FragmentIdxE) {
-    bool IsFragmentsCoverage = false;
-    for (; FragmentIdx < FragmentIdxE;
-      ++FragmentIdx, IsFragmentsCoverage = true) {
-      auto FInfo = mSortedFragments[FragmentIdx]->getFragmentInfo();
-      auto FOffset = FInfo->OffsetInBits / 8;
-      auto FSize = (FInfo->SizeInBits + 7) / 8;
-      // If condition is true than fragments in
-      // [FirstFragmentIdx, FragmentIdx) is covered.
-      if (FOffset >= Offset + Size)
-        return std::make_pair(IsFragmentsCoverage, FragmentIdx);
-      // If condition is true than FragmentIdx cross the border of a checked
-      // range and it is necessary to extend coverage.
-      if (FOffset + FSize > Offset + Size)
-        return std::make_pair(false, FragmentIdx);
-    }
-    return std::make_pair(IsFragmentsCoverage, FragmentIdx);
-  }
-
-  /// \brief Build coverage of fragments from a specified range
-  /// [Fragments.first, Fragments.second) and update alias tree.
-  ///
-  /// The range of elements will be splitted into subranges. Each subrange
-  /// is covered by some subsequence of elements.
-  /// Adds a specified element into alias tree if it full covers some fragments
-  /// from a specified range and evaluates its base type recursively.
-  /// If fragments cross border of elements before the current one then elements
-  /// will not be added into the alias tree. In this case only fragments will
-  /// be inserted after full coverage will be constructed (sequence of elements
-  /// which full covers a subrange of fragments).
-  /// \param [in, out] FragmentIdx Index of a fragment in the range. It will be
-  /// increased after function call.
-  /// \param [in, out] FirstElIdx Index of a first element in a coverage which
-  /// is under construction.
-  /// \param [in, out] FirstFragmentIdx Index of a first fragment in a range
-  /// which is not covered yet.
-  void evaluateElement(uint64_t Offset,
-      std::pair<unsigned, unsigned> Fragments, DIAliasNode *Parent,
-      DIType *ElTy, unsigned ElIdx, uint64_t ElOffset, uint64_t ElSize,
-      unsigned &FirstElIdx, unsigned &FirstFragmentIdx, unsigned &FragmentIdx) {
-    bool IsFragmentsCoverage;
-    std::tie(IsFragmentsCoverage, FragmentIdx) = findCoveredFragments(
-      Offset + ElOffset, ElSize, FragmentIdx, Fragments.second);
-    if (!IsFragmentsCoverage)
-      return;
-    if (FirstElIdx == ElIdx) {
-      evaluateTy(ElTy, Offset + ElOffset,
-        std::make_pair(FirstFragmentIdx, FragmentIdx), Parent);
-    } else {
-      // A single element of a aggregate type does not cover set of fragments.
-      // In this case elements that comprises a coverage will not be added
-      // into alias tree. Instead only fragments will be inserted.
-      addFragments(Parent, FirstFragmentIdx, FragmentIdx);
-    }
-    FirstElIdx = ElIdx + 1;
-    FirstFragmentIdx = FragmentIdx;
-  }
-
-  /// Determine number of projections, number of planes at each projection and
-  /// number of each planes.
-  bool buildPlanes(const DICompositeType &DICTy, uint64_t ElSize,
-    SmallVectorImpl<PlaneTy> &Planes) {
-    assert(DICTy.getTag() == dwarf::DW_TAG_array_type &&
-      "Type to evaluate must be a structure or class!");
-    auto ArrayDims = DICTy.getElements();
-    Planes.resize(ArrayDims.size(), { 0, ElSize });
-    auto processDim = [&ArrayDims, &Planes](unsigned DimIdx) {
-      auto *DIDim = dyn_cast<DISubrange>(ArrayDims[DimIdx]);
-      if (!DIDim)
-        return;
-      auto Size = getConstantCount(*DIDim);
-      if (!Size)
-        return;
-      Planes[DimIdx].NumberOfPlanes = *Size;
-      for (unsigned I = 0; I < DimIdx; ++I)
-        Planes[I].SizeOfPlane *= *Size;
-    };
-    auto DWLang = getLanguage(mDIAT->getFunction());
-    if (!DWLang)
-      return false;
-    if (isForwardDim(*DWLang)) {
-      for (unsigned DimIdx = 0, DimIdxE = ArrayDims.size();
-           DimIdx < DimIdxE; ++DimIdx)
-        processDim(DimIdx);
-    } else {
-      for (unsigned DimIdxE = 0, DimIdx = ArrayDims.size();
-           DimIdx > DimIdxE; ++DimIdx)
-        processDim(DimIdx - 1);
-    }
-    Planes.pop_back();
-    return !Planes.empty();
-  }
-
-  /// Recursively add projection of an array to an array with less number
-  /// of dimensions.
-  ///
-  /// The main goal is to build coverage of fragments from a specified range
-  /// [Fragments.first, Fragments.second) and update alias tree. Add a plane
-  /// (projection) into alias tree if it full covers some fragments from a
-  /// specified range.
-  /// If fragments cross border of a plane then this plane will not be added
-  /// into the alias tree. In this case only fragments will be inserted.
-  /// \param [in] Planes List of pairs: number of planes, size of each plane.
-  /// \param [in] Level Currently processed projection.
-  /// In case of array A[2][3][4] there are two levels. First level contains
-  /// 2 planes of size 3 * 4 = 12. The second level contains 3 planes of size 4.
-  /// \param [in, out] FragmentIdx Index of a fragment in the range. It will be
-  /// increased after function call.
-  /// \param [in, out] FirstFragmentIdx Index of a first fragment in a range
-  /// which is not covered yet.
-  void evaluatePlaneLevel(uint64_t Offset,
-      std::pair<unsigned, unsigned> Fragments, DIAliasNode *Parent,
-      DIType *ElTy, uint64_t ElSize, ArrayRef<PlaneTy> Planes, unsigned Level,
-      unsigned &FirstFragmentIdx, unsigned &FragmentIdx) {
-    assert(Level < Planes.size() && "Level does not exist!");
-    for (uint64_t  CoverageSize = 0, PrevPlaneIdx = 0, PlaneIdx = 0,
-         PlaneIdxE = Planes[Level].NumberOfPlanes; PlaneIdx < PlaneIdxE; ++PlaneIdx) {
-      CoverageSize += Planes[Level].SizeOfPlane;
-      bool IsFragmentsCoverage;
-      std::tie(IsFragmentsCoverage, FragmentIdx) = findCoveredFragments(
-        Offset, CoverageSize, FragmentIdx, Fragments.second);
-      if (!IsFragmentsCoverage)
-        continue;
-      // Check that fragments is covered by a single plane.
-      if (PrevPlaneIdx == PlaneIdx) {
-        LLVM_DEBUG(dbgs() << "[DI ALIAS TREE]: build plane at level " << Level << "\n");
-        auto Expr = DIExpression::get(*mContext, {
-          dwarf::DW_OP_LLVM_fragment, Offset * 8, CoverageSize * 8 });
-        auto Plane = addNewNode(Expr, Parent);
-        auto CoveredFragments = std::make_pair(FirstFragmentIdx, FragmentIdx);
-        FragmentIdx = FirstFragmentIdx;
-        if (Level + 1 == Planes.size()) {
-          // All planes have been processed. So, add elements of an array.
-          unsigned FirstElIdx = 0, ElIdx = 0;
-          for (uint64_t ElOffset = 0;
-               ElOffset < CoverageSize && FragmentIdx < CoveredFragments.second;
-               ElOffset += ElSize, ElIdx++)
-            evaluateElement(Offset, CoveredFragments, Plane, ElTy, ElIdx,
-              ElOffset, ElSize, FirstElIdx, FirstFragmentIdx, FragmentIdx);
-        } else {
-          evaluatePlaneLevel(Offset, CoveredFragments, Plane, ElTy, ElSize,
-            Planes, Level + 1, FirstFragmentIdx, FragmentIdx);
-        }
-        addFragments(Plane, FirstFragmentIdx, FragmentIdx);
-      } else {
-        // A single plane does not cover set of fragments.
-        // In this case planes that comprises a coverage will not be added
-        // into alias tree. Instead only fragments will be inserted.
-        addFragments(Parent, FirstFragmentIdx, FragmentIdx);
-      }
-      PrevPlaneIdx = PlaneIdx + 1;
-      Offset += CoverageSize;
-      CoverageSize = 0;
-      FirstFragmentIdx = FragmentIdx;
-    }
-  }
-
-  /// \brief Splits array type into its elements and adds them into
-  /// the alias tree.
-  ///
-  /// \pre A specified type `Ty` must full cover a specified fragments
-  /// from range [Fragments.first, Fragments.second).
-  /// Fragments from this range can not cross bounds of this type.
-  void evaluateArrayTy(DIType *Ty, uint64_t Offset,
-      std::pair<unsigned, unsigned> Fragments, DIAliasNode *Parent) {
-    assert(Ty && Ty->getTag() == dwarf::DW_TAG_array_type &&
-      "Type to evaluate must be a structure or class!");
-    assert(Parent && "Alias node must not be null!");
-    auto DICTy = cast<DICompositeType>(Ty);
-    auto ElTy = stripDIType(DICTy->getBaseType());
-    auto ElSize = getSize(ElTy);
-    auto FirstFragmentIdx = Fragments.first;
-    auto FragmentIdx = Fragments.first;
-    SmallVector<PlaneTy, 4> Planes;
-    if (buildPlanes(*DICTy, ElSize, Planes)) {
-      evaluatePlaneLevel(Offset, Fragments, Parent, ElTy, ElSize, Planes, 0,
-        FirstFragmentIdx, FragmentIdx);
-    } else {
-      unsigned FirstElIdx = 0;
-      unsigned ElIdx = 0;
-      for (uint64_t ElOffset = 0, E = DICTy->getSizeInBits();
-           ElOffset < E && FragmentIdx < Fragments.second;
-           ElOffset += ElSize, ElIdx++) {
-        evaluateElement(Offset, Fragments, Parent, ElTy,
-          ElIdx, ElOffset, ElSize, FirstElIdx, FirstFragmentIdx, FragmentIdx);
-      }
-    }
-    addFragments(Parent, FirstFragmentIdx, FragmentIdx);
-  }
-
-  /// \brief Splits structure type into its elements and adds them into
-  /// the alias tree.
-  ///
-  /// \pre A specified type `Ty` must full cover a specified fragments
-  /// from range [Fragments.first, Fragments.second).
-  /// Fragments from this range can not cross bounds of this type.
-  void evaluateStructureTy(DIType *Ty, uint64_t Offset,
-      std::pair<unsigned, unsigned> Fragments, DIAliasNode *Parent) {
-    assert(Ty &&
-      (Ty->getTag() == dwarf::DW_TAG_structure_type ||
-       Ty->getTag() == dwarf::DW_TAG_class_type) &&
-      "Type to evaluate must be a structure or class!");
-    assert(Parent && "Alias node must not be null!");
-    auto DICTy = cast<DICompositeType>(Ty);
-    auto FirstFragmentIdx = Fragments.first;
-    auto FragmentIdx = Fragments.first;
-    unsigned  FirstElIdx = 0;
-    for (unsigned ElIdx = 0, ElEnd = DICTy->getElements().size();
-         ElIdx < ElEnd && FragmentIdx < Fragments.second; ++ElIdx) {
-      auto ElTy = cast<DIDerivedType>(
-        stripDIType(cast<DIType>(DICTy->getElements()[ElIdx])));
-      auto ElOffset = ElTy->getOffsetInBits() / 8;
-      auto ElSize = getSize(ElTy);
-      evaluateElement(Offset, Fragments, Parent, ElTy->getBaseType(),
-        ElIdx, ElOffset, ElSize, FirstElIdx, FirstFragmentIdx, FragmentIdx);
-    }
-    addFragments(Parent, FirstFragmentIdx, FragmentIdx);
-  }
-
-  DIAliasTree *mDIAT;
-  LLVMContext *mContext;
-  DIMemoryEnvironment *mEnv;
-  CorruptedMemoryResolver *mCMR;
-  CorruptedMap *mCorruptedNodes;
-  DIVariable *mVar;
-  SmallVector<DILocation *, 1> mDbgLocs;
-  TinyPtrVector<DIExpression *> mSortedFragments;
-  SmallPtrSet<DIAliasUnknownNode *, 2> mVisitedCorrupted;
-  SmallPtrSet<MDNode *, 4> mCorruptedReplacement;
-};
-
-/// \brief Returns list of estimate memory locations which should be inserted
-/// into a constructed DIAliasTree.
-///
-/// The following location and their offsets are returned:
-/// - It has a known offset from it's root in estimate memory tree.
-/// - It's offset is not zero or it's size is not equal to size of root.
-/// - All descendant locations in estimate memory tree have known offsets from
-///   the root.
-/// - There is no 'inttoptr' cast in the root.
-DenseMap<const Value *, int64_t>
-findLocationToInsert(const AliasTree &AT, const DataLayout &DL) {
-  DenseMap<const Value *, int64_t> RootOffsets;
-  for (auto AN : depth_first(&AT)) {
-    if (!isa<AliasEstimateNode>(AN))
-      continue;
-    for (auto &EM : *cast<AliasEstimateNode>(AN)) {
-      if (!EM.isLeaf())
-        continue;
-      auto Root = EM.getTopLevelParent();
-      if (Operator::getOpcode(Root->front()) == Instruction::IntToPtr)
-        continue;
-      if (isa<CallBase>(Root->front()))
-        continue;
-      int64_t Offset;
-      auto Base = GetPointerBaseWithConstantOffset(EM.front(), Offset, DL);
-      auto CurrEM = &EM;
-      while (isSameBase(DL, Base, Root->front()) && CurrEM != Root) {
-        auto ParentEM = CurrEM->getParent();
-        if (Offset != 0 || CurrEM->getSize() != ParentEM->getSize())
-          RootOffsets.try_emplace(CurrEM->front(), Offset);
-        CurrEM = ParentEM;
-        auto *CurrTy = CurrEM->front()->getType();
-        Base = GetPointerBaseWithConstantOffset(CurrEM->front(), Offset, DL);
-      }
-    }
-  }
-  return RootOffsets;
-}
-
-/// \brief Builds for a specified pointer to memory `V` appropriate debug-level
-/// representation.
-///
-/// \param [out] Expr List of operands for DIExpression.
-/// \param [out] IsTemplate False if accurate representation is build and
-/// false otherwise (see DIMemoryLocation for details).
-/// \return Pointer to appropriate variable or nullptr if building
-/// is unsuccessful. The second value in a pair is a location of a variable
-/// declaration in a source code (if known).
-std::pair<DIVariable *, DILocation *> buildDIExpression(
-    const DataLayout &DL, const DominatorTree &DT,
-    const Value *V, SmallVectorImpl<uint64_t> &Expr, bool &IsTemplate) {
-  auto *Ty = V->getType();
-  // If type is not a pointer then `GetPointerBaseWithConstantOffset` can
-  // not be called.
-  if (!Ty || !Ty->isPtrOrPtrVectorTy())
-    return std::make_pair(nullptr, nullptr);
-  int64_t Offset = 0;
-  const Value *Curr = V, *Base = nullptr;
-  while (true) {
-    int64_t CurrOffset;
-    Base = GetPointerBaseWithConstantOffset(Curr, CurrOffset, DL);
-    Offset += CurrOffset;
-    if (Curr == Base) {
-      Base = GetUnderlyingObject(const_cast<Value *>(Curr), DL, 1);
-      if (Curr == Base)
-        break;
-      IsTemplate = true;
-    }
-    Curr = Base;
-  };
-  if (Offset > 0) {
-      Expr.push_back(Offset);
-      Expr.push_back(dwarf::DW_OP_plus_uconst);
-  } else if (Offset < 0) {
-    Expr.push_back(dwarf::DW_OP_minus);
-    Expr.push_back(-Offset);
-    Expr.push_back(dwarf::DW_OP_constu);
-  }
-  if (Offset != 0)
-    Expr[Expr.size() - 2] *= 8;
-  if (auto LI = dyn_cast<LoadInst>(Base)) {
-    Expr.push_back(dwarf::DW_OP_deref);
-    return buildDIExpression(DL, DT, LI->getPointerOperand(), Expr, IsTemplate);
-  }
-  SmallVector<DIMemoryLocation, 4> DILocs;
-  MDSearch Status;
-  auto Info = findMetadata(Base, DILocs, &DT, MDSearch::Any, &Status);
-  auto DILoc = findMetadata(Base, DILocs, &DT);
-  if (!DILoc || (DILoc->Expr && !DILoc->Expr->isValid()))
-    return std::make_pair(nullptr, nullptr);
-  if (Status != MDSearch::AddressOfVariable)
-    Expr.push_back(dwarf::DW_OP_deref);
-  if (DILoc->Expr)
-    Expr.append(DILoc->Expr->elements_begin(), DILoc->Expr->elements_end());
-  return std::make_pair(DILoc->Var, DILoc->Loc);
-};
-}
-
-std::unique_ptr<DIMemory> CorruptedMemoryResolver::popFromCache(
-    const Value *V, bool IsExec) {
-  auto Itr = mCachedUnknownMemory.find({ V, IsExec });
-  if (Itr == mCachedUnknownMemory.end())
-    return nullptr;
-  auto M = std::move(Itr->second);
-  mCachedUnknownMemory.erase(Itr);
-  return M;
-}
-
-void CorruptedMemoryResolver::resolve() {
-  LLVM_DEBUG(dbgs() << "[DI ALIAS TREE]: determine safely promoted memory locations\n");
-  findNoAliasFragments();
-  LLVM_DEBUG(pomotedCandidatesLog());
-  if (!mDIAT)
-    return;
-  LLVM_DEBUG(dbgs() << "[DI ALIAS TREE]: resolve corrupted memory locations\n");
-  SpanningTreeRelation<AliasTree *> AliasSTR(mAT);
-  for (auto *N : post_order(mDIAT)) {
-    LLVM_DEBUG(dbgs() << "[DI ALIAS TREE]: visit debug alias node\n");
-    if (isa<DIAliasTopNode>(N))
-      continue;
-    determineCorruptedInsertionHint(cast<DIAliasMemoryNode>(*N), AliasSTR);
-  }
-  // Now all corrupted items will be forward to the root of theirs graph.
-  // Each graph consists of connected items.
-  for (auto &Root : mCorrupted) {
-    if (Root->getForward())
-      continue;
-#ifdef LLVM_DEBUG
-      CorruptedPool::size_type GraphSize = 0;
-#endif
-      for (auto *Item : depth_first(Root.get())) {
-        LLVM_DEBUG(++GraphSize);
-        Item->setForward(Root.get());
-      }
-      LLVM_DEBUG(dbgs() << "[DI ALIAS TREE]: forward corrupted graph of size "
-        << GraphSize << "\n");
-  }
-}
-
-void CorruptedMemoryResolver::findNoAliasFragments() {
-  for (auto &I : make_range(inst_begin(mFunc), inst_end(mFunc))) {
-    // We ignore 'undef' values, so if there are no other registers associated
-    // with this variable, then the variable becomes corrupted and may be
-    // considered as redundant.
-    if (!isa<DbgValueInst>(I) ||
-        isa<UndefValue>(cast<DbgValueInst>(I).getValue()))
-      continue;
-    auto Loc = DIMemoryLocation::get(&I);
-    if (mSmallestFragments.count(Loc))
-      continue;
-    // Ignore expression if it represent address of a variable instead of
-    // a value: call void @llvm.dbg.value(
-    //    metadata i32* %X, metadata !20, metadata !DIExpression(DW_OP_deref)).
-    // %X stores an address of a variable !20, so there is no insurance that
-    // !20 is not overlapped with some other memory locations.
-    // Such expressions may be created after some transform passes when
-    // llvm.dbg.declare is replaced with llvm.dbg.value.
-    if (hasDeref(*cast<DbgValueInst>(I).getExpression())) {
-      auto VarFragments = mVarToFragments.find(Loc.Var);
-      if (VarFragments == mVarToFragments.end())
-        continue;
-      for (auto *EraseExpr : VarFragments->get<DIExpression>())
-        mSmallestFragments.erase(DIMemoryLocation{ Loc.Var, EraseExpr });
-      VarFragments->get<DIExpression>().clear();
-      continue;
-    }
-    if (auto *V = MetadataAsValue::getIfExists(I.getContext(), Loc.Var)) {
-      // If llvm.dbg.declare exists it means that alloca has not been fully
-      // promoted to registers, so we can not analyze it here due to
-      // this pass ignores alias analysis results.
-      //
-      /// TODO (kaniandr@gmail.com): It is planed to deprecate
-      /// llvm.dbg.declare intrinsic in the future releases. This check
-      /// should be changed if this occurs.
-      bool HasDbgDeclare = false;
-      for (User *U : V->users())
-        if (HasDbgDeclare =
-              (isa<DbgDeclareInst>(U) &&
-              !isa<UndefValue>(cast<DbgDeclareInst>(U)->getAddress())))
-          break;
-      if (HasDbgDeclare)
-        continue;
-    }
-    auto VarFragments = mVarToFragments.try_emplace(Loc.Var, Loc.Loc, Loc.Expr);
-    if (VarFragments.second) {
-      mSmallestFragments.try_emplace(std::move(Loc), nullptr);
-      continue;
-    }
-    // Empty list of fragments means that this variable should be ignore due
-    // to some reason, for example, existence of llvm.dbg.declare.
-    // The reason has been discovered on the previous iterations.
-    if (VarFragments.first->get<DIExpression>().empty())
-        continue;
-    if ([this, &Loc, &VarFragments]() {
-      for (auto *Expr : VarFragments.first->get<DIExpression>()) {
-        if (mayAliasFragments(*Expr, *Loc.Expr)) {
-          for (auto *EraseExpr : VarFragments.first->get<DIExpression>())
-            mSmallestFragments.erase(DIMemoryLocation{ Loc.Var, EraseExpr });
-          VarFragments.first->get<DIExpression>().clear();
-          return true;
-        }
-      }
-      return false;
-    }())
-      continue;
-    VarFragments.first->get<DIExpression>().push_back(Loc.Expr);
-    mSmallestFragments.try_emplace(std::move(Loc), nullptr);
-  }
-}
-
-void CorruptedMemoryResolver::determineCorruptedInsertionHint(DIAliasMemoryNode &N,
-    const SpanningTreeRelation<AliasTree *> &AliasSTR) {
-  collapseChildStack(N, AliasSTR);
-  auto &Info = mChildStack.back();
-  updateWorkLists(N, Info);
-  if (Info.CorruptedWL.empty()) {
-    LLVM_DEBUG(dbgs() <<
-      "[DI ALIAS TREE]: go through node without corrupted memory\n");
-    return;
-  }
-  if (!Info.PromotedWL.empty())
-    promotedBasedHint(Info);
-  else if (!Info.NodesWL.empty())
-    aliasTreeBasedHint(AliasSTR, Info);
-  else if (N.getParent() == mDIAT->getTopLevelNode())
-    distinctUnknownHint(Info);
-}
-
-void CorruptedMemoryResolver::collapseChildStack(const DIAliasNode &Parent,
-    const SpanningTreeRelation<AliasTree *> &AliasSTR) {
-  NodeInfo Info;
-  if (Parent.child_empty()) {
-    LLVM_DEBUG(dbgs() << "[DI ALIAS TREE]: push node information to stack\n");
-    LLVM_DEBUG(Info.sizeLog());
-    mChildStack.push_back(std::move(Info));
-    return;
-  }
-  auto copyCPN = [](NodeInfo &From, NodeInfo &To) {
-    To.CorruptedWL.append(From.CorruptedWL.begin(), From.CorruptedWL.end());
-    To.PromotedWL.append(From.PromotedWL.begin(), From.PromotedWL.end());
-    To.NodesWL.insert(From.NodesWL.begin(), From.NodesWL.end());
-  };
-  Info.ParentOfUnknown = mChildStack.back().ParentOfUnknown;
-  copyCPN(mChildStack.back(), Info);
-  mChildStack.pop_back();
-  size_t ChildIdx = 1, ChildSize = Parent.child_size();
-  for (; ChildIdx < ChildSize; ++ChildIdx) {
-    auto &CI = mChildStack.back();
-    copyCPN(CI, Info);
-    if (!CI.ParentOfUnknown) {
-      Info.Items.append(CI.Items.begin(), CI.Items.end());
-    } else if (!Info.ParentOfUnknown) {
-      Info.ParentOfUnknown = CI.ParentOfUnknown;
-      Info.Items.append(CI.Items.begin(), CI.Items.end());
-      continue;
-    } else {
-      switch (AliasSTR.compare(Info.ParentOfUnknown, CI.ParentOfUnknown)) {
-      case TreeRelation::TR_DESCENDANT:
-        Info.ParentOfUnknown = CI.ParentOfUnknown;
-        Info.Items.clear();
-      case TreeRelation::TR_EQUAL:
-        Info.Items.append(CI.Items.begin(), CI.Items.end());
-      }
-    }
-    mChildStack.pop_back();
-  }
-  if (ChildIdx == ChildSize) {
-    LLVM_DEBUG(dbgs() << "[DI ALIAS TREE]: push node information to stack\n");
-    LLVM_DEBUG(Info.sizeLog());
-    mChildStack.push_back(std::move(Info));
-    return;
-  }
-  Info.Items.clear();
-  SmallVector<AliasNode *, 4> Nodes;
-  for (; ChildIdx < ChildSize; ++ChildIdx) {
-    auto &CI = mChildStack.back();
-    copyCPN(CI, Info);
-    Nodes.push_back(CI.ParentOfUnknown);
-    mChildStack.pop_back();
-  }
-  using NodeItr = bcl::IteratorDataAdaptor<
-    SmallVectorImpl<AliasNode *>::iterator,
-    AliasTree *, GraphTraits<Inverse<AliasTree *>>::NodeRef>;
-  Info.ParentOfUnknown = *findLCA(AliasSTR,
-    NodeItr{ Nodes.begin(), mAT }, NodeItr{ Nodes.end(), mAT });
-  LLVM_DEBUG(dbgs() << "[DI ALIAS TREE]: push node information to stack\n");
-  LLVM_DEBUG(Info.sizeLog());
-  mChildStack.push_back(std::move(Info));
-}
-
-void CorruptedMemoryResolver::promotedBasedHint(NodeInfo &Info) {
-  LLVM_DEBUG(dbgs() << "[DI ALIAS TREE]: determine promoted based hint\n");
-  CorruptedMemoryItem *Item;
-  if (!Info.ParentOfUnknown && Info.NodesWL.empty() &&
-      Info.PromotedWL.size() == 1 &&
-      Info.PromotedWL.front().Expr->getNumElements() > 0 ) {
-    auto Pair = mFragChildOfUnknown.try_emplace(Info.PromotedWL.front());
-    assert(Pair.second && "Hint must not be inserted yet!");
-    Item = Pair.first->second = newCorrupted();
-    copyToCorrupted(Info.CorruptedWL, Item);
-    Info.ParentOfUnknown = mAT->getTopLevelNode();
-  } else {
-    if (!Info.Items.empty() &&
-        Info.ParentOfUnknown == mAT->getTopLevelNode()) {
-      mergeRange(Info.Items.begin(), Info.Items.end());
-      merge(*Info.Items.begin(), Info.PromotedWL.front().Var);
-      copyToCorrupted(Info.CorruptedWL, Item = *Info.Items.begin());
-    } else {
-      Info.ParentOfUnknown = mAT->getTopLevelNode();
-      auto Pair = mVarChildOfUnknown.try_emplace(
-        Info.PromotedWL.front().Var);
-      if (Pair.second)
-        Pair.first->second = newCorrupted();
-      copyToCorrupted(Info.CorruptedWL, Item = Pair.first->second);
-    }
-    for (auto I = Info.PromotedWL.begin() + 1, E = Info.PromotedWL.end();
-         I != E; ++I)
-      merge(Item, I->Var);
-    for (auto *Node : Info.NodesWL)
-      mergeChild(Item, Info.ParentOfUnknown, Node);
-  }
-  Info.CorruptedWL.clear();
-  Info.Items.clear();
-  Info.Items.push_back(Item);
-}
-
-void CorruptedMemoryResolver::aliasTreeBasedHint(
-    const SpanningTreeRelation<AliasTree *> &AliasSTR, NodeInfo &Info) {
-  LLVM_DEBUG(dbgs() << "[DI ALIAS TREE]: determine alias tree based hint\n");
-  auto PrevParentOfUnknown = Info.ParentOfUnknown;
-  if (Info.ParentOfUnknown != mAT->getTopLevelNode()) {
-    using NodeItr = bcl::IteratorDataAdaptor<
-      SmallPtrSetImpl<AliasNode *>::iterator,
-      AliasTree *, GraphTraits<Inverse<AliasTree *>>::NodeRef>;
-    AliasNode *LCA = Info.NodesWL.count(mAT->getTopLevelNode()) ?
-      mAT->getTopLevelNode() :
-      *findLCA(AliasSTR,
-        NodeItr{ Info.NodesWL.begin(), mAT },
-        NodeItr{ Info.NodesWL.end(), mAT });
-    if (Info.ParentOfUnknown) {
-      switch (AliasSTR.compare(Info.ParentOfUnknown, LCA)) {
-      default:
-      {
-        using NodeItr = bcl::IteratorDataAdaptor<
-          std::array<AliasNode *, 2>::iterator,
-          AliasTree *, GraphTraits<Inverse<AliasTree *>>::NodeRef>;
-        std::array<AliasNode *, 2> NodePair{ LCA, Info.ParentOfUnknown };
-        Info.ParentOfUnknown = *findLCA(AliasSTR,
-          NodeItr{ NodePair.begin(), mAT }, NodeItr{ NodePair.end(), mAT });
-        break;
-      }
-      case TreeRelation::TR_DESCENDANT: Info.ParentOfUnknown = LCA; break;
-      case TreeRelation::TR_EQUAL: case TreeRelation::TR_ANCESTOR: break;
-      }
-    } else {
-      Info.ParentOfUnknown = LCA;
-    }
-  }
-  assert(Info.ParentOfUnknown && "Parent of unknown must not be null!");
-  CorruptedMemoryItem *Item;
-  if (!Info.Items.empty() && Info.ParentOfUnknown == PrevParentOfUnknown) {
-    mergeRange(Info.Items.begin(), Info.Items.end());
-    copyToCorrupted(Info.CorruptedWL, Item = *Info.Items.begin());
-  } else {
-    auto P = *Info.NodesWL.begin();
-    if (P != mAT->getTopLevelNode())
-      while(P->getParent(*mAT) != Info.ParentOfUnknown)
-        P = P->getParent(*mAT);
-    auto Pair = mChildOfUnknown.try_emplace(P);
-    if (Pair.second)
-      Pair.first->second = newCorrupted();
-    copyToCorrupted(Info.CorruptedWL, Item = Pair.first->second);
-  }
-  auto NodeItr = Info.NodesWL.begin(), NodeItrE = Info.NodesWL.end();
-  for (++NodeItr; NodeItr != NodeItrE; ++NodeItr)
-    mergeChild(Item, Info.ParentOfUnknown, *NodeItr);
-  Info.CorruptedWL.clear();
-  Info.Items.clear();
-  Info.Items.push_back(Item);
-}
-
-void CorruptedMemoryResolver::distinctUnknownHint(NodeInfo &Info) {
-  LLVM_DEBUG(dbgs() << "[DI ALIAS TREE]: determine distinct unknown hint\n");
-  CorruptedMemoryItem *Item;
-  if (!Info.Items.empty() &&
-      Info.ParentOfUnknown == mAT->getTopLevelNode()) {
-    mergeRange(Info.Items.begin(), Info.Items.end());
-    copyToCorrupted(Info.CorruptedWL, Item = *Info.Items.begin());
-  } else {
-    Info.ParentOfUnknown = mAT->getTopLevelNode();
-    copyToCorrupted(Info.CorruptedWL, Item = newCorrupted());
-    mDistinctUnknown.push_back(Item);
-  }
-  Info.CorruptedWL.clear();
-  Info.Items.clear();
-  Info.Items.push_back(Item);
-}
-
-void CorruptedMemoryResolver::copyToCorrupted(
-    const SmallVectorImpl<DIMemory *> &WL, CorruptedMemoryItem *Item) {
-  assert(Item && "List of corrupted memory must not be null!");
-  for (auto *M : WL) {
-    ++NumCorruptedMemory;
-    auto NewM = DIMemory::get(mFunc->getContext(), M->getEnv(), *M);
-    NewM->setProperties(DIMemory::Original);
-    for (auto &VH : *M) {
-      if (!VH || isa<UndefValue>(VH))
-        continue;
-      NewM->bindValue(VH);
-    }
-    M->replaceAllUsesWith(NewM.get());
-    if (auto DIEM = dyn_cast<DIEstimateMemory>(NewM.get()))
-      if (!DIEM->isTemplate() && DIEM->getExpression()->getNumElements() == 0) {
-        // Now, we process a corrupted location which is a root of subtree
-        // that contains promoted locations (fragments). We specify unknown node
-        // which must contain root of subtree.
-        auto Info = mVarChildOfUnknown.try_emplace(DIEM->getVariable(), Item);
-        // If Info.first->second is null it means that it is under construction
-        // at this moment. Note, that Item is constructing now, so it replace
-        // null later.
-        if (!Info.second && Info.first->second)
-          merge(Info.first->second, Item);
-      }
-    Item->push(std::move(NewM));
-  }
-}
-
-void CorruptedMemoryResolver::merge(
-    CorruptedMemoryItem *LHS, CorruptedMemoryItem *RHS) {
-  assert(LHS && RHS && "Merged items must not be null!");
-  LLVM_DEBUG(dbgs() << "[DI ALIAS TREE]: merge two corrupted lists\n");
-  if (LHS == RHS)
-    return;
-  LHS->addSuccessor(RHS);
-  RHS->addPredecessor(LHS);
-}
-
-void CorruptedMemoryResolver::updateWorkLists(
-  DIAliasMemoryNode &N, NodeInfo &Info) {
-  llvm::SmallVector<std::pair<DIMemory *, DIMemory *>, 16> Replacement;
-  Replacement.reserve(N.size());
-  for (auto &M : N) {
-    LLVM_DEBUG(checkLog(M));
-    auto Binding = M.getBinding();
-    if (auto *DIEM = dyn_cast<DIEstimateMemory>(&M)) {
-      DIMemoryLocation Loc(
-        DIEM->getVariable(), DIEM->getExpression(), nullptr, DIEM->isTemplate());
-      auto FragmentItr = mSmallestFragments.find(Loc);
-      if (FragmentItr != mSmallestFragments.end()) {
-        if (Binding == DIMemory::Destroyed ||
-          Binding == DIMemory::Empty) {
-          Info.PromotedWL.push_back(Loc);
-          FragmentItr->second = DIEM;
-          continue;
-        } else {
-          //LLVM_DEBUG(corruptedFoundLog(M));
-          LLVM_DEBUG(dbgs() << "[DI ALIAS TREE]: safely promoted candidate is discarded\n");
-          Replacement.emplace_back(&M, nullptr);
-          // This is rare case, so we do not take care about overheads and
-          // remove an expression from a vector.
-          auto VToF = mVarToFragments.find(Loc.Var);
-          auto ExprItr = std::find(
-            VToF->get<DIExpression>().begin(),
-            VToF->get<DIExpression>().end(), Loc.Expr);
-          VToF->get<DIExpression>().erase(ExprItr);
-          mSmallestFragments.erase(Loc);
-        }
-      } else if (Binding != DIMemory::Consistent) {
-        Replacement.emplace_back(&M, nullptr);
-      } else {
-        isSameAfterRebuildEstimate(*DIEM, Replacement);
-      }
-    } else if (Binding != DIMemory::Consistent) {
-      Replacement.emplace_back(&M, nullptr);
-    } else {
-      isSameAfterRebuild(cast<DIUnknownMemory>(M), Replacement);
-    }
-    findBoundAliasNodes(M, *mAT, Info.NodesWL);
-  }
-  replaceAllMemoryUses(Replacement, Info);
-}
-
-void CorruptedMemoryResolver::replaceAllMemoryUses(
-    llvm::SmallVectorImpl<std::pair<DIMemory *, DIMemory *>> &Replacement,
-    NodeInfo &Info) {
-  DenseMap<MDNode*, std::size_t> MemoryToNode;
-  std::vector<ReplacementNode> NodePool;
-  NodePool.reserve(Replacement.size());
-  for (auto &FromTo : Replacement) {
-    auto Info = MemoryToNode.try_emplace(FromTo.first->getAsMDNode());
-    ReplacementNode *Node = nullptr;
-    if (Info.second) {
-      Info.first->second = NodePool.size();
-      NodePool.emplace_back(getLanguage(*mFunc));
-    }
-    Node = &NodePool[Info.first->second];
-    Node->setSuccessorFrom(FromTo.first);
-    if (!FromTo.second)
-      continue;
-    Info = MemoryToNode.try_emplace(FromTo.second->getAsMDNode());
-    if (Info.second) {
-      Info.first->second = NodePool.size();
-      NodePool.emplace_back(getLanguage(*mFunc));
-      Node = &NodePool.back();
-      Node->setPredecessorTo(FromTo.second);
-    } else {
-      Node = &NodePool[Info.first->second];
-      if (Node->getPredecessorTo()) {
-        if (Node->getPredecessorTo() != FromTo.second)
-          for (auto &VH : *FromTo.second)
-            Node->getPredecessorTo()->bindValue(VH);
-      } else {
-        Node->setPredecessorTo(FromTo.second);
-      }
-    }
-  }
-  // Insert entry node which is necessary for search of SCCs.
-  NodePool.emplace_back(getLanguage(*mFunc));
-  auto *Root = &NodePool.back();
-  // WARNING: do not insert new nodes after construction of edges, because
-  // insertion of a new element inside a std::vector may lead to memory
-  // reallocation. In this case pointers to nodes are going to be changed.
-  // So, edges become invalid.
-  for (auto &FromTo : Replacement) {
-    if (!FromTo.second)
-      continue;
-    auto *PredNode = &NodePool[MemoryToNode[FromTo.first->getAsMDNode()]];
-    auto *SuccNode = &NodePool[MemoryToNode[FromTo.second->getAsMDNode()]];
-    PredNode->addSuccessor(SuccNode);
-    SuccNode->addPredecessor(PredNode);
-  }
-  for (auto I = NodePool.begin(), EI = NodePool.end() - 1; I != EI; ++I)
-    if (I->numberOfPredecessors() == 0 ||
-        I->numberOfSuccessors() == 1 && I->isSelfReplacement()) {
-      I->addPredecessor(Root);
-      Root->addSuccessor(&*I);
-    }
-  LLVM_DEBUG(dbgs() << "[DI ALIAS TREE]: size of replacement graph "
-                    << NodePool.size() << "\n");
-  // Now, we process all subgraphs of replacement tree and perform replacement
-  // in down-top order (or mark nodes in a whole subtree as corrupted).
-  bool IsCorrupted = false;
-  for (scc_iterator<ReplacementNode *> I = scc_begin(Root); !I.isAtEnd(); ++I) {
-    LLVM_DEBUG(dbgs() << "[DI ALIAS TREE]: size of SCC in replacement subgraph "
-                      << I->size() << "\n");
-    // Check whether all subtrees have been processed.
-    if (I->front()->isRoot())
-      break;
-    // Reset IsCorrupted flag if we start to process a new replacement subgraph
-    // without a corrupted leaf an SCC with multiple nodes.
-    if (I->size() == 1 &&
-        (I->front()->isSelfReplacement() ||
-         I->front()->numberOfSuccessors() == 0 && !I->front()->isCorrupted()))
-      IsCorrupted = false;
-    if (IsCorrupted || I->size() > 1 || I->front()->isCorrupted()) {
-      IsCorrupted = true;
-      for (auto *N : *I) {
-        auto *M = N->getSuccessorFrom();
-        assert(M &&
-               "Corrupted memory from previous alias tree must not be null!");
-        LLVM_DEBUG(corruptedFoundLog(*M));
-        LLVM_DEBUG(if (isa<DIUnknownMemory>(M)) dbgs()
-                   << "[DI ALIAS TREE]: unknown corrupted is found\n");
-        Info.CorruptedWL.push_back(M);
-        auto Binding = M->getBinding();
-        auto Pair = mCorruptedSet.insert({
-          N->getSuccessorFrom()->getAsMDNode(),
-          Binding == DIMemory::Empty ||
-            Binding == DIMemory::Destroyed ? false : true
-        });
-        mCorruptedSet.insert({ M->getBaseAsMDNode(), (*Pair.first).getInt() });
-      }
-    } else {
-      if (I->front()->numberOfSuccessors() == 0)
-        continue;
-      auto *ToReplace = *I->front()->succ_begin();
-      auto *NewM = ToReplace->getPredecessorTo();
-      if (ToReplace->isActiveReplacement())
-        NewM->setProperties(DIMemory::Merged);
-      ToReplace->activateReplacement();
-      I->front()->getSuccessorFrom()->replaceAllUsesWith(NewM);
-    }
-  }
-}
-
-bool CorruptedMemoryResolver::isSameAfterRebuildEstimate(DIMemory &M,
-  llvm::SmallVectorImpl<std::pair<DIMemory *, DIMemory *>> &Replacement) {
-  assert(M.getBinding() == DIMemory::Consistent &&
-    "Inconsistent memory is always corrupted and can not be the same after rebuild!");
-  assert(isa<DIEstimateMemory>(M) ||
-    isa<DIUnknownMemory>(M) && !cast<DIUnknownMemory>(M).isExec() &&
-    "Bound memory location must be estimate!");
-  Replacement.emplace_back(&M, nullptr);
-  DIMemory *RAUWd = nullptr;
-  DIMemoryCache LocalCache;
-  auto Size = isa<DIEstimateMemory>(M) ?
-    cast<DIEstimateMemory>(M).getSize() : LocationSize::precise(0);
-  for (auto &VH : M) {
-    if (!VH || isa<UndefValue>(VH))
-      continue;
-    auto EM = mAT->find(MemoryLocation(VH, Size));
-    // Memory becomes unused after transformation and is not presented in alias
-    // tree.
-    if (!EM)
-      return false;
-    std::pair<DIMemoryCache::iterator, bool> Cached;
-    if (isa<DIEstimateMemory>(M)) {
-      // If size of IR-level location is larger then size of metadata-level
-      // location then original metadata-level location will not be added
-      // to metadata alias tree. However, it is safe do not consider it as a
-      // corrupted memory because there is other location differs only in
-      // size argument. Such case is a result of instcombine pass.
-      // Originally X[0][1] is represented with 2 GEPs. However, after instcombine
-      // there is a single GEP with multiple operands and <X[0], size of dim>
-      // will not be constructed. So, we ignore this case if <X[0], array size>
-      // exist.
-      if (!EM->getSize().hasValue() && Size.hasValue() ||
-           EM->getSize().hasValue() && Size.hasValue() &&
-             EM->getSize().getValue() > Size.getValue())
-        Cached = LocalCache.try_emplace(EM);
-      else if (EM->getSize() != Size)
-        return false;
-      else
-        Cached = mCachedMemory.try_emplace(EM);
-    } else {
-      // Unknown node does not contain size, so use the largest possible size.
-      using CT = bcl::ChainTraits<EstimateMemory, Hierarchy>;
-      while (auto Next = CT::getNext(EM))
-        EM = Next;
-      Cached = mCachedMemory.try_emplace(EM);
-      Size = EM->getSize();
-    }
-    if (Cached.second) {
-      Cached.first->second = tsar::buildDIMemoryWithNewSize(
-        *EM, Size, mFunc->getContext(), M.getEnv(), *mDL, *mDT);
-      LLVM_DEBUG(buildMemoryLog(
-        mDIAT->getFunction(), *mDT, *Cached.first->second, *EM));
-    }
-    assert(Cached.first->second || "Debug memory location must not be null!");
-    LLVM_DEBUG(afterRebuildLog(*Cached.first->second));
-    if (Cached.first->second->getBaseAsMDNode() != M.getBaseAsMDNode())
-      return false;
-    // Different estimate memory locations produce the same debug-level memory.
-    // For example, P = ...; ... P = ...; ... .
-    if (RAUWd && RAUWd != Cached.first->second.get())
-      return false;
-    RAUWd = Cached.first->second.get();
-  }
-  assert(RAUWd && "Must not be null for consistent memory location!");
-  // It may be unsafe to replace all uses of a memory location M with a new one.
-  // If raw representation of replacer has been presented in previous alias
-  // tree and it was located in a node differs from a node which owns a location
-  // M. For example, existed raw representation may be corrupted.
-  // TODO (kaniandr@gmail.com): is it possible to relax this condition, for
-  // example, whether the knowledge of alias tree traversal is important here.
-  if (RAUWd->getAsMDNode() != M.getAsMDNode()) {
-    auto PrevDIMItr = mDIAT->find(*RAUWd->getAsMDNode());
-    if (PrevDIMItr != mDIAT->memory_end() &&
-        PrevDIMItr->getAliasNode() != M.getAliasNode()) {
-      LLVM_DEBUG(dbgs() << "[DI ALIAS TREE]: replacement has been located in a "
-                           "distinct node in a previous tree\n");
-      return false;
-    }
-  }
-  // The new alias tree will not contain RAUWd (see discussion above).
-  // This means that a new representation will be deleted soon and appropriate
-  // handles will be invoked. So, remove it from replacement and replace all
-  // uses (the new memory will be deleted on exist from this function, so
-  // corresponding handles will be also invoked for replacement).
-  if (!LocalCache.empty()) {
-    LLVM_DEBUG(dbgs() << "[DI ALIAS TREE]: ignore covered original location\n");
-    Replacement.pop_back();
-    M.replaceAllUsesWith(RAUWd);
-    return true;
-  }
-  Replacement.back().second = RAUWd;
-  return true;
-}
-
-bool CorruptedMemoryResolver::isSameAfterRebuildUnknown(DIUnknownMemory &M,
-    llvm::SmallVectorImpl<std::pair<DIMemory *, DIMemory *>> &Replacement) {
-  assert(M.getBinding() == DIMemory::Consistent &&
-    "Inconsistent memory is always corrupted and can not be the same after rebuild!");
-  assert(M.isExec() && "Bound memory location must be unknown!");
-  Replacement.emplace_back(&M, nullptr);
-  if (M.isDistinct())
-    return false;
-  DIMemory *RAUWd = nullptr;
-  for (auto &VH : M) {
-    if (!VH || isa<UndefValue>(VH))
-      continue;
-    auto Cached = mCachedUnknownMemory.try_emplace({ VH, M.isExec() });
-    if (Cached.second) {
-      Cached.first->second = tsar::buildDIMemory(*VH, mFunc->getContext(),
-        M.getEnv(), *mDT, M.getProperies(), M.getFlags());
-      LLVM_DEBUG(buildMemoryLog(mDIAT->getFunction(), *Cached.first->second, *VH));
-    }
-    assert(Cached.first->second || "Debug memory location must not be null!");
-    LLVM_DEBUG(afterRebuildLog(*Cached.first->second));
-    if (Cached.first->second->getAsMDNode() != M.getAsMDNode())
-      return false;
-    // Different memory locations produce the same debug-level memory.
-    if (RAUWd && RAUWd != Cached.first->second.get())
-      return false;
-    RAUWd = Cached.first->second.get();
-  }
-  assert(RAUWd && "Must not be null for consistent memory location!");
-  Replacement.back().second = RAUWd;
-  return true;
-}
-
-namespace tsar {
-Optional<DIMemoryLocation> buildDIMemory(const MemoryLocation &Loc,
-    LLVMContext &Ctx, const DataLayout &DL, const DominatorTree &DT) {
-  assert(Loc.Ptr && "Pointer to memory location must not be null!");
-  SmallVector<uint64_t, 8> ReverseExpr;
-  bool IsTemplate = false;
-  auto DIInfo = buildDIExpression(DL, DT, Loc.Ptr, ReverseExpr, IsTemplate);
-  if (!DIInfo.first)
-    return None;
-  SmallVector<uint64_t, 8> Expr(ReverseExpr.rbegin(), ReverseExpr.rend());
-  if (Expr.empty()) {
-    auto DIE = DIExpression::get(Ctx, Expr);
-    DIMemoryLocation DIL(DIInfo.first, DIE, DIInfo.second, IsTemplate);
-    // If expression is empty and  size can be obtained from a variable than
-    // DW_OP_LLVM_fragment should not be added. If variable will be promoted it
-    // will be represented without this size. So there will be different
-    // locations for the same memory before and after promotion.
-    // Let us consider some examples:
-    // struct P { char X;};
-    //   struct P P1; P1.X => {P1, DIExpression()}
-    // struct S { char Y; struct P Z;};
-    //   sturct S S1; S1.Z.X => {S1, DIExpression(DW_OP_LLVM_fragment, 8, 8)}
-    // struct Q { struct P Z;};
-    //   struct Q Q1; Q1.Z.X => {Q1, DIEspression()}
-    if (DIL.getSize() == Loc.Size)
-      return DIL;
-  }
-  uint64_t LastDwarfOp = 0;
-  for (size_t I = 0, E = Expr.size(); I < E; ++I) {
-    LastDwarfOp = Expr[I];
-    if (Expr[I] != dwarf::DW_OP_deref)
-      ++I;
-  }
-  if (Loc.Size.isPrecise()) {
-    if (Expr.empty () || LastDwarfOp == dwarf::DW_OP_deref ||
-        LastDwarfOp == dwarf::DW_OP_minus || LastDwarfOp == dwarf::DW_OP_plus) {
-      Expr.append({ dwarf::DW_OP_LLVM_fragment, 0, Loc.Size.getValue() * 8});
-    } else {
-      assert(LastDwarfOp == dwarf::DW_OP_plus_uconst && "Unknown DWARF operand!");
-      Expr[Expr.size() - 2] = dwarf::DW_OP_LLVM_fragment;
-      Expr.push_back(Loc.Size.getValue() * 8);
-    }
-  } else {
-    if (!Expr.empty() && LastDwarfOp == dwarf::DW_OP_LLVM_fragment)
-      Expr.back() = 0;
-    else
-      Expr.append({ dwarf::DW_OP_LLVM_fragment, 0, 0 });
-  }
-  auto DIE = DIExpression::get(Ctx, Expr);
-  return DIMemoryLocation(DIInfo.first, DIE, DIInfo.second, IsTemplate);
-}
-
-llvm::MDNode * getRawDIMemoryIfExists(llvm::LLVMContext &Ctx,
-    DIMemoryLocation DILoc) {
-  auto F = DILoc.Template ?
-    DIEstimateMemory::Template : DIEstimateMemory::NoFlags;
-  SmallVector<DILocation *, 1> Dbgs;
-  if (DILoc.Loc)
-    Dbgs.push_back(DILoc.Loc);
-  return DIEstimateMemory::getRawIfExists(Ctx, DILoc.Var, DILoc.Expr, F, Dbgs);
-}
-
-std::unique_ptr<DIMemory> buildDIMemory(const EstimateMemory &EM,
-    LLVMContext &Ctx, DIMemoryEnvironment &Env,
-    const DataLayout &DL, const DominatorTree &DT) {
-  return buildDIMemoryWithNewSize(EM, EM.getSize(), Ctx, Env, DL, DT);
-}
-
-std::unique_ptr<DIMemory> buildDIMemoryWithNewSize(const EstimateMemory &EM,
-  LocationSize Size, LLVMContext &Ctx, DIMemoryEnvironment &Env,
-  const DataLayout &DL, const DominatorTree &DT) {
-  auto DILoc = buildDIMemory(
-    MemoryLocation(EM.front(), Size), Ctx, DL, DT);
-  std::unique_ptr<DIMemory> DIM;
-  auto VItr = EM.begin();
-  auto Properties = EM.isExplicit() ? DIMemory::Explicit : DIMemory::NoProperty;
-  if (!DILoc) {
-    auto F = isa<CallBase>(*VItr) ? DIUnknownMemory::Result
-                                  : DIUnknownMemory::Object;
-    DIM =
-      buildDIMemory(const_cast<Value &>(**VItr), Ctx, Env, DT, Properties, F);
-    ++VItr;
-  } else {
-    auto Flags = DILoc->Template ?
-      DIEstimateMemory::Template : DIEstimateMemory::NoFlags;
-    SmallVector<DILocation *, 1> Dbgs;
-    for (auto *V : EM)
-      if (auto *I = dyn_cast_or_null<Instruction>(V))
-        if (auto DbgLoc = I->getDebugLoc())
-          Dbgs.push_back(DbgLoc.get());
-    if (DILoc->Loc)
-      Dbgs.push_back(DILoc->Loc);
-    DIM = DIEstimateMemory::get(Ctx, Env, DILoc->Var, DILoc->Expr, Flags, Dbgs);
-    DIM->setProperties(Properties);
-  }
-  for (auto EItr = EM.end(); VItr != EItr; ++VItr)
-    DIM->bindValue(const_cast<Value *>(*VItr));
-  return DIM;
-}
-
-llvm::MDNode * getRawDIMemoryIfExists(const EstimateMemory &EM,
-  llvm::LLVMContext &Ctx, const llvm::DataLayout &DL,
-  const llvm::DominatorTree &DT) {
-  auto DILoc = buildDIMemory(
-    MemoryLocation(EM.front(), EM.getSize()), Ctx, DL, DT);
-  if (!DILoc) {
-    auto F = isa<CallBase>(EM.front()) ? DIUnknownMemory::Result
-      : DIUnknownMemory::Object;
-    return getRawDIMemoryIfExists(const_cast<Value &>(*EM.front()), Ctx, DT, F);
-  } else {
-    auto Flags = DILoc->Template ?
-      DIEstimateMemory::Template : DIEstimateMemory::NoFlags;
-    SmallVector<DILocation *, 1> Dbgs;
-    for (auto *V : EM)
-      if (auto *I = dyn_cast_or_null<Instruction>(V))
-        if (auto DbgLoc = I->getDebugLoc())
-          Dbgs.push_back(DbgLoc.get());
-    if (DILoc->Loc)
-      Dbgs.push_back(DILoc->Loc);
-    return DIEstimateMemory::getRawIfExists(
-      Ctx, DILoc->Var, DILoc->Expr, Flags, Dbgs);
-  }
-}
-
-std::unique_ptr<DIMemory> buildDIMemory(Value &V, LLVMContext &Ctx,
-    DIMemoryEnvironment &Env, const DominatorTree &DT,
-    DIMemory::Property P, DIUnknownMemory::Flags F) {
-  MDNode *MD = nullptr;
-  DILocation *Loc = nullptr;
-  auto IntExpr = stripIntToPtr(&V);
-  if (IntExpr != &V) {
-    SmallVector<DIMemoryLocation, 1> DILocs;
-    if (auto ConstInt = dyn_cast<ConstantInt>(IntExpr)) {
-      auto ConstV = llvm::ConstantAsMetadata::get(
-        llvm::ConstantInt::get(Type::getInt64Ty(Ctx), ConstInt->getValue()));
-      MD = MDNode::get(Ctx, { ConstV });
-    } else if (auto DILoc = findMetadata(
-        IntExpr, DILocs, &DT, MDSearch::ValueOfVariable)) {
-      MD = DILoc->Var;
-    } else if (isa<Instruction>(V)) {
-      Loc = cast<Instruction>(V).getDebugLoc().get();
-    }
-  } else {
-    auto *Call = dyn_cast<CallBase>(&V);
-    auto Callee = !Call ? dyn_cast_or_null<Function>(&V)
-      : dyn_cast<Function>(Call->getCalledOperand()->stripPointerCasts());
-    if (Callee)
-      MD = findMetadata(Callee);
-    if (isa<Instruction>(V))
-      Loc = cast<Instruction>(V).getDebugLoc().get();
-  }
-  auto DIM = DIUnknownMemory::get(Ctx, Env, MD, F, Loc);
-  DIM->bindValue(&V);
-  DIM->setProperties(P);
-  return std::move(DIM);
-}
-
-llvm::MDNode * getRawDIMemoryIfExists(llvm::Value &V, llvm::LLVMContext &Ctx,
-    const llvm::DominatorTree &DT, DIUnknownMemory::Flags F) {
-  MDNode *MD = nullptr;
-  DILocation *Loc = nullptr;
-  auto IntExpr = stripIntToPtr(&V);
-  if (IntExpr != &V) {
-    SmallVector<DIMemoryLocation, 1> DILocs;
-    if (auto ConstInt = dyn_cast<ConstantInt>(IntExpr)) {
-      auto ConstV = llvm::ConstantAsMetadata::getIfExists(
-        llvm::ConstantInt::get(Type::getInt64Ty(Ctx), ConstInt->getValue()));
-      return ConstV ? MDNode::getIfExists(Ctx, { ConstV }) : nullptr;
-    } else if (auto DILoc = findMetadata(
-      IntExpr, DILocs, &DT, MDSearch::ValueOfVariable)) {
-      MD = DILoc->Var;
-    } else if (isa<Instruction>(V)) {
-      Loc = cast<Instruction>(V).getDebugLoc().get();
-    }
-  } else {
-    auto *Call = dyn_cast<CallBase>(&V);
-    auto Callee = !Call ? dyn_cast_or_null<Function>(&V)
-      : dyn_cast<Function>(Call->getCalledOperand()->stripPointerCasts());
-    if (Callee)
-      MD = findMetadata(Callee);
-    if (isa<Instruction>(V))
-      Loc = cast<Instruction>(V).getDebugLoc().get();
-  }
-  return DIUnknownMemory::getRawIfExists(Ctx, MD, F, Loc);
-}
-}
-
-namespace {
-/// Storage for debug-level memory and alias trees environment.
-class DIMemoryEnvironmentStorage :
-  public ImmutablePass, private bcl::Uncopyable {
-public:
-  /// Pass identification, replacement for typeid.
-  static char ID;
-
-  /// Default constructor.
-  DIMemoryEnvironmentStorage() : ImmutablePass(ID) {
-    initializeDIMemoryEnvironmentStoragePass(*PassRegistry::getPassRegistry());
-  }
-
-  void initializePass() override {
-    getAnalysis<DIMemoryEnvironmentWrapper>().set(mEnv);
-  }
-
-  void getAnalysisUsage(AnalysisUsage &AU) const override {
-    AU.addRequired<DIMemoryEnvironmentWrapper>();
-  }
-
-  /// Returns debug-level memory environment.
-  DIMemoryEnvironment & getEnv() noexcept { return mEnv; }
-
-  /// Returns debug-level memory environment.
-  const DIMemoryEnvironment & getEnv() const noexcept { return mEnv; }
-
-private:
-  DIMemoryEnvironment mEnv;
-};
-}
-
-char DIMemoryEnvironmentStorage::ID = 0;
-INITIALIZE_PASS_BEGIN(DIMemoryEnvironmentStorage, "di-mem-is",
-  "Memory Estimator (Debug, Environment Immutable Storage)", true, true)
-INITIALIZE_PASS_DEPENDENCY(DIMemoryEnvironmentWrapper)
-INITIALIZE_PASS_END(DIMemoryEnvironmentStorage, "di-mem-is",
-  "Memory Estimator (Debug, Environment Immutable Storage)", true, true)
-
-template<> char DIMemoryEnvironmentWrapper::ID = 0;
-INITIALIZE_PASS(DIMemoryEnvironmentWrapper, "di-mem-iw",
-  "Memory Estimator (Debug, Environment Immutable Wrapper)", true, true)
-
-char DIEstimateMemoryPass::ID = 0;
-INITIALIZE_PASS_BEGIN(DIEstimateMemoryPass, "di-estimate-mem",
-  "Memory Estimator (Debug)", false, true)
-INITIALIZE_PASS_DEPENDENCY(EstimateMemoryPass)
-INITIALIZE_PASS_DEPENDENCY(DominatorTreeWrapperPass)
-INITIALIZE_PASS_DEPENDENCY(DIMemoryEnvironmentWrapper)
-INITIALIZE_PASS_END(DIEstimateMemoryPass, "di-estimate-mem",
-  "Memory Estimator (Debug)", false, true)
-
-void DIEstimateMemoryPass::getAnalysisUsage(AnalysisUsage & AU) const {
-  AU.addRequired<EstimateMemoryPass>();
-  AU.addRequired<DominatorTreeWrapperPass>();
-  AU.addRequired<DIMemoryEnvironmentWrapper>();
-  AU.setPreservesAll();
-}
-
-FunctionPass * llvm::createDIEstimateMemoryPass() {
-  return new DIEstimateMemoryPass();
-}
-
-ImmutablePass * llvm::createDIMemoryEnvironmentStorage() {
-  return new DIMemoryEnvironmentStorage();
-}
-
-bool DIEstimateMemoryPass::runOnFunction(Function &F) {
-  auto &AT = getAnalysis<EstimateMemoryPass>().getAliasTree();
-  auto &EnvWrapper = getAnalysis<DIMemoryEnvironmentWrapper>();
-  mDIAliasTree = nullptr;
-  if (!EnvWrapper)
-    return false;
-  auto &Env = *EnvWrapper;
-  auto &DL = F.getParent()->getDataLayout();
-  auto &DT = getAnalysis<DominatorTreeWrapperPass>().getDomTree();
-  auto NewDIAT = std::make_unique<DIAliasTree>(F);
-  {
-    // This scope is necessary to drop of memory asserting handles in CMR
-    // before previous alias tree destruction.
-    CorruptedMemoryResolver CMR(F, &DL, &DT, Env[F], &AT);
-    CMR.resolve();
-    CorruptedMap CorruptedNodes;
-    LLVM_DEBUG(dbgs() <<
-      "[DI ALIAS TREE]: add distinct unknown nodes for corrupted memory\n");
-    for (size_t Idx = 0, IdxE = CMR.distinctUnknownNum(); Idx < IdxE; ++Idx)
-      addCorruptedNode(*NewDIAT, CMR.distinctUnknown(Idx),
-        NewDIAT->getTopLevelNode(), CorruptedNodes);
-    for (auto &VToF : CMR.getFragments()) {
-      if (VToF.get<DIExpression>().empty())
-        continue;
-      DIAliasTreeBuilder Builder(*NewDIAT, F.getContext(), Env,
-        CMR, CorruptedNodes, VToF.get<DIVariable>(), VToF.get<DILocation>(),
-        VToF.get<DIExpression>());
-      Builder.buildSubtree();
-    }
-    auto RootOffsets = findLocationToInsert(AT, DL);
-    LLVM_DEBUG(dbgs() <<
-      "[DI ALIAS TREE]: use an existing alias tree to add new nodes\n");
-    LLVM_DEBUG(constantOffsetLog(RootOffsets.begin(), RootOffsets.end(), DT));
-    buildDIAliasTree(DL, DT, Env, RootOffsets, CMR, *NewDIAT,
-      *AT.getTopLevelNode(), *NewDIAT->getTopLevelNode(), CorruptedNodes);
-  }
-  std::vector<Metadata *> MemoryNodes(NewDIAT->memory_size());
-  std::transform(NewDIAT->memory_begin(), NewDIAT->memory_end(),
-    MemoryNodes.begin(), [](DIMemory &EM) { return EM.getAsMDNode(); });
-  auto AliasTreeMDKind = F.getContext().getMDKindID("alias.tree");
-  auto MD = MDNode::get(F.getContext(), MemoryNodes);
-  F.setMetadata(AliasTreeMDKind, MD);
-  mDIAliasTree = Env.reset(F, std::move(NewDIAT));
-  return false;
-}
-
-// Pin the vtable to this file.
-void CallbackDIMemoryHandle::anchor() {}
->>>>>>> d498eb85
+//===- DIEstimateMemory.cpp - Memory Hierarchy (Debug) ----------*- C++ -*-===//
+//
+//                       Traits Static Analyzer (SAPFOR)
+//
+// Copyright 2018 DVM System Group
+//
+// Licensed under the Apache License, Version 2.0 (the "License");
+// you may not use this file except in compliance with the License.
+// You may obtain a copy of the License at
+//
+// http://www.apache.org/licenses/LICENSE-2.0
+//
+// Unless required by applicable law or agreed to in writing, software
+// distributed under the License is distributed on an "AS IS" BASIS,
+// WITHOUT WARRANTIES OR CONDITIONS OF ANY KIND, either express or implied.
+// See the License for the specific language governing permissions and
+// limitations under the License.
+//
+//===----------------------------------------------------------------------===//
+//
+// This file proposes functionality to construct a program alias tree.
+//
+//===----------------------------------------------------------------------===//
+
+#include "tsar/Analysis/Memory/DIEstimateMemory.h"
+#include "CorruptedMemory.h"
+#include "tsar/ADT/SpanningTreeRelation.h"
+#include "tsar/Analysis/Memory/DIMemoryEnvironment.h"
+#include "tsar/Analysis/Memory/DIMemoryLocation.h"
+#include "tsar/Analysis/Memory/EstimateMemory.h"
+#include "tsar/Analysis/Memory/Utils.h"
+#include "tsar/Support/MetadataUtils.h"
+#include "tsar/Support/Utils.h"
+#include "tsar/Unparse/Utils.h"
+#include <bcl/IteratorDataAdaptor.h>
+#include <llvm/ADT/DepthFirstIterator.h>
+#include <llvm/ADT/Statistic.h>
+#include <llvm/ADT/SCCIterator.h>
+#include <llvm/Analysis/MemoryLocation.h>
+#include <llvm/Analysis/ValueTracking.h>
+#include <llvm/InitializePasses.h>
+#include <llvm/IR/DebugInfoMetadata.h>
+#include <llvm/IR/Dominators.h>
+#include <llvm/IR/InstIterator.h>
+#include <llvm/IR/GetElementPtrTypeIterator.h>
+#include <algorithm>
+#include <memory>
+
+using namespace llvm;
+using namespace tsar;
+
+#undef DEBUG_TYPE
+#define DEBUG_TYPE "di-estimate-mem"
+
+STATISTIC(NumAliasNode, "Number of alias nodes created");
+STATISTIC(NumEstimateNode, "Number of estimate nodes created");
+STATISTIC(NumUnknownNode, "Number of unknown nodes created");
+STATISTIC(NumEstimateMemory, "Number of estimate memory created");
+STATISTIC(NumUnknownMemory, "Number of unknown memory created");
+STATISTIC(NumCorruptedMemory, "Number of corrupted memory created");
+
+namespace tsar {
+void findBoundAliasNodes(const DIEstimateMemory &DIEM, AliasTree &AT,
+    SmallPtrSetImpl<AliasNode *> &Nodes) {
+  for (auto &VH : DIEM) {
+    if (!VH || isa<llvm::UndefValue>(VH))
+      continue;
+    auto EM = AT.find(MemoryLocation(VH, DIEM.getSize()));
+    // Memory becomes unused after transformation and does not presented in
+    // the alias tree.
+    if (!EM)
+      continue;
+    Nodes.insert(EM->getAliasNode(AT));
+  }
+}
+
+void findBoundAliasNodes(const DIUnknownMemory &DIUM, AliasTree &AT,
+    SmallPtrSetImpl<AliasNode *> &Nodes) {
+  for (auto &VH : DIUM) {
+    if (!VH || isa<UndefValue>(*VH))
+      continue;
+    AliasNode *N = nullptr;
+    if (auto Inst = dyn_cast<Instruction>(VH))
+      if (auto *N = AT.findUnknown(cast<Instruction>(*VH))) {
+        Nodes.insert(N);
+        return;
+      }
+    auto EM = AT.find(MemoryLocation(VH, 0));
+    // Memory becomes unused after transformation and does not presented in
+    // the alias tree.
+    if (!EM)
+      continue;
+    using CT = bcl::ChainTraits<EstimateMemory, Hierarchy>;
+    do {
+      Nodes.insert(EM->getAliasNode(AT));
+    } while (EM = CT::getNext(EM));
+  }
+}
+
+void findBoundAliasNodes(const DIMemory &DIM, AliasTree &AT,
+    SmallPtrSetImpl<AliasNode *> &Nodes) {
+  if (auto *EM = dyn_cast<DIEstimateMemory>(&DIM))
+    findBoundAliasNodes(*EM, AT, Nodes);
+  else
+    findBoundAliasNodes(cast<DIUnknownMemory>(DIM), AT, Nodes);
+}
+}
+
+DIMemory::~DIMemory() {
+  if (hasMemoryHandle())
+    DIMemoryHandleBase::memoryIsDeleted(this);
+}
+
+void DIMemory::replaceAllUsesWith(DIMemory *M) {
+  assert(M && "New memory location must not be null!");
+  assert(this != M && "Old and new memory must be differ!");
+  if (hasMemoryHandle())
+    DIMemoryHandleBase::memoryIsRAUWd(this, M);
+}
+
+std::unique_ptr<DIUnknownMemory> DIUnknownMemory::get(llvm::LLVMContext &Ctx,
+    DIMemoryEnvironment &Env, DIUnknownMemory &UM) {
+  ++NumUnknownMemory;
+  return std::unique_ptr<DIUnknownMemory>(
+    new DIUnknownMemory(Env, UM.getAsMDNode()));
+}
+
+static void serialize(DILocation &Loc, LLVMContext &Ctx,
+  SmallVectorImpl<Metadata *> &MDs) {
+  auto LineMD = ConstantAsMetadata::get(
+    ConstantInt::get(Type::getInt32Ty(Ctx), Loc.getLine()));
+  MDs.push_back(LineMD);
+  auto ColumnMD = ConstantAsMetadata::get(
+    ConstantInt::get(Type::getInt32Ty(Ctx), Loc.getColumn()));
+  MDs.push_back(ColumnMD);
+  if (auto *Scope = Loc.getRawScope())
+    MDs.push_back(Scope);
+  if (auto *InlineAt = Loc.getInlinedAt())
+    serialize(*InlineAt, Ctx, MDs);
+  else
+    MDs.push_back(nullptr);
+}
+
+std::unique_ptr<DIUnknownMemory> DIUnknownMemory::get(llvm::LLVMContext &Ctx,
+  DIMemoryEnvironment &Env, MDNode *MD, Flags F,
+  ArrayRef<DILocation *> DbgLocs) {
+  auto *FlagMD = llvm::ConstantAsMetadata::get(
+    llvm::ConstantInt::get(Type::getInt16Ty(Ctx), F));
+  SmallVector<Metadata *, 2> BasicMDs{ MD, FlagMD };
+  auto BasicMD = llvm::MDNode::get(Ctx, BasicMDs);
+  assert(BasicMD && "Can not create metadata node!");
+  if (!MD)
+    BasicMD->replaceOperandWith(0, BasicMD);
+  SmallVector<Metadata *, 2> MDs{ BasicMD };
+  for (auto DbgLoc : DbgLocs)
+    if (DbgLoc)
+      serialize(*DbgLoc, Ctx, MDs);
+  auto NewMD = llvm::MDNode::get(Ctx, MDs);
+  assert(NewMD && "Can not create metadata node!");
+  ++NumUnknownMemory;
+  return std::unique_ptr<DIUnknownMemory>(new DIUnknownMemory(Env, NewMD));
+}
+
+llvm::MDNode * DIUnknownMemory::getRawIfExists(llvm::LLVMContext &Ctx,
+    llvm::MDNode *MD, Flags F, llvm::ArrayRef<llvm::DILocation *> DbgLocs ) {
+  if (!MD)
+    return nullptr;
+  auto *FlagMD = llvm::ConstantAsMetadata::getIfExists(
+    llvm::ConstantInt::get(Type::getInt16Ty(Ctx), F));
+  if (!FlagMD)
+    return nullptr;
+  SmallVector<Metadata *, 2> BasicMDs{ MD, FlagMD };
+  auto BasicMD = llvm::MDNode::getIfExists(Ctx, BasicMDs);
+  if (!BasicMD)
+    return nullptr;
+  SmallVector<Metadata *, 2> MDs{ BasicMD };
+  for (auto DbgLoc : DbgLocs)
+    if (DbgLoc)
+      serialize(*DbgLoc, Ctx, MDs);
+  return llvm::MDNode::getIfExists(Ctx, MDs);
+}
+
+std::unique_ptr<DIUnknownMemory> DIUnknownMemory::getIfExists(
+    llvm::LLVMContext &Ctx, DIMemoryEnvironment &Env, llvm::MDNode *MD,
+    Flags F, llvm::ArrayRef<llvm::DILocation *> DbgLocs) {
+  auto *Node = getRawIfExists(Ctx, MD, F, DbgLocs);
+  if (!Node)
+    return nullptr;
+  ++NumUnknownMemory;
+  return std::unique_ptr<DIUnknownMemory>(new DIUnknownMemory(Env, Node));
+}
+
+static inline ConstantInt *getConstantInt(const MDOperand &Op) {
+  if (auto CMD = dyn_cast<ConstantAsMetadata>(Op))
+    if (auto CInt = dyn_cast<ConstantInt>(CMD->getValue()))
+      return CInt;
+  return nullptr;
+};
+
+static std::pair<DILocation *, unsigned> getLocation(const MDNode *MD,
+  unsigned I, unsigned EI) {
+  ConstantInt *CInt = nullptr;
+  if (!(CInt = getConstantInt(MD->getOperand(I))))
+    return std::make_pair(nullptr, I);
+  unsigned Line = CInt->getZExtValue();
+  if (++I == EI)
+    return std::make_pair(nullptr, I);
+  if (!(CInt = getConstantInt(MD->getOperand(I))))
+    return std::make_pair(nullptr, I);
+  unsigned Column = CInt->getZExtValue();
+  if (++I == EI)
+    return std::make_pair(nullptr, I);
+  auto *Scope = dyn_cast<DIScope>(MD->getOperand(I));
+  if (!Scope)
+    return std::make_pair(nullptr, I);
+  if (++I == EI)
+    return std::make_pair(nullptr, I);
+  auto InlineAt =
+    (MD->getOperand(I)) ? getLocation(MD, I, EI) : std::make_pair(nullptr, I);
+  return std::make_pair(
+    DILocation::get(MD->getContext(), Line, Column, Scope, InlineAt.first),
+    InlineAt.second);
+}
+
+void DIMemory::getDebugLoc(SmallVectorImpl<DebugLoc> &DbgLocs) const {
+  auto MD = getAsMDNode();
+  for (unsigned I = 0, EI = MD->getNumOperands(); I < EI; ++I) {
+    auto Res = getLocation(MD, I, EI);
+    I = Res.second;
+    if (Res.first)
+      DbgLocs.emplace_back(Res.first);
+  }
+}
+
+std::unique_ptr<DIEstimateMemory> DIEstimateMemory::get(
+    llvm::LLVMContext &Ctx, DIMemoryEnvironment &Env,
+    llvm::DIVariable *Var, llvm::DIExpression *Expr, Flags F,
+    ArrayRef<DILocation *> DbgLocs) {
+  assert(Var && "Variable must not be null!");
+  assert(Expr && "Expression must not be null!");
+  auto *FlagMD = llvm::ConstantAsMetadata::get(
+    llvm::ConstantInt::get(Type::getInt16Ty(Ctx), F));
+  SmallVector<Metadata *, 3> BasicMDs{ Var, Expr, FlagMD};
+  auto BasicMD = llvm::MDNode::get(Ctx, BasicMDs);
+  assert(BasicMD && "Can not create metadata node!");
+  SmallVector<Metadata *, 2> MDs{ BasicMD };
+  for (auto DbgLoc : DbgLocs)
+    if (DbgLoc)
+      serialize(*DbgLoc, Ctx, MDs);
+  auto MD = llvm::MDNode::get(Ctx, MDs);
+  assert(MD && "Can not create metadata node!");
+  ++NumEstimateMemory;
+  return std::unique_ptr<DIEstimateMemory>(new DIEstimateMemory(Env, MD));
+}
+
+std::unique_ptr<DIEstimateMemory>
+DIEstimateMemory::getIfExists(
+    llvm::LLVMContext &Ctx, DIMemoryEnvironment &Env,
+    llvm::DIVariable *Var, llvm::DIExpression *Expr, Flags F,
+    ArrayRef<DILocation *> DbgLocs) {
+  if (auto MD = getRawIfExists(Ctx, Var, Expr, F, DbgLocs)) {
+    ++NumEstimateMemory;
+    return std::unique_ptr<DIEstimateMemory>(new DIEstimateMemory(Env, MD));
+  }
+  return nullptr;
+}
+
+llvm::MDNode * DIEstimateMemory::getRawIfExists(llvm::LLVMContext &Ctx,
+    llvm::DIVariable *Var, llvm::DIExpression *Expr, Flags F,
+    ArrayRef<DILocation *> DbgLocs) {
+  assert(Var && "Variable must not be null!");
+  assert(Expr && "Expression must not be null!");
+  auto *FlagMD = llvm::ConstantAsMetadata::getIfExists(
+    llvm::ConstantInt::get(Type::getInt16Ty(Ctx), F));
+  if (!FlagMD)
+    return nullptr;
+  SmallVector<Metadata *, 3> BasicMDs{ Var, Expr, FlagMD};
+  auto *BasicMD = llvm::MDNode::getIfExists(Ctx, BasicMDs);
+  if (!BasicMD)
+    return nullptr;
+  SmallVector<Metadata *, 2> MDs{ BasicMD };
+  for (auto DbgLoc : DbgLocs)
+    if (DbgLoc)
+      serialize(*DbgLoc, Ctx, MDs);
+  return llvm::MDNode::getIfExists(Ctx, MDs);
+}
+
+std::unique_ptr<DIEstimateMemory> DIEstimateMemory::get(llvm::LLVMContext &Ctx,
+    DIMemoryEnvironment &Env, DIEstimateMemory &EM) {
+  SmallVector<DebugLoc, 1> DbgLocs;
+  EM.getDebugLoc(DbgLocs);
+  SmallVector<DILocation *, 1> DILocs(DbgLocs.size());
+  std::size_t ToIdx = 0;
+  for (std::size_t I = 0, EI = DbgLocs.size(); I < EI; ++I)
+    if (DbgLocs[I])
+      DILocs[ToIdx++] = DbgLocs[I].get();
+  DILocs.resize(ToIdx);
+  return get(
+    Ctx, Env, EM.getVariable(), EM.getExpression(), EM.getFlags(), DILocs);
+}
+
+llvm::DIVariable * DIEstimateMemory::getVariable() {
+  auto MD = getBaseAsMDNode();
+  for (unsigned I = 0, EI = MD->getNumOperands(); I < EI; ++I)
+    if (auto *Var = llvm::dyn_cast<llvm::DIVariable>(MD->getOperand(I)))
+      return Var;
+  llvm_unreachable("Variable must be specified!");
+  return nullptr;
+}
+
+const llvm::DIVariable * DIEstimateMemory::getVariable() const {
+  auto MD = getBaseAsMDNode();
+  for (unsigned I = 0, EI = MD->getNumOperands(); I < EI; ++I)
+    if (auto *Var = llvm::dyn_cast<llvm::DIVariable>(MD->getOperand(I)))
+      return Var;
+  llvm_unreachable("Variable must be specified!");
+  return nullptr;
+}
+
+llvm::DIExpression * DIEstimateMemory::getExpression() {
+  auto MD = getBaseAsMDNode();
+  for (unsigned I = 0, EI = MD->getNumOperands(); I < EI; ++I)
+    if (auto *Expr = llvm::dyn_cast<llvm::DIExpression>(MD->getOperand(I)))
+      return Expr;
+  llvm_unreachable("Expression must be specified!");
+  return nullptr;
+}
+
+const llvm::DIExpression * DIEstimateMemory::getExpression() const {
+  auto MD = getBaseAsMDNode();
+  for (unsigned I = 0, EI = MD->getNumOperands(); I < EI; ++I)
+    if (auto *Expr = llvm::dyn_cast<llvm::DIExpression>(MD->getOperand(I)))
+      return Expr;
+  llvm_unreachable("Expression must be specified!");
+  return nullptr;
+}
+
+const MDNode * DIMemory::getBaseAsMDNode() const {
+  auto MD = getAsMDNode();
+  assert(MD->getNumOperands() > 0 && "At least one operand must exist!");
+  return cast<MDNode>(MD->getOperand(0));
+}
+
+unsigned DIMemory::getFlagsOp() const {
+  auto MD = getBaseAsMDNode();
+  for (unsigned I = 0, EI = MD->getNumOperands(); I < EI; ++I) {
+    auto &Op = MD->getOperand(I);
+    auto CMD = dyn_cast<ConstantAsMetadata>(Op);
+    if (!CMD)
+      continue;
+    if (auto CInt = dyn_cast<ConstantInt>(CMD->getValue()))
+      return I;
+  }
+  llvm_unreachable("Explicit flag must be specified!");
+}
+
+uint64_t DIMemory::getFlags() const {
+  auto MD = getBaseAsMDNode();
+  auto CMD = cast<ConstantAsMetadata>(MD->getOperand(getFlagsOp()));
+  auto CInt = cast<ConstantInt>(CMD->getValue());
+  return CInt->getZExtValue();
+}
+
+void DIMemory::setFlags(uint64_t F) {
+  auto MD = getBaseAsMDNode();
+  auto OpIdx = getFlagsOp();
+  auto CMD = cast<ConstantAsMetadata>(MD->getOperand(OpIdx));
+  auto CInt = cast<ConstantInt>(CMD->getValue());
+  auto &Ctx = MD->getContext();
+  auto *FlagMD = llvm::ConstantAsMetadata::get(llvm::ConstantInt::get(
+   Type::getInt64Ty(Ctx), CInt->getZExtValue() | F));
+    MD->replaceOperandWith(OpIdx, FlagMD);
+}
+
+llvm::MDNode * DIUnknownMemory::getMetadata() {
+  auto MD = getBaseAsMDNode();
+  for (unsigned I = 0, EI = MD->getNumOperands(); I < EI; ++I) {
+    if (auto *Op = llvm::dyn_cast<llvm::MDNode>(MD->getOperand(I)))
+      return Op;
+  }
+  llvm_unreachable("MDNode must be specified!");
+  return nullptr;
+}
+
+const llvm::MDNode * DIUnknownMemory::getMetadata() const {
+  auto MD = getBaseAsMDNode();
+  for (unsigned I = 0, EI = MD->getNumOperands(); I < EI; ++I) {
+    if (auto *Op = llvm::dyn_cast<llvm::MDNode>(MD->getOperand(I)))
+      return Op;
+  }
+  llvm_unreachable("MDNode must be specified!");
+  return nullptr;
+}
+
+void DIMemoryHandleBase::addToUseList() {
+  assert(mMemory && "Null pointer does not have handles!");
+  auto &Env = mMemory->getEnv();
+  if (mMemory->hasMemoryHandle()) {
+    DIMemoryHandleBase *&Entry = Env[mMemory];
+    assert(mMemory && "Memory does not have any handles?");
+    addToExistingUseList(&Entry);
+    return;
+  }
+  // Ok, it doesn't have any handles yet, so we must insert it into the
+  // DenseMap. However, doing this insertion could cause the DenseMap to
+  // reallocate itself, which would invalidate all of the PrevP pointers that
+  // point into the old table. Handle this by checking for reallocation and
+  // updating the stale pointers only if needed.
+  auto &Handles = Env.getMemoryHandles();
+  const void *OldBucketPtr = Handles.getPointerIntoBucketsArray();
+  DIMemoryHandleBase *&Entry = Handles[mMemory];
+  assert(!Entry && "Memory really did already have handles?");
+  addToExistingUseList(&Entry);
+  mMemory->setHasMemoryHandle(true);
+  if (Handles.isPointerIntoBucketsArray(OldBucketPtr) || Handles.size() == 1)
+    return;
+  // Okay, reallocation did happen. Fix the Prev Pointers.
+  for (auto I = Handles.begin(), E = Handles.end(); I != E; ++I) {
+    assert(I->second && I->first == I->second->mMemory &&
+      "List invariant broken!");
+    I->second->setPrevPtr(&I->second);
+  }
+}
+
+void DIMemoryHandleBase::removeFromUseList() {
+  assert(mMemory && mMemory->hasMemoryHandle() &&
+    "Null pointer does not have handles!");
+  DIMemoryHandleBase **PrevPtr = getPrevPtr();
+  assert(*PrevPtr == this && "List invariant broken");
+  *PrevPtr = mNext;
+  if (mNext) {
+    assert(mNext->getPrevPtr() == &mNext && "List invariant broken!");
+    mNext->setPrevPtr(PrevPtr);
+    return;
+  }
+  // If the mNext pointer was null, then it is possible that this was the last
+  // MemoryHandle watching memory. If so, delete its entry from
+  // the MemoryHandles map.
+  auto &Handles = mMemory->getEnv().getMemoryHandles();
+  if (Handles.isPointerIntoBucketsArray(PrevPtr)) {
+    Handles.erase(mMemory);
+    mMemory->setHasMemoryHandle(false);
+  }
+}
+
+void DIMemoryHandleBase::memoryIsDeleted(DIMemory *M) {
+  assert(M->hasMemoryHandle() &&
+    "Should only be called if DIMemoryHandles present!");
+  DIMemoryHandleBase *Entry = M->getEnv()[M];
+  assert(Entry && "Memory bit set but no entries exist");
+  // We use a local DIMemoryHandleBase as an iterator so that
+  // DIMemoryHandles can add and remove themselves from the list without
+  // breaking our iteration. This is not really an AssertingDIMemoryHandle; we
+  // just have to give DIMemoryHandleBase some kind.
+  for (DIMemoryHandleBase Itr(Assert, *Entry); Entry; Entry = Itr.mNext) {
+    Itr.removeFromUseList();
+    Itr.addToExistingUseListAfter(Entry);
+    assert(Entry->mNext == &Itr && "Loop invariant broken.");
+    switch (Entry->getKind()) {
+    default:
+      llvm_unreachable("Unsupported DIMemoryHandle!");
+    case Assert:
+      break;
+    case Weak:
+      Entry->operator=(nullptr);
+      break;
+    case Callback:
+      static_cast<CallbackDIMemoryHandle *>(Entry)->deleted();
+      break;
+    }
+  }
+  if (M->hasMemoryHandle()) {
+#ifndef NDEBUG
+    dbgs() << "While deleting: ";
+    TSAR_LLVM_DUMP(M->getAsMDNode()->dump());
+    TSAR_LLVM_DUMP(M->getBaseAsMDNode()->dump());
+    if (M->getEnv()[M]->getKind() == Assert)
+      llvm_unreachable("An asserting memory handle still pointed to this memory!");
+#endif
+    llvm_unreachable("All references to M were not removed?");
+  }
+}
+
+void DIMemoryHandleBase::memoryIsRAUWd(DIMemory *Old, DIMemory *New) {
+  assert(Old->hasMemoryHandle() &&
+    "Should only be called if MemoryHandles present!");
+  assert(Old != New && "Changing value into itself!");
+  DIMemoryHandleBase *Entry = Old->getEnv()[Old];
+  assert(Entry && "Memory bit set but no entries exist");
+  // We use a local DIMemoryHandleBase as an iterator so that
+  // DIMemoryHandles can add and remove themselves from the list without
+  // breaking our iteration.  This is not really an AssertingDIMemoryHandle; we
+  // just have to give DIMemoryHandleBase some kind.
+  for (DIMemoryHandleBase Itr(Assert, *Entry); Entry; Entry = Itr.mNext) {
+    Itr.removeFromUseList();
+    Itr.addToExistingUseListAfter(Entry);
+    assert(Entry->mNext == &Itr && "Loop invariant broken.");
+    switch (Entry->getKind()) {
+    default:
+      llvm_unreachable("Unsupported DIMemoryHandle!");
+    case Assert:
+      break;
+    case Weak:
+      Entry->operator=(New);
+      break;
+    case Callback:
+      static_cast<CallbackDIMemoryHandle *>(Entry)->allUsesReplacedWith(New);
+      break;
+    }
+  }
+#ifndef NDEBUG
+  // If any new weak value handles were added while processing the
+  // list, then complain about it now.
+  if (Old->hasMemoryHandle())
+    for (Entry = Old->getEnv()[Old]; Entry; Entry = Entry->mNext)
+      switch (Entry->getKind()) {
+      case Weak:
+        dbgs() << "After RAUW from ";
+        TSAR_LLVM_DUMP(Old->getAsMDNode()->dump());
+        TSAR_LLVM_DUMP(Old->getBaseAsMDNode()->dump());
+        dbgs() << "to ";
+        TSAR_LLVM_DUMP(New->getAsMDNode()->dump());
+        TSAR_LLVM_DUMP(New->getBaseAsMDNode()->dump());
+        llvm_unreachable("A weak value handle still pointed to the"
+                         " old value!\n");
+      default:
+        break;
+      }
+#endif
+}
+
+void DIMemoryHandleBase::addToExistingUseList(DIMemoryHandleBase **List) {
+  assert(List && "Handle list must not be null!");
+  mNext = *List;
+  *List = this;
+  setPrevPtr(List);
+  if (mNext) {
+    mNext->setPrevPtr(&mNext);
+    assert(mMemory == mNext->mMemory && "Handle was added to a wrong list!");
+  }
+}
+
+void DIMemoryHandleBase::addToExistingUseListAfter(DIMemoryHandleBase *Node) {
+  assert(Node && "Must insert after existing node!");
+  mNext = Node->mNext;
+  setPrevPtr(&Node->mNext);
+  Node->mNext = this;
+  if (mNext)
+    mNext->setPrevPtr(&mNext);
+}
+
+DIAliasTree::DIAliasTree(llvm::Function &F) :
+    mTopLevelNode(new DIAliasTopNode), mFunc(&F) {
+  ++NumAliasNode;
+  mNodes.push_back(mTopLevelNode);
+}
+
+std::pair<DIAliasTree::memory_iterator, std::unique_ptr<DIEstimateMemory>>
+DIAliasTree::addNewNode(
+    std::unique_ptr<DIEstimateMemory> &&EM, DIAliasNode &Parent) {
+  assert(EM && "Memory must not be null!");
+  auto *Tmp = EM.release();
+  memory_iterator Itr = mFragments.end();
+  bool IsInserted = false;
+  std::tie(Itr, IsInserted) = mFragments.insert(Tmp);
+  if (!IsInserted)
+    return std::make_pair(Itr, std::unique_ptr<DIEstimateMemory>(Tmp));
+  assert(!Itr->getAliasNode() &&
+    "Memory location is already attached to a node!");
+  ++NumAliasNode, ++NumEstimateNode;
+  auto *N = new DIAliasEstimateNode;
+  mNodes.push_back(N);
+  N->setParent(Parent);
+  Itr->setAliasNode(*N);
+  N->push_back(*Itr);
+  return std::make_pair(Itr, nullptr);
+}
+
+std::pair<DIAliasTree::memory_iterator, std::unique_ptr<DIMemory>>
+DIAliasTree::addNewUnknownNode(
+    std::unique_ptr<DIMemory> &&M, DIAliasNode &Parent) {
+  assert(M && "Memory must not be null!");
+  auto *Tmp = M.release();
+  memory_iterator Itr = mFragments.end();
+  bool IsInserted = false;
+  std::tie(Itr, IsInserted) = mFragments.insert(Tmp);
+  if (!IsInserted)
+    return std::make_pair(Itr, std::unique_ptr<DIMemory>(Tmp));
+  assert(!Itr->getAliasNode() &&
+    "Memory location is already attached to a node!");
+  ++NumAliasNode, ++NumUnknownNode;
+  auto *N = new DIAliasUnknownNode;
+  mNodes.push_back(N);
+  N->setParent(Parent);
+  Itr->setAliasNode(*N);
+  N->push_back(*Itr);
+  return std::make_pair(Itr, nullptr);
+}
+
+std::pair<DIAliasTree::memory_iterator, std::unique_ptr<DIMemory>>
+DIAliasTree::addToNode(std::unique_ptr<DIMemory> &&M, DIAliasMemoryNode &N) {
+  assert(M && "Memory must not be null!");
+  assert((!isa<DIAliasEstimateNode>(N) || isa<DIEstimateMemory>(M)) &&
+    "Alias estimate node may contain estimate memory locations only!");
+  auto *Tmp = M.release();
+  memory_iterator Itr = mFragments.end();
+  bool IsInserted = false;
+  std::tie(Itr, IsInserted) = mFragments.insert(Tmp);
+  if (!IsInserted)
+    return std::make_pair(Itr, std::unique_ptr<DIMemory>(Tmp));
+  assert(!Itr->getAliasNode() &&
+    "Memory location is already attached to a node!");
+  Itr->setAliasNode(N);
+  N.push_back(*Itr);
+  return std::make_pair(Itr, nullptr);
+}
+
+void DIAliasTree::erase(DIAliasMemoryNode &N) {
+  for (auto &M : N) {
+    mFragments.erase(&M);
+    delete &M;
+  }
+  N.remove();
+  mNodes.erase(N);
+}
+
+std::pair<bool, bool> DIAliasTree::erase(DIMemory &M) {
+  auto Itr = mFragments.find(&M);
+  if (Itr == mFragments.end())
+    return std::make_pair(false, false);
+  auto Node = M.getAliasNode();
+  assert(Node && "Alias node must not be null!");
+  DIAliasMemoryNode::remove(M);
+  mFragments.erase(Itr);
+  delete &M;
+  if (Node->empty()) {
+    erase(*Node);
+    return std::make_pair(true, true);
+  }
+  return std::make_pair(true, false);
+}
+
+namespace {
+#ifndef NDEBUG
+template<class ItrTy>
+void constantOffsetLog(const ItrTy &I, const ItrTy E, const DominatorTree &DT) {
+  dbgs() <<
+    "[DI ALIAS TREE]: find estimate memory locations with constant offset from root\n";
+  for (auto &PtrToOffset : make_range(I, E)) {
+    dbgs() << "[DI ALIAS TREE]: pointer to an estimate memory location ";
+    printLocationSource(dbgs(), PtrToOffset.first, &DT);
+    dbgs() << " with constant offset " << PtrToOffset.second << " from root\n";
+  }
+}
+
+void ignoreEMLog(const EstimateMemory &EM, const DominatorTree &DT) {
+  dbgs() << "[DI ALIAS TREE]: ignore estimate memory location: ";
+  printLocationSource(dbgs(), MemoryLocation(EM.front(), EM.getSize()), &DT);
+  dbgs() << " Parent={";
+  if (auto Parent = EM.getParent())
+    printLocationSource(dbgs(),
+      MemoryLocation(Parent->front(), Parent->getSize()), &DT);
+  else
+    dbgs() << "NULL";
+  dbgs() << "}";
+  dbgs() << " Children={";
+  for (auto &Ch : make_range(EM.child_begin(), EM.child_end())) {
+    printLocationSource(dbgs(), MemoryLocation(Ch.front(), Ch.getSize()), &DT);
+    dbgs() << " ";
+  }
+  dbgs() << "}\n";
+}
+
+void buildMemoryLog(Function &F, const DominatorTree &DT,
+  DIMemory &DIM, EstimateMemory &EM) {
+  dbgs() << "[DI ALIAS TREE]: build debug memory location ";
+  printDILocationSource(*getLanguage(F), DIM, dbgs());
+  dbgs() << " for ";
+  printLocationSource(dbgs(), MemoryLocation{ EM.front(), EM.getSize() }, &DT);
+  dbgs() << "\n";
+}
+
+void buildMemoryLog(Function &F, DIMemory &DIM, Value &V) {
+  dbgs() << "[DI ALIAS TREE]: build debug memory location ";
+  printDILocationSource(*getLanguage(F), DIM, dbgs());
+  dbgs() << " for ";
+  if (auto Callee = [&V]() -> llvm::Function * {
+        if (auto *Call = dyn_cast<CallBase>(&V))
+          return dyn_cast<Function>(
+              Call->getCalledOperand()->stripPointerCasts());
+        return nullptr;
+      }())
+    Callee->printAsOperand(dbgs(), false);
+  else
+    V.printAsOperand(dbgs(), false);
+  dbgs() << "\n";
+}
+
+void addCorruptedLog(Function &F, DIMemory &DIM) {
+  dbgs() << "[DI ALIAS TREE]: add corrupted memory location ";
+  printDILocationSource(*getLanguage(F), DIM, dbgs());
+  dbgs() << " to the node\n";
+}
+
+void addMemoryLog(Function &F, DIMemory &EM) {
+  dbgs() << "[DI ALIAS TREE]: add memory location ";
+  printDILocationSource(*getLanguage(F), EM, dbgs());
+  dbgs() << " to the node \n";
+}
+#endif
+
+/// If a specified value is 'inttoptr' operator then it is stripped
+/// otherwise original value is returned.
+///
+/// In case of 'inttoptr' different values may have the same base.
+/// The following values will be binded to the same DIMemory:
+/// 'inttoptr i64 %Y to i64*'
+/// 'inttoptr i64 %Y to %struct.S*'
+/// So, we use %Y to represent corresponding DIUnknownMemory location
+const Value *stripIntToPtr(const Value *V) {
+  if (Operator::getOpcode(V) != Instruction::IntToPtr)
+    return V;
+  V = cast<Operator>(V)->getOperand(0);
+  if (auto LI = dyn_cast<LoadInst>(V))
+    return LI->getPointerOperand();
+  return V;
+}
+
+/// If a specified value is 'inttoptr' operator then it is stripped
+/// otherwise original value is returned.
+Value *stripIntToPtr(Value *V) {
+  return const_cast<Value *>(stripIntToPtr(static_cast<const Value *>(V)));
+}
+
+/// This is a map from list of corrupted memory locations to an unknown
+/// node in a debug alias tree.
+using CorruptedMap = DenseMap<CorruptedMemoryItem *, DIAliasNode *>;
+
+/// \brief Adds an unknown node (if necessary) into the tree and returns it.
+///
+/// If some node already contains list of specified corrupted locations it
+/// will be returned. If a specified parent is unknown node than a new node
+/// will not be created. Memory locations from `Corrupted` will be moved to
+/// the unknown node and `CorruptedNodes` map will be updated.
+DIAliasNode * addCorruptedNode(
+    DIAliasTree &DIAT, CorruptedMemoryItem *Corrupted, DIAliasNode *DIParent,
+    CorruptedMap &CorruptedNodes) {
+  assert(Corrupted && "List of corrupted memory location must not be null!");
+  auto Itr = CorruptedNodes.find(Corrupted);
+  if (Itr != CorruptedNodes.end()) {
+    assert((DIParent == Itr->second || Itr->second->getParent() == DIParent) &&
+      "Unknown node does not linked with currently processed node!");
+    return Itr->second;
+  }
+  if (!isa<DIAliasUnknownNode>(DIParent)) {
+    LLVM_DEBUG(dbgs() << "[DI ALIAS TREE]: add new debug alias unknown node\n");
+    auto DIM = Corrupted->pop();
+    LLVM_DEBUG(addCorruptedLog(DIAT.getFunction(), *DIM));
+    auto Info = DIAT.addNewUnknownNode(std::move(DIM), *DIParent);
+    /// TODO (kaniandr@gmail.com): implement construction of duplicates.
+    /// For example, it is possible to add count of duplicates into memory
+    /// representation and reference to the first location.
+    if (Info.second)
+      llvm_unreachable("Construction of duplicates is not supported yet!");
+    DIParent = Info.first->getAliasNode();
+  }
+  CorruptedNodes.try_emplace(Corrupted, cast<DIAliasUnknownNode>(DIParent));
+  for (CorruptedMemoryItem::size_type I = 0, E = Corrupted->size(); I < E; ++I) {
+    auto DIM = Corrupted->pop();
+    LLVM_DEBUG(addCorruptedLog(DIAT.getFunction(), *DIM));
+    auto Info =
+      DIAT.addToNode(std::move(DIM), cast<DIAliasUnknownNode>(*DIParent));
+    if (Info.second) {
+      if (Info.first->getAliasNode() == DIParent) {
+        for (auto &VH : *Info.second)
+          Info.first->bindValue(VH);
+        // Mark location as merged in RAUW.
+        Info.first->setProperties(DIMemory::Merged);
+        Info.second->replaceAllUsesWith(&*Info.first);
+        LLVM_DEBUG(dbgs() << "[DI ALIAS TREE]: merge location with existent "
+          "one in the current node\n");
+      } else {
+        /// TODO (kaniandr@gmail.com): implement construction of duplicates.
+        /// For example, it is possible to add count of duplicates into memory
+        /// representation and reference to the first location.
+        llvm_unreachable("Construction of duplicates is not supported yet!");
+      }
+    }
+  }
+  return DIParent;
+}
+
+/// \brief Traverses alias tree to build its debug version.
+///
+/// \param [in] RootOffsets A list of locations which are used to build
+/// debug memory locations. Other locations will be ignored.
+/// \param [in, out] CMR This contains information about corrupted memory
+/// locations. These locations will be inserted in unknown nodes. This
+/// locations will be moved outside appropriated lists. Correspondence
+/// between lists of corrupted locations (already empty) and unknown nodes will
+/// be stored in `CorruptedNodes` map.
+/// \param [in, out] DIAT Constructed debug alias tree.
+/// \param [in] Parent Currently processed alias node. This function performs
+/// depth first traversal of alias tree recursively.
+/// \param [in, out] DIParent A node in the constructed debug alias tree which
+/// is used as a root for new nodes.
+/// \param [in, out] Map from lists of corrupted locations to unknown nodes.
+void buildDIAliasTree(const DataLayout &DL, const DominatorTree &DT,
+    DIMemoryEnvironment &Env,
+    const DenseMap<const Value *, int64_t> &RootOffsets,
+    CorruptedMemoryResolver &CMR, DIAliasTree &DIAT,
+    AliasNode &Parent, DIAliasNode &DIParent, CorruptedMap &Nodes) {
+  for (auto &Child : make_range(Parent.child_begin(), Parent.child_end())) {
+    auto DIN = &DIParent;
+    if (auto Corrupted = CMR.hasUnknownParent(Child))
+      DIN = addCorruptedNode(DIAT, Corrupted, DIN, Nodes);
+    SmallVector<std::unique_ptr<DIEstimateMemory>, 8> Known;
+    SmallVector<std::unique_ptr<DIMemory>, 8> Unknown;
+    if (auto N = dyn_cast<AliasEstimateNode>(&Child)) {
+      LLVM_DEBUG(dbgs() << "[DI ALIAS TREE]: process alias estimate node\n");
+      for (auto &EM : *N) {
+        auto Root = EM.getTopLevelParent();
+        if (&EM != Root && !RootOffsets.count(EM.front())) {
+          LLVM_DEBUG(ignoreEMLog(EM, DT));
+          continue;
+        }
+        std::unique_ptr<DIMemory> DIM;
+        if (!(DIM = CMR.popFromCache(&EM))) {
+          DIM = buildDIMemory(EM, DIAT.getFunction().getContext(), Env, DL, DT);
+          LLVM_DEBUG(buildMemoryLog(DIAT.getFunction(), DT, *DIM, EM));
+        }
+        if (CMR.isCorrupted(DIM->getAsMDNode()).first) {
+          LLVM_DEBUG(dbgs() << "[DI ALIAS TREE]: ignore corrupted memory location\n");
+          continue;
+        }
+        if (isa<DIEstimateMemory>(*DIM))
+          Known.emplace_back(cast<DIEstimateMemory>(DIM.release()));
+        else
+          Unknown.push_back(std::move(DIM));
+      }
+    } else {
+      assert(isa<AliasUnknownNode>(Child) && "It must be alias unknown node!");
+      LLVM_DEBUG(dbgs() << "[DI ALIAS TREE]: process alias unknown node\n");
+      for (auto Inst : cast<AliasUnknownNode>(Child)) {
+        std::unique_ptr<DIMemory> DIM;
+        if (!(DIM = CMR.popFromCache(Inst, true))) {
+          DIM = buildDIMemory(*Inst, DIAT.getFunction().getContext(), Env, DT);
+          LLVM_DEBUG(buildMemoryLog(DIAT.getFunction(), *DIM, *Inst));
+        }
+        if (CMR.isCorrupted(DIM->getAsMDNode()).first) {
+          LLVM_DEBUG(dbgs() << "[DI ALIAS TREE]: ignore corrupted memory location\n");
+          continue;
+        }
+        Unknown.push_back(std::move(DIM));
+      }
+    }
+    if (!Unknown.empty()) {
+      if (!isa<DIAliasUnknownNode>(DIN)) {
+        LLVM_DEBUG(dbgs() << "[DI ALIAS TREE]: add new debug alias unknown node\n");
+        LLVM_DEBUG(addMemoryLog(DIAT.getFunction(), *Unknown.back()));
+        auto Info = DIAT.addNewUnknownNode(std::move(Unknown.back()), *DIN);
+        /// TODO (kaniandr@gmail.com): implement construction of duplicates.
+        /// For example, it is possible to add count of duplicates into memory
+        /// representation and reference to the first location.
+        if (Info.second)
+          llvm_unreachable("Construction of duplicates is not supported yet!");
+        DIN = Info.first->getAliasNode();
+        Unknown.pop_back();
+      }
+      for (auto &M : Unknown) {
+        LLVM_DEBUG(addMemoryLog(DIAT.getFunction(), *M));
+        auto Info = DIAT.addToNode(std::move(M), cast<DIAliasMemoryNode>(*DIN));
+        if (Info.second) {
+          if (Info.first->getAliasNode() == DIN) {
+            for (auto &VH : *Info.second)
+              Info.first->bindValue(VH);
+            // Mark location as merged in RAUW.
+            Info.first->setProperties(DIMemory::Merged);
+            Info.second->replaceAllUsesWith(&*Info.first);
+            LLVM_DEBUG(dbgs() << "[DI ALIAS TREE]: merge location with existent "
+              "one in the current node\n");
+          } else {
+            /// TODO (kaniandr@gmail.com): implement construction of duplicates.
+            /// For example, it is possible to add count of duplicates into memory
+            /// representation and reference to the first location.
+            llvm_unreachable("Construction of duplicates is not supported yet!");
+          }
+        }
+      }
+    }
+    if (!Known.empty()) {
+      LLVM_DEBUG(dbgs() << "[DI ALIAS TREE]: add new debug alias estimate node\n");
+      LLVM_DEBUG(addMemoryLog(DIAT.getFunction(), *Known.back()));
+      auto Info = DIAT.addNewNode(std::move(Known.back()), *DIN);
+      /// TODO (kaniandr@gmail.com): implement construction of duplicates.
+      /// For example, it is possible to add count of duplicates into memory
+      /// representation and reference to the first location.
+      if (Info.second)
+        llvm_unreachable("Construction of duplicates is not supported yet!");
+      DIN = Info.first->getAliasNode();
+      Known.pop_back();
+      for (auto &M : Known) {
+        LLVM_DEBUG(addMemoryLog(DIAT.getFunction(), *M));
+        auto Info = DIAT.addToNode(std::move(M), cast<DIAliasMemoryNode>(*DIN));
+        if (Info.second) {
+          if (Info.first->getAliasNode() == DIN) {
+            for (auto &VH : *Info.second)
+              Info.first->bindValue(VH);
+            // Mark location as merged in RAUW.
+            Info.first->setProperties(DIMemory::Merged);
+            Info.second->replaceAllUsesWith(&*Info.first);
+            LLVM_DEBUG(dbgs() << "[DI ALIAS TREE]: merge location with existent "
+              "one in the current node\n");
+          } else {
+            /// TODO (kaniandr@gmail.com): implement construction of duplicates.
+            /// For example, it is possible to add count of duplicates into memory
+            /// representation and reference to the first location.
+            llvm_unreachable("Construction of duplicates is not supported yet!");
+          }
+        }
+      }
+    }
+    buildDIAliasTree(DL, DT, Env, RootOffsets, CMR, DIAT, Child, *DIN, Nodes);
+  }
+}
+
+/// This class inserts new subtree into an alias tree.
+///
+/// The subtree will contains a list of specified fragments of a specified
+/// variable. This fragments should not alias with other memory location in the
+/// alias tree. This is a precondition and is not checked by a builder.
+/// It also tries to build fragments which extends specified fragments.
+/// For example for the fragment S.X[2] the following locations will be
+/// constructed S -> S.X -> S.X[2]. However, the last one only will be marked as
+/// explicitly accessed memory location.
+class DIAliasTreeBuilder {
+  /// Projection of an array to an array with less number of dimensions.
+  ///
+  /// In case of array A[2][3][4] there are two levels of planes.
+  /// First level contains 2 planes of size 3 * 4 = 12.
+  /// The second level contains 3 planes of size 4.
+  struct PlaneTy {
+    uint64_t NumberOfPlanes;
+    uint64_t SizeOfPlane;
+  };
+public:
+  /// Creates a builder of subtree which contains specified fragments of a
+  /// variable.
+  DIAliasTreeBuilder(DIAliasTree &DIAT, LLVMContext &Ctx,
+      DIMemoryEnvironment &Env,
+      CorruptedMemoryResolver &CMR, CorruptedMap &CorruptedNodes,
+      DIVariable *Var, DILocation *DbgLoc,
+      const TinyPtrVector<DIExpression *> &Fragments) :
+      mDIAT(&DIAT), mContext(&Ctx), mEnv(&Env),
+      mCMR(&CMR), mCorruptedNodes(&CorruptedNodes),
+      mVar(Var),  mSortedFragments(Fragments) {
+    assert(mDIAT && "Alias tree must not be null!");
+    assert(mVar && "Variable must not be null!");
+    assert(!Fragments.empty() && "At least one fragment must be specified!");
+    if (DbgLoc)
+      mDbgLocs.push_back(DbgLoc);
+    std::sort(mSortedFragments.begin(), mSortedFragments.end(),
+      [this](DIExpression *LHS, DIExpression *RHS) {
+        assert(!mayAliasFragments(*LHS, *RHS) && "Fragments must not be alias!");
+        auto InfoLHS = LHS->getFragmentInfo();
+        auto InfoRHS = RHS->getFragmentInfo();
+        // Empty expression is no possible here because the whole location is
+        // alias with any fragment. In this case list of fragments will contain
+        // only single expression and this function will not be called.
+        assert(LHS->getNumElements() == 3 && InfoLHS.hasValue() &&
+          "Expression may contain dwarf::DW_OP_LLVM_fragment only!");
+        assert(RHS->getNumElements() == 3 && InfoRHS.hasValue() &&
+          "Expression may contain dwarf::DW_OP_LLVM_fragment only!");
+        return InfoLHS->OffsetInBits < InfoRHS->OffsetInBits;
+    });
+  }
+
+  /// Builds a subtree of an alias tree.
+  void buildSubtree() {
+    LLVM_DEBUG(dbgs() << "[DI ALIAS TREE]: build subtree for a variable "
+      << mVar->getName() << "\n");
+    DIAliasNode *Parent = mDIAT->getTopLevelNode();
+    if (auto *Corrupted = mCMR->hasUnknownParent(*mVar)) {
+      Parent = addCorruptedNode(*mDIAT, Corrupted, Parent, *mCorruptedNodes);
+      if (auto N = dyn_cast<DIAliasUnknownNode>(Parent))
+        mVisitedCorrupted.insert(N);
+    }
+    auto Ty = stripDIType(mVar->getType());
+    if (!Ty) {
+      addFragments(Parent, 0, mSortedFragments.size());
+      return;
+    }
+    auto DIEmptyExpr = DIExpression::get(*mContext, {});
+    if (mSortedFragments.front()->getNumElements() == 0) {
+      auto DIMVar = DIEstimateMemory::get(*mContext, *mEnv, mVar, DIEmptyExpr,
+        DIEstimateMemory::NoFlags, mDbgLocs);
+      auto IsCorruptedRoot = mCMR->isCorrupted(DIMVar->getBaseAsMDNode());
+      if (IsCorruptedRoot.first) {
+        if (IsCorruptedRoot.second)
+          return;
+        LLVM_DEBUG(dbgs() << "[DI ALIAS TREE]: replace corrupted\n");
+        eraseAndReplaceCorrupted(DIMVar.get(), Parent);
+      }
+      LLVM_DEBUG(addFragmentLog(DIEmptyExpr));
+      auto DIM = mDIAT->addNewNode(std::move(DIMVar), *Parent);
+      assert(!DIM.second && "Memory location is already attached to a node!");
+      if (auto M = mCMR->beforePromotion(DIMemoryLocation(mVar, DIEmptyExpr)))
+        M->replaceAllUsesWith(&*DIM.first);
+      DIM.first->setProperties(DIMemory::Explicit);
+      return;
+    }
+    auto LastInfo = mSortedFragments.back()->getFragmentInfo();
+    if (LastInfo->OffsetInBits / 8 + (LastInfo->SizeInBits + 7) / 8 >
+        getSize(Ty)) {
+      addFragments(Parent, 0, mSortedFragments.size());
+      return;
+    }
+    evaluateTy(
+      DIEmptyExpr, Ty, 0, std::make_pair(0, mSortedFragments.size()), Parent);
+  }
+
+private:
+#ifndef NDEBUG
+  void addFragmentLog(llvm::DIExpression *Expr) {
+    dbgs() << "[DI ALIAS TREE]: add a new node and a new fragment ";
+    auto DWLang = getLanguage(mDIAT->getFunction()).getValue();
+    printDILocationSource(DWLang, { mVar, Expr }, dbgs());
+    dbgs() << "\n";
+  }
+#endif
+
+  /// \brief Add fragments from a specified range [BeginIdx, EndIdx)
+  /// into an alias tree.
+  ///
+  /// Each fragments will be stored in a separate node with a parent `Parent`.
+  void addFragments(DIAliasNode *Parent, unsigned BeginIdx, unsigned EndIdx) {
+    assert(Parent && "Alias node must not be null!");
+    for (unsigned I = BeginIdx; I < EndIdx; ++I) {
+      LLVM_DEBUG(addFragmentLog(mSortedFragments[I]));
+      Parent = addUnknownParentIfNecessary(Parent, mSortedFragments[I]);
+      auto DIM = mDIAT->addNewNode(
+        DIEstimateMemory::get(*mContext, *mEnv, mVar, mSortedFragments[I],
+          DIEstimateMemory::NoFlags, mDbgLocs),
+        *Parent);
+      assert(!DIM.second && "Memory location is already attached to a node!");
+      if (auto M = mCMR->beforePromotion(
+            DIMemoryLocation(mVar, mSortedFragments[I])))
+        M->replaceAllUsesWith(&*DIM.first);
+      DIM.first->setProperties(DIMemory::Explicit);
+    }
+  }
+
+  /// Inserts corrupted node which is a parent for a node with a specified
+  /// fragment (`mVar`, `Expr`) if this is necessary.
+  DIAliasNode * addUnknownParentIfNecessary(
+      DIAliasNode *Parent, DIExpression *Expr) {
+    auto *Corrupted = mCMR->hasUnknownParent(DIMemoryLocation(mVar, Expr));
+    if (!Corrupted)
+      return Parent;
+    Corrupted->erase(
+      mCorruptedReplacement.begin(), mCorruptedReplacement.end());
+    // Node may already exist in the set, however it may be invalid. So, we
+    // update it.
+    // void foo() { for (int I = 0; I < 10; ++I) { int X[10]; X[0] = I; } }
+    // At first, unknown node for corrupted <X,40> would be created. However,
+    // corrupted <X,40> will be replaced with a fragment and unknown node will
+    // be removed. After this mCorruptedNodes contains an empty 'Corrupted'
+    // which points to a deleted pointer.
+    if (Corrupted->empty())
+      return mCorruptedNodes->try_emplace(Corrupted).first->second = Parent;
+    Parent = addCorruptedNode(*mDIAT, Corrupted, Parent, *mCorruptedNodes);
+    if (auto N = dyn_cast<DIAliasUnknownNode>(Parent))
+      mVisitedCorrupted.insert(N);
+    return Parent;
+  }
+
+  /// \brief Removes corrupted node equal to a specified node and replace its
+  /// uses with a specified one.
+  ///
+  /// \return `True` if corrupted node has been found in `mVisitedCorrupted`
+  /// list and removed.
+  /// \post If a removed corrupted has been the last one location in the node
+  /// the node will be removed. If `Current`equal to a removed node it will be
+  /// set to it's parent.
+  bool eraseAndReplaceCorrupted(DIMemory *What, DIAliasNode *&Current) {
+    auto *MD = What->getBaseAsMDNode();
+    for (auto *N : mVisitedCorrupted)
+      for (auto &M : *N)
+        if (M.getBaseAsMDNode() == MD) {
+          --NumCorruptedMemory;
+          isa<DIEstimateMemory>(M) ? --NumEstimateMemory : --NumUnknownMemory;
+          auto Parent = Current->getParent();
+          M.replaceAllUsesWith(What);
+          if (mDIAT->erase(M).second) {
+            Current = (N == Current) ? Parent : Current;
+            mVisitedCorrupted.erase(N);
+            --NumUnknownNode;
+            --NumAliasNode;
+          }
+          return true;
+        }
+    return false;
+  }
+
+  /// Add new node with a specified parent into alias tree.
+  ///
+  /// A specified 'Expr' determines location which will contain a node.
+  /// If appropriate memory location is corrupted new node is not created.
+  DIAliasNode * addNewNode(DIExpression *Expr, DIAliasNode *Parent) {
+    assert(Expr && "Expression must not be null!");
+    assert(Parent && "Alias node must not be null!");
+    auto DIMTmp = DIEstimateMemory::get(*mContext, *mEnv, mVar, Expr,
+      DIEstimateMemory::NoFlags, mDbgLocs);
+    auto IsCorrupted = mCMR->isCorrupted(DIMTmp->getBaseAsMDNode());
+    if (IsCorrupted.first) {
+      if (!IsCorrupted.second) {
+        LLVM_DEBUG(dbgs() << "[DI ALIAS TREE]: replace corrupted\n");
+        bool IsErased = eraseAndReplaceCorrupted(DIMTmp.get(), Parent);
+        LLVM_DEBUG(dbgs() << "[DI ALIAS TREE]: add internal fragment\n");
+        LLVM_DEBUG(addFragmentLog(DIMTmp->getExpression()));
+        auto NewM = mDIAT->addNewNode(std::move(DIMTmp), *Parent);
+        assert(!NewM.second && "Memory location is already attached to a node!");
+        // The corrupted has not been inserted into alias tree yet.
+        // So it should be remembered to prevent such insertion later.
+        if (!IsErased)
+          mCorruptedReplacement.insert(NewM.first->getBaseAsMDNode());
+        Parent = NewM.first->getAliasNode();
+      }
+    } else {
+      Parent = addUnknownParentIfNecessary(Parent, Expr);
+      LLVM_DEBUG(dbgs() << "[DI ALIAS TREE]: add internal fragment\n");
+      LLVM_DEBUG(addFragmentLog(DIMTmp->getExpression()));
+      auto Info = mDIAT->addNewNode(std::move(DIMTmp), *Parent);
+      assert(!Info.second && "Memory location is already attached to a node!");
+      Parent = Info.first->getAliasNode();
+    }
+    return Parent;
+  }
+
+  /// \brief Add subtypes of a specified type into the alias tree.
+  ///
+  /// A pair of `mVar` and `Expr` will represent a specified type in the tree.
+  /// \pre A specified type `Ty` must full cover a specified fragments
+  /// from range [Fragments.first, Fragments.second).
+  /// Fragments from this range can not cross bounds of this type.
+  void evaluateTy(DIExpression *Expr, DIType *Ty, uint64_t Offset,
+      std::pair<unsigned, unsigned> Fragments, DIAliasNode *Parent) {
+    Parent = addNewNode(Expr, Parent);
+    assert(Ty && "Type must not be null!");
+    switch (Ty->getTag()) {
+    default:
+      addFragments(Parent, Fragments.first, Fragments.second);
+      break;
+    case dwarf::DW_TAG_structure_type:
+    case dwarf::DW_TAG_class_type:
+      evaluateStructureTy(Ty, Offset, Fragments, Parent);
+      break;
+    case dwarf::DW_TAG_array_type:
+      evaluateArrayTy(Ty, Offset, Fragments, Parent);
+      break;
+    }
+  }
+
+
+  /// \brief Add subtypes of a specified type into the alias tree.
+  ///
+  /// \pre A specified type `Ty` must full cover a specified fragments
+  /// from range [Fragments.first, Fragments.second).
+  /// Fragments from this range can not cross bounds of this type.
+  void evaluateTy(DIType *Ty, uint64_t Offset,
+      std::pair<unsigned, unsigned> Fragments, DIAliasNode *Parent) {
+    assert(Ty && "Type must not be null!");
+    assert(Parent && "Alias node must not be null!");
+    auto Size = getSize(Ty);
+    auto FInfo = mSortedFragments[Fragments.first]->getFragmentInfo();
+    if (Fragments.first + 1 == Fragments.second &&
+        FInfo->OffsetInBits / 8 == Offset &&
+        (FInfo->SizeInBits + 7) / 8 == Size) {
+      addFragments(Parent, Fragments.first, Fragments.second);
+      return;
+    }
+    auto Expr = DIExpression::get(*mContext, {
+      dwarf::DW_OP_LLVM_fragment, Offset * 8, Ty->getSizeInBits()});
+    evaluateTy(Expr, Ty, Offset, Fragments, Parent);
+  }
+
+  /// Determine fragments covered by a specified range [Offset, Offset+Size].
+  ///
+  /// \return True if at least one covered fragment has been found. The second
+  /// returned value as an index of a fragment after the last covered.
+  /// If returned value is `false` then second value contains an index of
+  /// fragment which cross border of a checked range.
+  std::pair<bool, unsigned> findCoveredFragments(uint64_t Offset, uint64_t Size,
+    unsigned FragmentIdx, unsigned FragmentIdxE) {
+    bool IsFragmentsCoverage = false;
+    for (; FragmentIdx < FragmentIdxE;
+      ++FragmentIdx, IsFragmentsCoverage = true) {
+      auto FInfo = mSortedFragments[FragmentIdx]->getFragmentInfo();
+      auto FOffset = FInfo->OffsetInBits / 8;
+      auto FSize = (FInfo->SizeInBits + 7) / 8;
+      // If condition is true than fragments in
+      // [FirstFragmentIdx, FragmentIdx) is covered.
+      if (FOffset >= Offset + Size)
+        return std::make_pair(IsFragmentsCoverage, FragmentIdx);
+      // If condition is true than FragmentIdx cross the border of a checked
+      // range and it is necessary to extend coverage.
+      if (FOffset + FSize > Offset + Size)
+        return std::make_pair(false, FragmentIdx);
+    }
+    return std::make_pair(IsFragmentsCoverage, FragmentIdx);
+  }
+
+  /// \brief Build coverage of fragments from a specified range
+  /// [Fragments.first, Fragments.second) and update alias tree.
+  ///
+  /// The range of elements will be splitted into subranges. Each subrange
+  /// is covered by some subsequence of elements.
+  /// Adds a specified element into alias tree if it full covers some fragments
+  /// from a specified range and evaluates its base type recursively.
+  /// If fragments cross border of elements before the current one then elements
+  /// will not be added into the alias tree. In this case only fragments will
+  /// be inserted after full coverage will be constructed (sequence of elements
+  /// which full covers a subrange of fragments).
+  /// \param [in, out] FragmentIdx Index of a fragment in the range. It will be
+  /// increased after function call.
+  /// \param [in, out] FirstElIdx Index of a first element in a coverage which
+  /// is under construction.
+  /// \param [in, out] FirstFragmentIdx Index of a first fragment in a range
+  /// which is not covered yet.
+  void evaluateElement(uint64_t Offset,
+      std::pair<unsigned, unsigned> Fragments, DIAliasNode *Parent,
+      DIType *ElTy, unsigned ElIdx, uint64_t ElOffset, uint64_t ElSize,
+      unsigned &FirstElIdx, unsigned &FirstFragmentIdx, unsigned &FragmentIdx) {
+    bool IsFragmentsCoverage;
+    std::tie(IsFragmentsCoverage, FragmentIdx) = findCoveredFragments(
+      Offset + ElOffset, ElSize, FragmentIdx, Fragments.second);
+    if (!IsFragmentsCoverage)
+      return;
+    if (FirstElIdx == ElIdx) {
+      evaluateTy(ElTy, Offset + ElOffset,
+        std::make_pair(FirstFragmentIdx, FragmentIdx), Parent);
+    } else {
+      // A single element of a aggregate type does not cover set of fragments.
+      // In this case elements that comprises a coverage will not be added
+      // into alias tree. Instead only fragments will be inserted.
+      addFragments(Parent, FirstFragmentIdx, FragmentIdx);
+    }
+    FirstElIdx = ElIdx + 1;
+    FirstFragmentIdx = FragmentIdx;
+  }
+
+  /// Determine number of projections, number of planes at each projection and
+  /// number of each planes.
+  bool buildPlanes(const DICompositeType &DICTy, uint64_t ElSize,
+    SmallVectorImpl<PlaneTy> &Planes) {
+    assert(DICTy.getTag() == dwarf::DW_TAG_array_type &&
+      "Type to evaluate must be a structure or class!");
+    auto ArrayDims = DICTy.getElements();
+    Planes.resize(ArrayDims.size(), { 0, ElSize });
+    auto processDim = [&ArrayDims, &Planes](unsigned DimIdx) {
+      auto *DIDim = dyn_cast<DISubrange>(ArrayDims[DimIdx]);
+      if (!DIDim)
+        return;
+      auto Size = getConstantCount(*DIDim);
+      if (!Size)
+        return;
+      Planes[DimIdx].NumberOfPlanes = *Size;
+      for (unsigned I = 0; I < DimIdx; ++I)
+        Planes[I].SizeOfPlane *= *Size;
+    };
+    auto DWLang = getLanguage(mDIAT->getFunction());
+    if (!DWLang)
+      return false;
+    if (isForwardDim(*DWLang)) {
+      for (unsigned DimIdx = 0, DimIdxE = ArrayDims.size();
+           DimIdx < DimIdxE; ++DimIdx)
+        processDim(DimIdx);
+    } else {
+      for (unsigned DimIdxE = 0, DimIdx = ArrayDims.size();
+           DimIdx > DimIdxE; ++DimIdx)
+        processDim(DimIdx - 1);
+    }
+    Planes.pop_back();
+    return !Planes.empty();
+  }
+
+  /// Recursively add projection of an array to an array with less number
+  /// of dimensions.
+  ///
+  /// The main goal is to build coverage of fragments from a specified range
+  /// [Fragments.first, Fragments.second) and update alias tree. Add a plane
+  /// (projection) into alias tree if it full covers some fragments from a
+  /// specified range.
+  /// If fragments cross border of a plane then this plane will not be added
+  /// into the alias tree. In this case only fragments will be inserted.
+  /// \param [in] Planes List of pairs: number of planes, size of each plane.
+  /// \param [in] Level Currently processed projection.
+  /// In case of array A[2][3][4] there are two levels. First level contains
+  /// 2 planes of size 3 * 4 = 12. The second level contains 3 planes of size 4.
+  /// \param [in, out] FragmentIdx Index of a fragment in the range. It will be
+  /// increased after function call.
+  /// \param [in, out] FirstFragmentIdx Index of a first fragment in a range
+  /// which is not covered yet.
+  void evaluatePlaneLevel(uint64_t Offset,
+      std::pair<unsigned, unsigned> Fragments, DIAliasNode *Parent,
+      DIType *ElTy, uint64_t ElSize, ArrayRef<PlaneTy> Planes, unsigned Level,
+      unsigned &FirstFragmentIdx, unsigned &FragmentIdx) {
+    assert(Level < Planes.size() && "Level does not exist!");
+    for (uint64_t  CoverageSize = 0, PrevPlaneIdx = 0, PlaneIdx = 0,
+         PlaneIdxE = Planes[Level].NumberOfPlanes; PlaneIdx < PlaneIdxE; ++PlaneIdx) {
+      CoverageSize += Planes[Level].SizeOfPlane;
+      bool IsFragmentsCoverage;
+      std::tie(IsFragmentsCoverage, FragmentIdx) = findCoveredFragments(
+        Offset, CoverageSize, FragmentIdx, Fragments.second);
+      if (!IsFragmentsCoverage)
+        continue;
+      // Check that fragments is covered by a single plane.
+      if (PrevPlaneIdx == PlaneIdx) {
+        LLVM_DEBUG(dbgs() << "[DI ALIAS TREE]: build plane at level " << Level << "\n");
+        auto Expr = DIExpression::get(*mContext, {
+          dwarf::DW_OP_LLVM_fragment, Offset * 8, CoverageSize * 8 });
+        auto Plane = addNewNode(Expr, Parent);
+        auto CoveredFragments = std::make_pair(FirstFragmentIdx, FragmentIdx);
+        FragmentIdx = FirstFragmentIdx;
+        if (Level + 1 == Planes.size()) {
+          // All planes have been processed. So, add elements of an array.
+          unsigned FirstElIdx = 0, ElIdx = 0;
+          for (uint64_t ElOffset = 0;
+               ElOffset < CoverageSize && FragmentIdx < CoveredFragments.second;
+               ElOffset += ElSize, ElIdx++)
+            evaluateElement(Offset, CoveredFragments, Plane, ElTy, ElIdx,
+              ElOffset, ElSize, FirstElIdx, FirstFragmentIdx, FragmentIdx);
+        } else {
+          evaluatePlaneLevel(Offset, CoveredFragments, Plane, ElTy, ElSize,
+            Planes, Level + 1, FirstFragmentIdx, FragmentIdx);
+        }
+        addFragments(Plane, FirstFragmentIdx, FragmentIdx);
+      } else {
+        // A single plane does not cover set of fragments.
+        // In this case planes that comprises a coverage will not be added
+        // into alias tree. Instead only fragments will be inserted.
+        addFragments(Parent, FirstFragmentIdx, FragmentIdx);
+      }
+      PrevPlaneIdx = PlaneIdx + 1;
+      Offset += CoverageSize;
+      CoverageSize = 0;
+      FirstFragmentIdx = FragmentIdx;
+    }
+  }
+
+  /// \brief Splits array type into its elements and adds them into
+  /// the alias tree.
+  ///
+  /// \pre A specified type `Ty` must full cover a specified fragments
+  /// from range [Fragments.first, Fragments.second).
+  /// Fragments from this range can not cross bounds of this type.
+  void evaluateArrayTy(DIType *Ty, uint64_t Offset,
+      std::pair<unsigned, unsigned> Fragments, DIAliasNode *Parent) {
+    assert(Ty && Ty->getTag() == dwarf::DW_TAG_array_type &&
+      "Type to evaluate must be a structure or class!");
+    assert(Parent && "Alias node must not be null!");
+    auto DICTy = cast<DICompositeType>(Ty);
+    auto ElTy = stripDIType(DICTy->getBaseType());
+    auto ElSize = getSize(ElTy);
+    auto FirstFragmentIdx = Fragments.first;
+    auto FragmentIdx = Fragments.first;
+    SmallVector<PlaneTy, 4> Planes;
+    if (buildPlanes(*DICTy, ElSize, Planes)) {
+      evaluatePlaneLevel(Offset, Fragments, Parent, ElTy, ElSize, Planes, 0,
+        FirstFragmentIdx, FragmentIdx);
+    } else {
+      unsigned FirstElIdx = 0;
+      unsigned ElIdx = 0;
+      for (uint64_t ElOffset = 0, E = DICTy->getSizeInBits();
+           ElOffset < E && FragmentIdx < Fragments.second;
+           ElOffset += ElSize, ElIdx++) {
+        evaluateElement(Offset, Fragments, Parent, ElTy,
+          ElIdx, ElOffset, ElSize, FirstElIdx, FirstFragmentIdx, FragmentIdx);
+      }
+    }
+    addFragments(Parent, FirstFragmentIdx, FragmentIdx);
+  }
+
+  /// \brief Splits structure type into its elements and adds them into
+  /// the alias tree.
+  ///
+  /// \pre A specified type `Ty` must full cover a specified fragments
+  /// from range [Fragments.first, Fragments.second).
+  /// Fragments from this range can not cross bounds of this type.
+  void evaluateStructureTy(DIType *Ty, uint64_t Offset,
+      std::pair<unsigned, unsigned> Fragments, DIAliasNode *Parent) {
+    assert(Ty &&
+      (Ty->getTag() == dwarf::DW_TAG_structure_type ||
+       Ty->getTag() == dwarf::DW_TAG_class_type) &&
+      "Type to evaluate must be a structure or class!");
+    assert(Parent && "Alias node must not be null!");
+    auto DICTy = cast<DICompositeType>(Ty);
+    auto FirstFragmentIdx = Fragments.first;
+    auto FragmentIdx = Fragments.first;
+    unsigned  FirstElIdx = 0;
+    for (unsigned ElIdx = 0, ElEnd = DICTy->getElements().size();
+         ElIdx < ElEnd && FragmentIdx < Fragments.second; ++ElIdx) {
+      auto ElTy = cast<DIDerivedType>(
+        stripDIType(cast<DIType>(DICTy->getElements()[ElIdx])));
+      auto ElOffset = ElTy->getOffsetInBits() / 8;
+      auto ElSize = getSize(ElTy);
+      evaluateElement(Offset, Fragments, Parent, ElTy->getBaseType(),
+        ElIdx, ElOffset, ElSize, FirstElIdx, FirstFragmentIdx, FragmentIdx);
+    }
+    addFragments(Parent, FirstFragmentIdx, FragmentIdx);
+  }
+
+  DIAliasTree *mDIAT;
+  LLVMContext *mContext;
+  DIMemoryEnvironment *mEnv;
+  CorruptedMemoryResolver *mCMR;
+  CorruptedMap *mCorruptedNodes;
+  DIVariable *mVar;
+  SmallVector<DILocation *, 1> mDbgLocs;
+  TinyPtrVector<DIExpression *> mSortedFragments;
+  SmallPtrSet<DIAliasUnknownNode *, 2> mVisitedCorrupted;
+  SmallPtrSet<MDNode *, 4> mCorruptedReplacement;
+};
+
+/// \brief Returns list of estimate memory locations which should be inserted
+/// into a constructed DIAliasTree.
+///
+/// The following location and their offsets are returned:
+/// - It has a known offset from it's root in estimate memory tree.
+/// - It's offset is not zero or it's size is not equal to size of root.
+/// - All descendant locations in estimate memory tree have known offsets from
+///   the root.
+/// - There is no 'inttoptr' cast in the root.
+DenseMap<const Value *, int64_t>
+findLocationToInsert(const AliasTree &AT, const DataLayout &DL) {
+  DenseMap<const Value *, int64_t> RootOffsets;
+  for (auto AN : depth_first(&AT)) {
+    if (!isa<AliasEstimateNode>(AN))
+      continue;
+    for (auto &EM : *cast<AliasEstimateNode>(AN)) {
+      if (!EM.isLeaf())
+        continue;
+      auto Root = EM.getTopLevelParent();
+      if (Operator::getOpcode(Root->front()) == Instruction::IntToPtr)
+        continue;
+      if (isa<CallBase>(Root->front()))
+        continue;
+      int64_t Offset;
+      auto Base = GetPointerBaseWithConstantOffset(EM.front(), Offset, DL);
+      auto CurrEM = &EM;
+      while (isSameBase(DL, Base, Root->front()) && CurrEM != Root) {
+        auto ParentEM = CurrEM->getParent();
+        if (Offset != 0 || CurrEM->getSize() != ParentEM->getSize())
+          RootOffsets.try_emplace(CurrEM->front(), Offset);
+        CurrEM = ParentEM;
+        auto *CurrTy = CurrEM->front()->getType();
+        Base = GetPointerBaseWithConstantOffset(CurrEM->front(), Offset, DL);
+      }
+    }
+  }
+  return RootOffsets;
+}
+
+/// \brief Builds for a specified pointer to memory `V` appropriate debug-level
+/// representation.
+///
+/// \param [out] Expr List of operands for DIExpression.
+/// \param [out] IsTemplate False if accurate representation is build and
+/// false otherwise (see DIMemoryLocation for details).
+/// \return Pointer to appropriate variable or nullptr if building
+/// is unsuccessful. The second value in a pair is a location of a variable
+/// declaration in a source code (if known).
+std::pair<DIVariable *, DILocation *> buildDIExpression(
+    const DataLayout &DL, const DominatorTree &DT,
+    const Value *V, SmallVectorImpl<uint64_t> &Expr, bool &IsTemplate) {
+  auto *Ty = V->getType();
+  // If type is not a pointer then `GetPointerBaseWithConstantOffset` can
+  // not be called.
+  if (!Ty || !Ty->isPtrOrPtrVectorTy())
+    return std::make_pair(nullptr, nullptr);
+  int64_t Offset = 0;
+  const Value *Curr = V, *Base = nullptr;
+  while (true) {
+    int64_t CurrOffset;
+    Base = GetPointerBaseWithConstantOffset(Curr, CurrOffset, DL);
+    Offset += CurrOffset;
+    if (Curr == Base) {
+      Base = GetUnderlyingObject(const_cast<Value *>(Curr), DL, 1);
+      if (Curr == Base)
+        break;
+      IsTemplate = true;
+    }
+    Curr = Base;
+  };
+  if (Offset > 0) {
+      Expr.push_back(Offset);
+      Expr.push_back(dwarf::DW_OP_plus_uconst);
+  } else if (Offset < 0) {
+    Expr.push_back(dwarf::DW_OP_minus);
+    Expr.push_back(-Offset);
+    Expr.push_back(dwarf::DW_OP_constu);
+  }
+  if (Offset != 0)
+    Expr[Expr.size() - 2] *= 8;
+  if (auto LI = dyn_cast<LoadInst>(Base)) {
+    Expr.push_back(dwarf::DW_OP_deref);
+    return buildDIExpression(DL, DT, LI->getPointerOperand(), Expr, IsTemplate);
+  }
+  SmallVector<DIMemoryLocation, 4> DILocs;
+  MDSearch Status;
+  auto Info = findMetadata(Base, DILocs, &DT, MDSearch::Any, &Status);
+  auto DILoc = findMetadata(Base, DILocs, &DT);
+  if (!DILoc || (DILoc->Expr && !DILoc->Expr->isValid()))
+    return std::make_pair(nullptr, nullptr);
+  if (Status != MDSearch::AddressOfVariable)
+    Expr.push_back(dwarf::DW_OP_deref);
+  if (DILoc->Expr)
+    Expr.append(DILoc->Expr->elements_begin(), DILoc->Expr->elements_end());
+  return std::make_pair(DILoc->Var, DILoc->Loc);
+};
+}
+
+std::unique_ptr<DIMemory> CorruptedMemoryResolver::popFromCache(
+    const Value *V, bool IsExec) {
+  auto Itr = mCachedUnknownMemory.find({ V, IsExec });
+  if (Itr == mCachedUnknownMemory.end())
+    return nullptr;
+  auto M = std::move(Itr->second);
+  mCachedUnknownMemory.erase(Itr);
+  return M;
+}
+
+void CorruptedMemoryResolver::resolve() {
+  LLVM_DEBUG(dbgs() << "[DI ALIAS TREE]: determine safely promoted memory locations\n");
+  findNoAliasFragments();
+  LLVM_DEBUG(pomotedCandidatesLog());
+  if (!mDIAT)
+    return;
+  LLVM_DEBUG(dbgs() << "[DI ALIAS TREE]: resolve corrupted memory locations\n");
+  SpanningTreeRelation<AliasTree *> AliasSTR(mAT);
+  for (auto *N : post_order(mDIAT)) {
+    LLVM_DEBUG(dbgs() << "[DI ALIAS TREE]: visit debug alias node\n");
+    if (isa<DIAliasTopNode>(N))
+      continue;
+    determineCorruptedInsertionHint(cast<DIAliasMemoryNode>(*N), AliasSTR);
+  }
+  // Now all corrupted items will be forward to the root of theirs graph.
+  // Each graph consists of connected items.
+  for (auto &Root : mCorrupted) {
+    if (Root->getForward())
+      continue;
+#ifdef LLVM_DEBUG
+      CorruptedPool::size_type GraphSize = 0;
+#endif
+      for (auto *Item : depth_first(Root.get())) {
+        LLVM_DEBUG(++GraphSize);
+        Item->setForward(Root.get());
+      }
+      LLVM_DEBUG(dbgs() << "[DI ALIAS TREE]: forward corrupted graph of size "
+        << GraphSize << "\n");
+  }
+}
+
+void CorruptedMemoryResolver::findNoAliasFragments() {
+  for (auto &I : make_range(inst_begin(mFunc), inst_end(mFunc))) {
+    // We ignore 'undef' values, so if there are no other registers associated
+    // with this variable, then the variable becomes corrupted and may be
+    // considered as redundant.
+    if (!isa<DbgValueInst>(I) ||
+        isa<UndefValue>(cast<DbgValueInst>(I).getValue()))
+      continue;
+    auto Loc = DIMemoryLocation::get(&I);
+    if (mSmallestFragments.count(Loc))
+      continue;
+    // Ignore expression if it represent address of a variable instead of
+    // a value: call void @llvm.dbg.value(
+    //    metadata i32* %X, metadata !20, metadata !DIExpression(DW_OP_deref)).
+    // %X stores an address of a variable !20, so there is no insurance that
+    // !20 is not overlapped with some other memory locations.
+    // Such expressions may be created after some transform passes when
+    // llvm.dbg.declare is replaced with llvm.dbg.value.
+    if (hasDeref(*cast<DbgValueInst>(I).getExpression())) {
+      auto VarFragments = mVarToFragments.find(Loc.Var);
+      if (VarFragments == mVarToFragments.end())
+        continue;
+      for (auto *EraseExpr : VarFragments->get<DIExpression>())
+        mSmallestFragments.erase(DIMemoryLocation{ Loc.Var, EraseExpr });
+      VarFragments->get<DIExpression>().clear();
+      continue;
+    }
+    if (auto *V = MetadataAsValue::getIfExists(I.getContext(), Loc.Var)) {
+      // If llvm.dbg.declare exists it means that alloca has not been fully
+      // promoted to registers, so we can not analyze it here due to
+      // this pass ignores alias analysis results.
+      //
+      /// TODO (kaniandr@gmail.com): It is planed to deprecate
+      /// llvm.dbg.declare intrinsic in the future releases. This check
+      /// should be changed if this occurs.
+      bool HasDbgDeclare = false;
+      for (User *U : V->users())
+        if (HasDbgDeclare =
+              (isa<DbgDeclareInst>(U) &&
+              !isa<UndefValue>(cast<DbgDeclareInst>(U)->getAddress())))
+          break;
+      if (HasDbgDeclare)
+        continue;
+    }
+    auto VarFragments = mVarToFragments.try_emplace(Loc.Var, Loc.Loc, Loc.Expr);
+    if (VarFragments.second) {
+      mSmallestFragments.try_emplace(std::move(Loc), nullptr);
+      continue;
+    }
+    // Empty list of fragments means that this variable should be ignore due
+    // to some reason, for example, existence of llvm.dbg.declare.
+    // The reason has been discovered on the previous iterations.
+    if (VarFragments.first->get<DIExpression>().empty())
+        continue;
+    if ([this, &Loc, &VarFragments]() {
+      for (auto *Expr : VarFragments.first->get<DIExpression>()) {
+        if (mayAliasFragments(*Expr, *Loc.Expr)) {
+          for (auto *EraseExpr : VarFragments.first->get<DIExpression>())
+            mSmallestFragments.erase(DIMemoryLocation{ Loc.Var, EraseExpr });
+          VarFragments.first->get<DIExpression>().clear();
+          return true;
+        }
+      }
+      return false;
+    }())
+      continue;
+    VarFragments.first->get<DIExpression>().push_back(Loc.Expr);
+    mSmallestFragments.try_emplace(std::move(Loc), nullptr);
+  }
+}
+
+void CorruptedMemoryResolver::determineCorruptedInsertionHint(DIAliasMemoryNode &N,
+    const SpanningTreeRelation<AliasTree *> &AliasSTR) {
+  collapseChildStack(N, AliasSTR);
+  auto &Info = mChildStack.back();
+  updateWorkLists(N, Info);
+  if (Info.CorruptedWL.empty()) {
+    LLVM_DEBUG(dbgs() <<
+      "[DI ALIAS TREE]: go through node without corrupted memory\n");
+    return;
+  }
+  if (!Info.PromotedWL.empty())
+    promotedBasedHint(Info);
+  else if (!Info.NodesWL.empty())
+    aliasTreeBasedHint(AliasSTR, Info);
+  else if (N.getParent() == mDIAT->getTopLevelNode())
+    distinctUnknownHint(Info);
+}
+
+void CorruptedMemoryResolver::collapseChildStack(const DIAliasNode &Parent,
+    const SpanningTreeRelation<AliasTree *> &AliasSTR) {
+  NodeInfo Info;
+  if (Parent.child_empty()) {
+    LLVM_DEBUG(dbgs() << "[DI ALIAS TREE]: push node information to stack\n");
+    LLVM_DEBUG(Info.sizeLog());
+    mChildStack.push_back(std::move(Info));
+    return;
+  }
+  auto copyCPN = [](NodeInfo &From, NodeInfo &To) {
+    To.CorruptedWL.append(From.CorruptedWL.begin(), From.CorruptedWL.end());
+    To.PromotedWL.append(From.PromotedWL.begin(), From.PromotedWL.end());
+    To.NodesWL.insert(From.NodesWL.begin(), From.NodesWL.end());
+  };
+  Info.ParentOfUnknown = mChildStack.back().ParentOfUnknown;
+  copyCPN(mChildStack.back(), Info);
+  mChildStack.pop_back();
+  size_t ChildIdx = 1, ChildSize = Parent.child_size();
+  for (; ChildIdx < ChildSize; ++ChildIdx) {
+    auto &CI = mChildStack.back();
+    copyCPN(CI, Info);
+    if (!CI.ParentOfUnknown) {
+      Info.Items.append(CI.Items.begin(), CI.Items.end());
+    } else if (!Info.ParentOfUnknown) {
+      Info.ParentOfUnknown = CI.ParentOfUnknown;
+      Info.Items.append(CI.Items.begin(), CI.Items.end());
+      continue;
+    } else {
+      switch (AliasSTR.compare(Info.ParentOfUnknown, CI.ParentOfUnknown)) {
+      case TreeRelation::TR_DESCENDANT:
+        Info.ParentOfUnknown = CI.ParentOfUnknown;
+        Info.Items.clear();
+      case TreeRelation::TR_EQUAL:
+        Info.Items.append(CI.Items.begin(), CI.Items.end());
+      }
+    }
+    mChildStack.pop_back();
+  }
+  if (ChildIdx == ChildSize) {
+    LLVM_DEBUG(dbgs() << "[DI ALIAS TREE]: push node information to stack\n");
+    LLVM_DEBUG(Info.sizeLog());
+    mChildStack.push_back(std::move(Info));
+    return;
+  }
+  Info.Items.clear();
+  SmallVector<AliasNode *, 4> Nodes;
+  for (; ChildIdx < ChildSize; ++ChildIdx) {
+    auto &CI = mChildStack.back();
+    copyCPN(CI, Info);
+    Nodes.push_back(CI.ParentOfUnknown);
+    mChildStack.pop_back();
+  }
+  using NodeItr = bcl::IteratorDataAdaptor<
+    SmallVectorImpl<AliasNode *>::iterator,
+    AliasTree *, GraphTraits<Inverse<AliasTree *>>::NodeRef>;
+  Info.ParentOfUnknown = *findLCA(AliasSTR,
+    NodeItr{ Nodes.begin(), mAT }, NodeItr{ Nodes.end(), mAT });
+  LLVM_DEBUG(dbgs() << "[DI ALIAS TREE]: push node information to stack\n");
+  LLVM_DEBUG(Info.sizeLog());
+  mChildStack.push_back(std::move(Info));
+}
+
+void CorruptedMemoryResolver::promotedBasedHint(NodeInfo &Info) {
+  LLVM_DEBUG(dbgs() << "[DI ALIAS TREE]: determine promoted based hint\n");
+  CorruptedMemoryItem *Item;
+  if (!Info.ParentOfUnknown && Info.NodesWL.empty() &&
+      Info.PromotedWL.size() == 1 &&
+      Info.PromotedWL.front().Expr->getNumElements() > 0 ) {
+    auto Pair = mFragChildOfUnknown.try_emplace(Info.PromotedWL.front());
+    assert(Pair.second && "Hint must not be inserted yet!");
+    Item = Pair.first->second = newCorrupted();
+    copyToCorrupted(Info.CorruptedWL, Item);
+    Info.ParentOfUnknown = mAT->getTopLevelNode();
+  } else {
+    if (!Info.Items.empty() &&
+        Info.ParentOfUnknown == mAT->getTopLevelNode()) {
+      mergeRange(Info.Items.begin(), Info.Items.end());
+      merge(*Info.Items.begin(), Info.PromotedWL.front().Var);
+      copyToCorrupted(Info.CorruptedWL, Item = *Info.Items.begin());
+    } else {
+      Info.ParentOfUnknown = mAT->getTopLevelNode();
+      auto Pair = mVarChildOfUnknown.try_emplace(
+        Info.PromotedWL.front().Var);
+      if (Pair.second)
+        Pair.first->second = newCorrupted();
+      copyToCorrupted(Info.CorruptedWL, Item = Pair.first->second);
+    }
+    for (auto I = Info.PromotedWL.begin() + 1, E = Info.PromotedWL.end();
+         I != E; ++I)
+      merge(Item, I->Var);
+    for (auto *Node : Info.NodesWL)
+      mergeChild(Item, Info.ParentOfUnknown, Node);
+  }
+  Info.CorruptedWL.clear();
+  Info.Items.clear();
+  Info.Items.push_back(Item);
+}
+
+void CorruptedMemoryResolver::aliasTreeBasedHint(
+    const SpanningTreeRelation<AliasTree *> &AliasSTR, NodeInfo &Info) {
+  LLVM_DEBUG(dbgs() << "[DI ALIAS TREE]: determine alias tree based hint\n");
+  auto PrevParentOfUnknown = Info.ParentOfUnknown;
+  if (Info.ParentOfUnknown != mAT->getTopLevelNode()) {
+    using NodeItr = bcl::IteratorDataAdaptor<
+      SmallPtrSetImpl<AliasNode *>::iterator,
+      AliasTree *, GraphTraits<Inverse<AliasTree *>>::NodeRef>;
+    AliasNode *LCA = Info.NodesWL.count(mAT->getTopLevelNode()) ?
+      mAT->getTopLevelNode() :
+      *findLCA(AliasSTR,
+        NodeItr{ Info.NodesWL.begin(), mAT },
+        NodeItr{ Info.NodesWL.end(), mAT });
+    if (Info.ParentOfUnknown) {
+      switch (AliasSTR.compare(Info.ParentOfUnknown, LCA)) {
+      default:
+      {
+        using NodeItr = bcl::IteratorDataAdaptor<
+          std::array<AliasNode *, 2>::iterator,
+          AliasTree *, GraphTraits<Inverse<AliasTree *>>::NodeRef>;
+        std::array<AliasNode *, 2> NodePair{ LCA, Info.ParentOfUnknown };
+        Info.ParentOfUnknown = *findLCA(AliasSTR,
+          NodeItr{ NodePair.begin(), mAT }, NodeItr{ NodePair.end(), mAT });
+        break;
+      }
+      case TreeRelation::TR_DESCENDANT: Info.ParentOfUnknown = LCA; break;
+      case TreeRelation::TR_EQUAL: case TreeRelation::TR_ANCESTOR: break;
+      }
+    } else {
+      Info.ParentOfUnknown = LCA;
+    }
+  }
+  assert(Info.ParentOfUnknown && "Parent of unknown must not be null!");
+  CorruptedMemoryItem *Item;
+  if (!Info.Items.empty() && Info.ParentOfUnknown == PrevParentOfUnknown) {
+    mergeRange(Info.Items.begin(), Info.Items.end());
+    copyToCorrupted(Info.CorruptedWL, Item = *Info.Items.begin());
+  } else {
+    auto P = *Info.NodesWL.begin();
+    if (P != mAT->getTopLevelNode())
+      while(P->getParent(*mAT) != Info.ParentOfUnknown)
+        P = P->getParent(*mAT);
+    auto Pair = mChildOfUnknown.try_emplace(P);
+    if (Pair.second)
+      Pair.first->second = newCorrupted();
+    copyToCorrupted(Info.CorruptedWL, Item = Pair.first->second);
+  }
+  auto NodeItr = Info.NodesWL.begin(), NodeItrE = Info.NodesWL.end();
+  for (++NodeItr; NodeItr != NodeItrE; ++NodeItr)
+    mergeChild(Item, Info.ParentOfUnknown, *NodeItr);
+  Info.CorruptedWL.clear();
+  Info.Items.clear();
+  Info.Items.push_back(Item);
+}
+
+void CorruptedMemoryResolver::distinctUnknownHint(NodeInfo &Info) {
+  LLVM_DEBUG(dbgs() << "[DI ALIAS TREE]: determine distinct unknown hint\n");
+  CorruptedMemoryItem *Item;
+  if (!Info.Items.empty() &&
+      Info.ParentOfUnknown == mAT->getTopLevelNode()) {
+    mergeRange(Info.Items.begin(), Info.Items.end());
+    copyToCorrupted(Info.CorruptedWL, Item = *Info.Items.begin());
+  } else {
+    Info.ParentOfUnknown = mAT->getTopLevelNode();
+    copyToCorrupted(Info.CorruptedWL, Item = newCorrupted());
+    mDistinctUnknown.push_back(Item);
+  }
+  Info.CorruptedWL.clear();
+  Info.Items.clear();
+  Info.Items.push_back(Item);
+}
+
+void CorruptedMemoryResolver::copyToCorrupted(
+    const SmallVectorImpl<DIMemory *> &WL, CorruptedMemoryItem *Item) {
+  assert(Item && "List of corrupted memory must not be null!");
+  for (auto *M : WL) {
+    ++NumCorruptedMemory;
+    auto NewM = DIMemory::get(mFunc->getContext(), M->getEnv(), *M);
+    NewM->setProperties(DIMemory::Original);
+    for (auto &VH : *M) {
+      if (!VH || isa<UndefValue>(VH))
+        continue;
+      NewM->bindValue(VH);
+    }
+    M->replaceAllUsesWith(NewM.get());
+    if (auto DIEM = dyn_cast<DIEstimateMemory>(NewM.get()))
+      if (!DIEM->isTemplate() && DIEM->getExpression()->getNumElements() == 0) {
+        // Now, we process a corrupted location which is a root of subtree
+        // that contains promoted locations (fragments). We specify unknown node
+        // which must contain root of subtree.
+        auto Info = mVarChildOfUnknown.try_emplace(DIEM->getVariable(), Item);
+        // If Info.first->second is null it means that it is under construction
+        // at this moment. Note, that Item is constructing now, so it replace
+        // null later.
+        if (!Info.second && Info.first->second)
+          merge(Info.first->second, Item);
+      }
+    Item->push(std::move(NewM));
+  }
+}
+
+void CorruptedMemoryResolver::merge(
+    CorruptedMemoryItem *LHS, CorruptedMemoryItem *RHS) {
+  assert(LHS && RHS && "Merged items must not be null!");
+  LLVM_DEBUG(dbgs() << "[DI ALIAS TREE]: merge two corrupted lists\n");
+  if (LHS == RHS)
+    return;
+  LHS->addSuccessor(RHS);
+  RHS->addPredecessor(LHS);
+}
+
+void CorruptedMemoryResolver::updateWorkLists(
+  DIAliasMemoryNode &N, NodeInfo &Info) {
+  llvm::SmallVector<std::pair<DIMemory *, DIMemory *>, 16> Replacement;
+  Replacement.reserve(N.size());
+  for (auto &M : N) {
+    LLVM_DEBUG(checkLog(M));
+    auto Binding = M.getBinding();
+    if (auto *DIEM = dyn_cast<DIEstimateMemory>(&M)) {
+      DIMemoryLocation Loc(
+        DIEM->getVariable(), DIEM->getExpression(), nullptr, DIEM->isTemplate());
+      auto FragmentItr = mSmallestFragments.find(Loc);
+      if (FragmentItr != mSmallestFragments.end()) {
+        if (Binding == DIMemory::Destroyed ||
+          Binding == DIMemory::Empty) {
+          Info.PromotedWL.push_back(Loc);
+          FragmentItr->second = DIEM;
+          continue;
+        } else {
+          //LLVM_DEBUG(corruptedFoundLog(M));
+          LLVM_DEBUG(dbgs() << "[DI ALIAS TREE]: safely promoted candidate is discarded\n");
+          Replacement.emplace_back(&M, nullptr);
+          // This is rare case, so we do not take care about overheads and
+          // remove an expression from a vector.
+          auto VToF = mVarToFragments.find(Loc.Var);
+          auto ExprItr = std::find(
+            VToF->get<DIExpression>().begin(),
+            VToF->get<DIExpression>().end(), Loc.Expr);
+          VToF->get<DIExpression>().erase(ExprItr);
+          mSmallestFragments.erase(Loc);
+        }
+      } else if (Binding != DIMemory::Consistent) {
+        Replacement.emplace_back(&M, nullptr);
+      } else {
+        isSameAfterRebuildEstimate(*DIEM, Replacement);
+      }
+    } else if (Binding != DIMemory::Consistent) {
+      Replacement.emplace_back(&M, nullptr);
+    } else {
+      isSameAfterRebuild(cast<DIUnknownMemory>(M), Replacement);
+    }
+    findBoundAliasNodes(M, *mAT, Info.NodesWL);
+  }
+  replaceAllMemoryUses(Replacement, Info);
+}
+
+void CorruptedMemoryResolver::replaceAllMemoryUses(
+    llvm::SmallVectorImpl<std::pair<DIMemory *, DIMemory *>> &Replacement,
+    NodeInfo &Info) {
+  DenseMap<MDNode*, std::size_t> MemoryToNode;
+  std::vector<ReplacementNode> NodePool;
+  NodePool.reserve(Replacement.size());
+  for (auto &FromTo : Replacement) {
+    auto Info = MemoryToNode.try_emplace(FromTo.first->getAsMDNode());
+    ReplacementNode *Node = nullptr;
+    if (Info.second) {
+      Info.first->second = NodePool.size();
+      NodePool.emplace_back(getLanguage(*mFunc));
+    }
+    Node = &NodePool[Info.first->second];
+    Node->setSuccessorFrom(FromTo.first);
+    if (!FromTo.second)
+      continue;
+    Info = MemoryToNode.try_emplace(FromTo.second->getAsMDNode());
+    if (Info.second) {
+      Info.first->second = NodePool.size();
+      NodePool.emplace_back(getLanguage(*mFunc));
+      Node = &NodePool.back();
+      Node->setPredecessorTo(FromTo.second);
+    } else {
+      Node = &NodePool[Info.first->second];
+      if (Node->getPredecessorTo()) {
+        if (Node->getPredecessorTo() != FromTo.second)
+          for (auto &VH : *FromTo.second)
+            Node->getPredecessorTo()->bindValue(VH);
+      } else {
+        Node->setPredecessorTo(FromTo.second);
+      }
+    }
+  }
+  // Insert entry node which is necessary for search of SCCs.
+  NodePool.emplace_back(getLanguage(*mFunc));
+  auto *Root = &NodePool.back();
+  // WARNING: do not insert new nodes after construction of edges, because
+  // insertion of a new element inside a std::vector may lead to memory
+  // reallocation. In this case pointers to nodes are going to be changed.
+  // So, edges become invalid.
+  for (auto &FromTo : Replacement) {
+    if (!FromTo.second)
+      continue;
+    auto *PredNode = &NodePool[MemoryToNode[FromTo.first->getAsMDNode()]];
+    auto *SuccNode = &NodePool[MemoryToNode[FromTo.second->getAsMDNode()]];
+    PredNode->addSuccessor(SuccNode);
+    SuccNode->addPredecessor(PredNode);
+  }
+  for (auto I = NodePool.begin(), EI = NodePool.end() - 1; I != EI; ++I)
+    if (I->numberOfPredecessors() == 0 ||
+        I->numberOfSuccessors() == 1 && I->isSelfReplacement()) {
+      I->addPredecessor(Root);
+      Root->addSuccessor(&*I);
+    }
+  LLVM_DEBUG(dbgs() << "[DI ALIAS TREE]: size of replacement graph "
+                    << NodePool.size() << "\n");
+  // Now, we process all subgraphs of replacement tree and perform replacement
+  // in down-top order (or mark nodes in a whole subtree as corrupted).
+  bool IsCorrupted = false;
+  for (scc_iterator<ReplacementNode *> I = scc_begin(Root); !I.isAtEnd(); ++I) {
+    LLVM_DEBUG(dbgs() << "[DI ALIAS TREE]: size of SCC in replacement subgraph "
+                      << I->size() << "\n");
+    // Check whether all subtrees have been processed.
+    if (I->front()->isRoot())
+      break;
+    // Reset IsCorrupted flag if we start to process a new replacement subgraph
+    // without a corrupted leaf an SCC with multiple nodes.
+    if (I->size() == 1 &&
+        (I->front()->isSelfReplacement() ||
+         I->front()->numberOfSuccessors() == 0 && !I->front()->isCorrupted()))
+      IsCorrupted = false;
+    if (IsCorrupted || I->size() > 1 || I->front()->isCorrupted()) {
+      IsCorrupted = true;
+      for (auto *N : *I) {
+        auto *M = N->getSuccessorFrom();
+        assert(M &&
+               "Corrupted memory from previous alias tree must not be null!");
+        LLVM_DEBUG(corruptedFoundLog(*M));
+        LLVM_DEBUG(if (isa<DIUnknownMemory>(M)) dbgs()
+                   << "[DI ALIAS TREE]: unknown corrupted is found\n");
+        Info.CorruptedWL.push_back(M);
+        auto Binding = M->getBinding();
+        auto Pair = mCorruptedSet.insert({
+          N->getSuccessorFrom()->getAsMDNode(),
+          Binding == DIMemory::Empty ||
+            Binding == DIMemory::Destroyed ? false : true
+        });
+        mCorruptedSet.insert({ M->getBaseAsMDNode(), (*Pair.first).getInt() });
+      }
+    } else {
+      if (I->front()->numberOfSuccessors() == 0)
+        continue;
+      auto *ToReplace = *I->front()->succ_begin();
+      auto *NewM = ToReplace->getPredecessorTo();
+      if (ToReplace->isActiveReplacement())
+        NewM->setProperties(DIMemory::Merged);
+      ToReplace->activateReplacement();
+      I->front()->getSuccessorFrom()->replaceAllUsesWith(NewM);
+    }
+  }
+}
+
+bool CorruptedMemoryResolver::isSameAfterRebuildEstimate(DIMemory &M,
+  llvm::SmallVectorImpl<std::pair<DIMemory *, DIMemory *>> &Replacement) {
+  assert(M.getBinding() == DIMemory::Consistent &&
+    "Inconsistent memory is always corrupted and can not be the same after rebuild!");
+  assert(isa<DIEstimateMemory>(M) ||
+    isa<DIUnknownMemory>(M) && !cast<DIUnknownMemory>(M).isExec() &&
+    "Bound memory location must be estimate!");
+  Replacement.emplace_back(&M, nullptr);
+  DIMemory *RAUWd = nullptr;
+  DIMemoryCache LocalCache;
+  auto Size = isa<DIEstimateMemory>(M) ?
+    cast<DIEstimateMemory>(M).getSize() : LocationSize::precise(0);
+  for (auto &VH : M) {
+    if (!VH || isa<UndefValue>(VH))
+      continue;
+    auto EM = mAT->find(MemoryLocation(VH, Size));
+    // Memory becomes unused after transformation and is not presented in alias
+    // tree.
+    if (!EM)
+      return false;
+    std::pair<DIMemoryCache::iterator, bool> Cached;
+    if (isa<DIEstimateMemory>(M)) {
+      // If size of IR-level location is larger then size of metadata-level
+      // location then original metadata-level location will not be added
+      // to metadata alias tree. However, it is safe do not consider it as a
+      // corrupted memory because there is other location differs only in
+      // size argument. Such case is a result of instcombine pass.
+      // Originally X[0][1] is represented with 2 GEPs. However, after instcombine
+      // there is a single GEP with multiple operands and <X[0], size of dim>
+      // will not be constructed. So, we ignore this case if <X[0], array size>
+      // exist.
+      if (!EM->getSize().hasValue() && Size.hasValue() ||
+           EM->getSize().hasValue() && Size.hasValue() &&
+             EM->getSize().getValue() > Size.getValue())
+        Cached = LocalCache.try_emplace(EM);
+      else if (EM->getSize() != Size)
+        return false;
+      else
+        Cached = mCachedMemory.try_emplace(EM);
+    } else {
+      // Unknown node does not contain size, so use the largest possible size.
+      using CT = bcl::ChainTraits<EstimateMemory, Hierarchy>;
+      while (auto Next = CT::getNext(EM))
+        EM = Next;
+      Cached = mCachedMemory.try_emplace(EM);
+      Size = EM->getSize();
+    }
+    if (Cached.second) {
+      Cached.first->second = tsar::buildDIMemoryWithNewSize(
+        *EM, Size, mFunc->getContext(), M.getEnv(), *mDL, *mDT);
+      LLVM_DEBUG(buildMemoryLog(
+        mDIAT->getFunction(), *mDT, *Cached.first->second, *EM));
+    }
+    assert(Cached.first->second || "Debug memory location must not be null!");
+    LLVM_DEBUG(afterRebuildLog(*Cached.first->second));
+    if (Cached.first->second->getBaseAsMDNode() != M.getBaseAsMDNode())
+      return false;
+    // Different estimate memory locations produce the same debug-level memory.
+    // For example, P = ...; ... P = ...; ... .
+    if (RAUWd && RAUWd != Cached.first->second.get())
+      return false;
+    RAUWd = Cached.first->second.get();
+  }
+  assert(RAUWd && "Must not be null for consistent memory location!");
+  // It may be unsafe to replace all uses of a memory location M with a new one.
+  // If raw representation of replacer has been presented in previous alias
+  // tree and it was located in a node differs from a node which owns a location
+  // M. For example, existed raw representation may be corrupted.
+  // TODO (kaniandr@gmail.com): is it possible to relax this condition, for
+  // example, whether the knowledge of alias tree traversal is important here.
+  if (RAUWd->getAsMDNode() != M.getAsMDNode()) {
+    auto PrevDIMItr = mDIAT->find(*RAUWd->getAsMDNode());
+    if (PrevDIMItr != mDIAT->memory_end() &&
+        PrevDIMItr->getAliasNode() != M.getAliasNode()) {
+      LLVM_DEBUG(dbgs() << "[DI ALIAS TREE]: replacement has been located in a "
+                           "distinct node in a previous tree\n");
+      return false;
+    }
+  }
+  // The new alias tree will not contain RAUWd (see discussion above).
+  // This means that a new representation will be deleted soon and appropriate
+  // handles will be invoked. So, remove it from replacement and replace all
+  // uses (the new memory will be deleted on exist from this function, so
+  // corresponding handles will be also invoked for replacement).
+  if (!LocalCache.empty()) {
+    LLVM_DEBUG(dbgs() << "[DI ALIAS TREE]: ignore covered original location\n");
+    Replacement.pop_back();
+    M.replaceAllUsesWith(RAUWd);
+    return true;
+  }
+  Replacement.back().second = RAUWd;
+  return true;
+}
+
+bool CorruptedMemoryResolver::isSameAfterRebuildUnknown(DIUnknownMemory &M,
+    llvm::SmallVectorImpl<std::pair<DIMemory *, DIMemory *>> &Replacement) {
+  assert(M.getBinding() == DIMemory::Consistent &&
+    "Inconsistent memory is always corrupted and can not be the same after rebuild!");
+  assert(M.isExec() && "Bound memory location must be unknown!");
+  Replacement.emplace_back(&M, nullptr);
+  if (M.isDistinct())
+    return false;
+  DIMemory *RAUWd = nullptr;
+  for (auto &VH : M) {
+    if (!VH || isa<UndefValue>(VH))
+      continue;
+    auto Cached = mCachedUnknownMemory.try_emplace({ VH, M.isExec() });
+    if (Cached.second) {
+      Cached.first->second = tsar::buildDIMemory(*VH, mFunc->getContext(),
+        M.getEnv(), *mDT, M.getProperies(), M.getFlags());
+      LLVM_DEBUG(buildMemoryLog(mDIAT->getFunction(), *Cached.first->second, *VH));
+    }
+    assert(Cached.first->second || "Debug memory location must not be null!");
+    LLVM_DEBUG(afterRebuildLog(*Cached.first->second));
+    if (Cached.first->second->getAsMDNode() != M.getAsMDNode())
+      return false;
+    // Different memory locations produce the same debug-level memory.
+    if (RAUWd && RAUWd != Cached.first->second.get())
+      return false;
+    RAUWd = Cached.first->second.get();
+  }
+  assert(RAUWd && "Must not be null for consistent memory location!");
+  Replacement.back().second = RAUWd;
+  return true;
+}
+
+namespace tsar {
+Optional<DIMemoryLocation> buildDIMemory(const MemoryLocation &Loc,
+    LLVMContext &Ctx, const DataLayout &DL, const DominatorTree &DT) {
+  assert(Loc.Ptr && "Pointer to memory location must not be null!");
+  SmallVector<uint64_t, 8> ReverseExpr;
+  bool IsTemplate = false;
+  auto DIInfo = buildDIExpression(DL, DT, Loc.Ptr, ReverseExpr, IsTemplate);
+  if (!DIInfo.first)
+    return None;
+  SmallVector<uint64_t, 8> Expr(ReverseExpr.rbegin(), ReverseExpr.rend());
+  if (Expr.empty()) {
+    auto DIE = DIExpression::get(Ctx, Expr);
+    DIMemoryLocation DIL(DIInfo.first, DIE, DIInfo.second, IsTemplate);
+    // If expression is empty and  size can be obtained from a variable than
+    // DW_OP_LLVM_fragment should not be added. If variable will be promoted it
+    // will be represented without this size. So there will be different
+    // locations for the same memory before and after promotion.
+    // Let us consider some examples:
+    // struct P { char X;};
+    //   struct P P1; P1.X => {P1, DIExpression()}
+    // struct S { char Y; struct P Z;};
+    //   sturct S S1; S1.Z.X => {S1, DIExpression(DW_OP_LLVM_fragment, 8, 8)}
+    // struct Q { struct P Z;};
+    //   struct Q Q1; Q1.Z.X => {Q1, DIEspression()}
+    if (DIL.getSize() == Loc.Size)
+      return DIL;
+  }
+  uint64_t LastDwarfOp = 0;
+  for (size_t I = 0, E = Expr.size(); I < E; ++I) {
+    LastDwarfOp = Expr[I];
+    if (Expr[I] != dwarf::DW_OP_deref)
+      ++I;
+  }
+  if (Loc.Size.isPrecise()) {
+    if (Expr.empty () || LastDwarfOp == dwarf::DW_OP_deref ||
+        LastDwarfOp == dwarf::DW_OP_minus || LastDwarfOp == dwarf::DW_OP_plus) {
+      Expr.append({ dwarf::DW_OP_LLVM_fragment, 0, Loc.Size.getValue() * 8});
+    } else {
+      assert(LastDwarfOp == dwarf::DW_OP_plus_uconst && "Unknown DWARF operand!");
+      Expr[Expr.size() - 2] = dwarf::DW_OP_LLVM_fragment;
+      Expr.push_back(Loc.Size.getValue() * 8);
+    }
+  } else {
+    if (!Expr.empty() && LastDwarfOp == dwarf::DW_OP_LLVM_fragment)
+      Expr.back() = 0;
+    else
+      Expr.append({ dwarf::DW_OP_LLVM_fragment, 0, 0 });
+  }
+  auto DIE = DIExpression::get(Ctx, Expr);
+  return DIMemoryLocation(DIInfo.first, DIE, DIInfo.second, IsTemplate);
+}
+
+llvm::MDNode * getRawDIMemoryIfExists(llvm::LLVMContext &Ctx,
+    DIMemoryLocation DILoc) {
+  auto F = DILoc.Template ?
+    DIEstimateMemory::Template : DIEstimateMemory::NoFlags;
+  SmallVector<DILocation *, 1> Dbgs;
+  if (DILoc.Loc)
+    Dbgs.push_back(DILoc.Loc);
+  return DIEstimateMemory::getRawIfExists(Ctx, DILoc.Var, DILoc.Expr, F, Dbgs);
+}
+
+std::unique_ptr<DIMemory> buildDIMemory(const EstimateMemory &EM,
+    LLVMContext &Ctx, DIMemoryEnvironment &Env,
+    const DataLayout &DL, const DominatorTree &DT) {
+  return buildDIMemoryWithNewSize(EM, EM.getSize(), Ctx, Env, DL, DT);
+}
+
+std::unique_ptr<DIMemory> buildDIMemoryWithNewSize(const EstimateMemory &EM,
+  LocationSize Size, LLVMContext &Ctx, DIMemoryEnvironment &Env,
+  const DataLayout &DL, const DominatorTree &DT) {
+  auto DILoc = buildDIMemory(
+    MemoryLocation(EM.front(), Size), Ctx, DL, DT);
+  std::unique_ptr<DIMemory> DIM;
+  auto VItr = EM.begin();
+  auto Properties = EM.isExplicit() ? DIMemory::Explicit : DIMemory::NoProperty;
+  if (!DILoc) {
+    auto F = isa<CallBase>(*VItr) ? DIUnknownMemory::Result
+                                  : DIUnknownMemory::Object;
+    DIM =
+      buildDIMemory(const_cast<Value &>(**VItr), Ctx, Env, DT, Properties, F);
+    ++VItr;
+  } else {
+    auto Flags = DILoc->Template ?
+      DIEstimateMemory::Template : DIEstimateMemory::NoFlags;
+    SmallVector<DILocation *, 1> Dbgs;
+    for (auto *V : EM)
+      if (auto *I = dyn_cast_or_null<Instruction>(V))
+        if (auto DbgLoc = I->getDebugLoc())
+          Dbgs.push_back(DbgLoc.get());
+    if (DILoc->Loc)
+      Dbgs.push_back(DILoc->Loc);
+    DIM = DIEstimateMemory::get(Ctx, Env, DILoc->Var, DILoc->Expr, Flags, Dbgs);
+    DIM->setProperties(Properties);
+  }
+  for (auto EItr = EM.end(); VItr != EItr; ++VItr)
+    DIM->bindValue(const_cast<Value *>(*VItr));
+  return DIM;
+}
+
+llvm::MDNode * getRawDIMemoryIfExists(const EstimateMemory &EM,
+  llvm::LLVMContext &Ctx, const llvm::DataLayout &DL,
+  const llvm::DominatorTree &DT) {
+  auto DILoc = buildDIMemory(
+    MemoryLocation(EM.front(), EM.getSize()), Ctx, DL, DT);
+  if (!DILoc) {
+    auto F = isa<CallBase>(EM.front()) ? DIUnknownMemory::Result
+      : DIUnknownMemory::Object;
+    return getRawDIMemoryIfExists(const_cast<Value &>(*EM.front()), Ctx, DT, F);
+  } else {
+    auto Flags = DILoc->Template ?
+      DIEstimateMemory::Template : DIEstimateMemory::NoFlags;
+    SmallVector<DILocation *, 1> Dbgs;
+    for (auto *V : EM)
+      if (auto *I = dyn_cast_or_null<Instruction>(V))
+        if (auto DbgLoc = I->getDebugLoc())
+          Dbgs.push_back(DbgLoc.get());
+    if (DILoc->Loc)
+      Dbgs.push_back(DILoc->Loc);
+    return DIEstimateMemory::getRawIfExists(
+      Ctx, DILoc->Var, DILoc->Expr, Flags, Dbgs);
+  }
+}
+
+std::unique_ptr<DIMemory> buildDIMemory(Value &V, LLVMContext &Ctx,
+    DIMemoryEnvironment &Env, const DominatorTree &DT,
+    DIMemory::Property P, DIUnknownMemory::Flags F) {
+  MDNode *MD = nullptr;
+  DILocation *Loc = nullptr;
+  auto IntExpr = stripIntToPtr(&V);
+  if (IntExpr != &V) {
+    SmallVector<DIMemoryLocation, 1> DILocs;
+    if (auto ConstInt = dyn_cast<ConstantInt>(IntExpr)) {
+      auto ConstV = llvm::ConstantAsMetadata::get(
+        llvm::ConstantInt::get(Type::getInt64Ty(Ctx), ConstInt->getValue()));
+      MD = MDNode::get(Ctx, { ConstV });
+    } else if (auto DILoc = findMetadata(
+        IntExpr, DILocs, &DT, MDSearch::ValueOfVariable)) {
+      MD = DILoc->Var;
+    } else if (isa<Instruction>(V)) {
+      Loc = cast<Instruction>(V).getDebugLoc().get();
+    }
+  } else {
+    auto *Call = dyn_cast<CallBase>(&V);
+    auto Callee = !Call ? dyn_cast_or_null<Function>(&V)
+      : dyn_cast<Function>(Call->getCalledOperand()->stripPointerCasts());
+    if (Callee)
+      MD = findMetadata(Callee);
+    if (isa<Instruction>(V))
+      Loc = cast<Instruction>(V).getDebugLoc().get();
+  }
+  auto DIM = DIUnknownMemory::get(Ctx, Env, MD, F, Loc);
+  DIM->bindValue(&V);
+  DIM->setProperties(P);
+  return std::move(DIM);
+}
+
+llvm::MDNode * getRawDIMemoryIfExists(llvm::Value &V, llvm::LLVMContext &Ctx,
+    const llvm::DominatorTree &DT, DIUnknownMemory::Flags F) {
+  MDNode *MD = nullptr;
+  DILocation *Loc = nullptr;
+  auto IntExpr = stripIntToPtr(&V);
+  if (IntExpr != &V) {
+    SmallVector<DIMemoryLocation, 1> DILocs;
+    if (auto ConstInt = dyn_cast<ConstantInt>(IntExpr)) {
+      auto ConstV = llvm::ConstantAsMetadata::getIfExists(
+        llvm::ConstantInt::get(Type::getInt64Ty(Ctx), ConstInt->getValue()));
+      return ConstV ? MDNode::getIfExists(Ctx, { ConstV }) : nullptr;
+    } else if (auto DILoc = findMetadata(
+      IntExpr, DILocs, &DT, MDSearch::ValueOfVariable)) {
+      MD = DILoc->Var;
+    } else if (isa<Instruction>(V)) {
+      Loc = cast<Instruction>(V).getDebugLoc().get();
+    }
+  } else {
+    auto *Call = dyn_cast<CallBase>(&V);
+    auto Callee = !Call ? dyn_cast_or_null<Function>(&V)
+      : dyn_cast<Function>(Call->getCalledOperand()->stripPointerCasts());
+    if (Callee)
+      MD = findMetadata(Callee);
+    if (isa<Instruction>(V))
+      Loc = cast<Instruction>(V).getDebugLoc().get();
+  }
+  return DIUnknownMemory::getRawIfExists(Ctx, MD, F, Loc);
+}
+}
+
+namespace {
+/// Storage for debug-level memory and alias trees environment.
+class DIMemoryEnvironmentStorage :
+  public ImmutablePass, private bcl::Uncopyable {
+public:
+  /// Pass identification, replacement for typeid.
+  static char ID;
+
+  /// Default constructor.
+  DIMemoryEnvironmentStorage() : ImmutablePass(ID) {
+    initializeDIMemoryEnvironmentStoragePass(*PassRegistry::getPassRegistry());
+  }
+
+  void initializePass() override {
+    getAnalysis<DIMemoryEnvironmentWrapper>().set(mEnv);
+  }
+
+  void getAnalysisUsage(AnalysisUsage &AU) const override {
+    AU.addRequired<DIMemoryEnvironmentWrapper>();
+  }
+
+  /// Returns debug-level memory environment.
+  DIMemoryEnvironment & getEnv() noexcept { return mEnv; }
+
+  /// Returns debug-level memory environment.
+  const DIMemoryEnvironment & getEnv() const noexcept { return mEnv; }
+
+private:
+  DIMemoryEnvironment mEnv;
+};
+}
+
+char DIMemoryEnvironmentStorage::ID = 0;
+INITIALIZE_PASS_BEGIN(DIMemoryEnvironmentStorage, "di-mem-is",
+  "Memory Estimator (Debug, Environment Immutable Storage)", true, true)
+INITIALIZE_PASS_DEPENDENCY(DIMemoryEnvironmentWrapper)
+INITIALIZE_PASS_END(DIMemoryEnvironmentStorage, "di-mem-is",
+  "Memory Estimator (Debug, Environment Immutable Storage)", true, true)
+
+template<> char DIMemoryEnvironmentWrapper::ID = 0;
+INITIALIZE_PASS(DIMemoryEnvironmentWrapper, "di-mem-iw",
+  "Memory Estimator (Debug, Environment Immutable Wrapper)", true, true)
+
+char DIEstimateMemoryPass::ID = 0;
+INITIALIZE_PASS_BEGIN(DIEstimateMemoryPass, "di-estimate-mem",
+  "Memory Estimator (Debug)", false, true)
+INITIALIZE_PASS_DEPENDENCY(EstimateMemoryPass)
+INITIALIZE_PASS_DEPENDENCY(DominatorTreeWrapperPass)
+INITIALIZE_PASS_DEPENDENCY(DIMemoryEnvironmentWrapper)
+INITIALIZE_PASS_END(DIEstimateMemoryPass, "di-estimate-mem",
+  "Memory Estimator (Debug)", false, true)
+
+void DIEstimateMemoryPass::getAnalysisUsage(AnalysisUsage & AU) const {
+  AU.addRequired<EstimateMemoryPass>();
+  AU.addRequired<DominatorTreeWrapperPass>();
+  AU.addRequired<DIMemoryEnvironmentWrapper>();
+  AU.setPreservesAll();
+}
+
+FunctionPass * llvm::createDIEstimateMemoryPass() {
+  return new DIEstimateMemoryPass();
+}
+
+ImmutablePass * llvm::createDIMemoryEnvironmentStorage() {
+  return new DIMemoryEnvironmentStorage();
+}
+
+bool DIEstimateMemoryPass::runOnFunction(Function &F) {
+  auto &AT = getAnalysis<EstimateMemoryPass>().getAliasTree();
+  auto &EnvWrapper = getAnalysis<DIMemoryEnvironmentWrapper>();
+  mDIAliasTree = nullptr;
+  if (!EnvWrapper)
+    return false;
+  auto &Env = *EnvWrapper;
+  auto &DL = F.getParent()->getDataLayout();
+  auto &DT = getAnalysis<DominatorTreeWrapperPass>().getDomTree();
+  auto NewDIAT = std::make_unique<DIAliasTree>(F);
+  {
+    // This scope is necessary to drop of memory asserting handles in CMR
+    // before previous alias tree destruction.
+    CorruptedMemoryResolver CMR(F, &DL, &DT, Env[F], &AT);
+    CMR.resolve();
+    CorruptedMap CorruptedNodes;
+    LLVM_DEBUG(dbgs() <<
+      "[DI ALIAS TREE]: add distinct unknown nodes for corrupted memory\n");
+    for (size_t Idx = 0, IdxE = CMR.distinctUnknownNum(); Idx < IdxE; ++Idx)
+      addCorruptedNode(*NewDIAT, CMR.distinctUnknown(Idx),
+        NewDIAT->getTopLevelNode(), CorruptedNodes);
+    for (auto &VToF : CMR.getFragments()) {
+      if (VToF.get<DIExpression>().empty())
+        continue;
+      DIAliasTreeBuilder Builder(*NewDIAT, F.getContext(), Env,
+        CMR, CorruptedNodes, VToF.get<DIVariable>(), VToF.get<DILocation>(),
+        VToF.get<DIExpression>());
+      Builder.buildSubtree();
+    }
+    auto RootOffsets = findLocationToInsert(AT, DL);
+    LLVM_DEBUG(dbgs() <<
+      "[DI ALIAS TREE]: use an existing alias tree to add new nodes\n");
+    LLVM_DEBUG(constantOffsetLog(RootOffsets.begin(), RootOffsets.end(), DT));
+    buildDIAliasTree(DL, DT, Env, RootOffsets, CMR, *NewDIAT,
+      *AT.getTopLevelNode(), *NewDIAT->getTopLevelNode(), CorruptedNodes);
+  }
+  std::vector<Metadata *> MemoryNodes(NewDIAT->memory_size());
+  std::transform(NewDIAT->memory_begin(), NewDIAT->memory_end(),
+    MemoryNodes.begin(), [](DIMemory &EM) { return EM.getAsMDNode(); });
+  auto AliasTreeMDKind = F.getContext().getMDKindID("alias.tree");
+  auto MD = MDNode::get(F.getContext(), MemoryNodes);
+  F.setMetadata(AliasTreeMDKind, MD);
+  mDIAliasTree = Env.reset(F, std::move(NewDIAT));
+  return false;
+}
+
+// Pin the vtable to this file.
+void CallbackDIMemoryHandle::anchor() {}