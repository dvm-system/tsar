--- conflicted
+++ resolved
@@ -1,4 +1,3 @@
-<<<<<<< HEAD
 //=== DIMemoryTraitServer.cpp - Metadata-level Analysis Server --*- C++ -*-===//
 //
 //                       Traits Static Analyzer (SAPFOR)
@@ -34,10 +33,9 @@
 #include "tsar/Analysis/Memory/LiveMemory.h"
 #include "tsar/Analysis/Memory/ServerUtils.h"
 #include "tsar/Analysis/Memory/TraitFilter.h"
-#include "tsar/Analysis/Memory/AddressAccess.h"
+#include "tsar/Analysis/Memory/PassAAProvider.h"
 #include "tsar/Analysis/Memory/Passes.h"
 #include "tsar/Core/Query.h"
-#include "tsar/Support/PassAAProvider.h"
 #include "tsar/Support/GlobalOptions.h"
 #include <llvm/InitializePasses.h>
 #include <llvm/IR/Verifier.h>
@@ -53,8 +51,8 @@
 
 namespace {
 /// This provides access to function-level analysis results on server.
-using DIMemoryAnalysisServerProvider = FunctionPassAAProvider<
-  DIEstimateMemoryPass, DIDependencyAnalysisPass>;
+using DIMemoryAnalysisServerProvider =
+FunctionPassAAProvider<DIEstimateMemoryPass, DIDependencyAnalysisPass>;
 
 /// List of responses available from server (client may request corresponding
 /// analysis, in case of provider all analysis related to a provider may
@@ -225,236 +223,6 @@
   INITIALIZE_PASS_DEPENDENCY(DIMemoryEnvironmentWrapper)
   INITIALIZE_PASS_DEPENDENCY(GlobalDefinedMemoryWrapper)
   INITIALIZE_PASS_DEPENDENCY(GlobalLiveMemoryWrapper)
-INITIALIZE_PASS_END(DIMemoryAnalysisServerProviderPass,
-  "di-memory-server-provider-init",
-  "Metadata-Level Memory Server (Provider, Initialize)", true, true)
-=======
-//=== DIMemoryTraitServer.cpp - Metadata-level Analysis Server --*- C++ -*-===//
-//
-//                       Traits Static Analyzer (SAPFOR)
-//
-// Copyright 2020 DVM System Group
-//
-// Licensed under the Apache License, Version 2.0 (the "License");
-// you may not use this file except in compliance with the License.
-// You may obtain a copy of the License at
-//
-// http://www.apache.org/licenses/LICENSE-2.0
-//
-// Unless required by applicable law or agreed to in writing, software
-// distributed under the License is distributed on an "AS IS" BASIS,
-// WITHOUT WARRANTIES OR CONDITIONS OF ANY KIND, either express or implied.
-// See the License for the specific language governing permissions and
-// limitations under the License.
-//
-//===----------------------------------------------------------------------===//
-//
-// This file defines general analysis server o obtain memory traits for program
-// regions.
-//
-//===----------------------------------------------------------------------===//
-
-#include "tsar/Analysis/AnalysisServer.h"
-#include "tsar/Analysis/Memory/ClonedDIMemoryMatcher.h"
-#include "tsar/Analysis/Memory/DefinedMemory.h"
-#include "tsar/Analysis/Memory/DIArrayAccess.h"
-#include "tsar/Analysis/Memory/DIDependencyAnalysis.h"
-#include "tsar/Analysis/Memory/DIMemoryEnvironment.h"
-#include "tsar/Analysis/Memory/DIMemoryTrait.h"
-#include "tsar/Analysis/Memory/LiveMemory.h"
-#include "tsar/Analysis/Memory/ServerUtils.h"
-#include "tsar/Analysis/Memory/TraitFilter.h"
-#include "tsar/Analysis/Memory/PassAAProvider.h"
-#include "tsar/Analysis/Memory/Passes.h"
-#include "tsar/Core/Query.h"
-#include "tsar/Support/GlobalOptions.h"
-#include <llvm/InitializePasses.h>
-#include <llvm/IR/Verifier.h>
-#include <llvm/Pass.h>
-
-using namespace llvm;
-using namespace tsar;
-
-namespace llvm {
-static void initializeDIMemoryAnalysisServerProviderPassPass(PassRegistry &);
-static void initializeDIMemoryAnalysisServerResponsePass(PassRegistry &);
-}
-
-namespace {
-/// This provides access to function-level analysis results on server.
-using DIMemoryAnalysisServerProvider =
-FunctionPassAAProvider<DIEstimateMemoryPass, DIDependencyAnalysisPass>;
-
-/// List of responses available from server (client may request corresponding
-/// analysis, in case of provider all analysis related to a provider may
-/// be requested separately).
-using DIMemoryAnalysisServerResponse = AnalysisResponsePass<
-  GlobalsAAWrapperPass, DIMemoryTraitPoolWrapper, DIMemoryEnvironmentWrapper,
-  GlobalDefinedMemoryWrapper, GlobalLiveMemoryWrapper,
-  ClonedDIMemoryMatcherWrapper, DIMemoryAnalysisServerProvider,
-  DIArrayAccessWrapper>;
-
-class DIMemoryAnalysisServerProviderPass : public ModulePass,
-                                           private bcl::Uncopyable {
-public:
-  static char ID;
-
-  DIMemoryAnalysisServerProviderPass() : ModulePass(ID) {
-    initializeDIMemoryAnalysisServerProviderPassPass(
-      *PassRegistry::getPassRegistry());
-  }
-
-  bool runOnModule(llvm::Module &M) override {
-    auto &GO = getAnalysis<GlobalOptionsImmutableWrapper>().getOptions();
-    DIMemoryAnalysisServerProvider::initialize<GlobalOptionsImmutableWrapper>(
-      [&GO](GlobalOptionsImmutableWrapper &Wrapper) {
-        Wrapper.setOptions(&GO);
-      });
-    auto &DIMEnv = getAnalysis<DIMemoryEnvironmentWrapper>().get();
-    DIMemoryAnalysisServerProvider::initialize<DIMemoryEnvironmentWrapper>(
-      [&DIMEnv](DIMemoryEnvironmentWrapper &Wrapper) {
-        Wrapper.set(DIMEnv);
-      });
-    auto &DIMTraitPool = getAnalysis<DIMemoryTraitPoolWrapper>().get();
-    DIMemoryAnalysisServerProvider::initialize<DIMemoryTraitPoolWrapper>(
-      [&DIMTraitPool](DIMemoryTraitPoolWrapper &Wrapper) {
-        Wrapper.set(DIMTraitPool);
-      });
-    auto &GlobalsAA = getAnalysis<GlobalsAAWrapperPass>().getResult();
-    DIMemoryAnalysisServerProvider::initialize<GlobalsAAResultImmutableWrapper>(
-      [&GlobalsAA](GlobalsAAResultImmutableWrapper &Wrapper) {
-        Wrapper.set(GlobalsAA);
-      });
-    auto &GlobalDefUse = getAnalysis<GlobalDefinedMemoryWrapper>().get();
-    DIMemoryAnalysisServerProvider::initialize<GlobalDefinedMemoryWrapper>(
-      [&GlobalDefUse](GlobalDefinedMemoryWrapper &Wrapper) {
-        Wrapper.set(GlobalDefUse);
-      });
-    auto &GlobalLiveMemory = getAnalysis<GlobalLiveMemoryWrapper>().get();
-    DIMemoryAnalysisServerProvider::initialize<GlobalLiveMemoryWrapper>(
-      [&GlobalLiveMemory](GlobalLiveMemoryWrapper &Wrapper) {
-        Wrapper.set(GlobalLiveMemory);
-      });
-    return false;
-  }
-
-  void getAnalysisUsage(AnalysisUsage &AU) const override {
-    AU.addRequired<GlobalOptionsImmutableWrapper>();
-    AU.addRequired<GlobalsAAWrapperPass>();
-    AU.addRequired<DIMemoryEnvironmentWrapper>();
-    AU.addRequired<DIMemoryTraitPoolWrapper>();
-    AU.addRequired<GlobalDefinedMemoryWrapper>();
-    AU.addRequired<GlobalLiveMemoryWrapper>();
-    AU.setPreservesAll();
-  }
-};
-
-/// This analysis server performs transformation-based analysis which is
-/// necessary to answer user requests.
-class DIMemoryAnalysisServer final : public AnalysisServer {
-public:
-  static char ID;
-  DIMemoryAnalysisServer() : AnalysisServer(ID) {
-    initializeDIMemoryAnalysisServerPass(*PassRegistry::getPassRegistry());
-  }
-
-  void getAnalysisUsage(AnalysisUsage &AU) const override {
-    AnalysisServer::getAnalysisUsage(AU);
-    tsar::ClientToServerMemory::getAnalysisUsage(AU);
-    AU.addRequired<GlobalOptionsImmutableWrapper>();
-  }
-
-  void prepareToClone(Module &ClientM,
-    ValueToValueMapTy &ClientToServer) override {
-    ClientToServerMemory::prepareToClone(ClientM, ClientToServer);
-  }
-
-  void initializeServer(Module &CM, Module &SM, ValueToValueMapTy &CToS,
-    legacy::PassManager &PM) override {
-    auto &GO = getAnalysis<GlobalOptionsImmutableWrapper>();
-    PM.add(createGlobalOptionsImmutableWrapper(&GO.getOptions()));
-    PM.add(createGlobalDefinedMemoryStorage());
-    PM.add(createGlobalLiveMemoryStorage());
-    PM.add(createDIMemoryTraitPoolStorage());
-    PM.add(createDIArrayAccessStorage());
-    ClientToServerMemory::initializeServer(*this, CM, SM, CToS, PM);
-  }
-
-  void addServerPasses(Module &M, legacy::PassManager &PM) override {
-    auto &GO = getAnalysis<GlobalOptionsImmutableWrapper>().getOptions();
-    addImmutableAliasAnalysis(PM);
-    addBeforeTfmAnalysis(PM);
-    addAfterSROAAnalysis(GO, M.getDataLayout(), PM);
-    PM.add(createDIArrayAccessCollector());
-    addAfterFunctionInlineAnalysis(
-        GO, M.getDataLayout(),
-        [](auto &T) {
-          unmarkIf<trait::Lock, trait::NoPromotedScalar>(T);
-          unmark<trait::NoPromotedScalar>(T);
-        },
-        PM);
-    addAfterLoopRotateAnalysis(PM);
-    // Notify client that analysis is performed. Analysis changes metadata-level
-    // alias tree and invokes corresponding handles to update client to server
-    // mapping. So, metadata-level memory mapping is a shared resource and
-    // synchronization is necessary.
-    PM.add(createAnalysisNotifyClientPass());
-    PM.add(createVerifierPass());
-    PM.add(new DIMemoryAnalysisServerProviderPass);
-    PM.add(new DIMemoryAnalysisServerResponse);
-  }
-
-  void prepareToClose(legacy::PassManager &PM) override {
-    ClientToServerMemory::prepareToClose(PM);
-  }
-};
-}
-
-ModulePass *llvm::createDIMemoryAnalysisServer() {
-  return new DIMemoryAnalysisServer;
-}
-
-INITIALIZE_PROVIDER(DIMemoryAnalysisServerProvider, "di-memory-server-provider",
-  "Metadata-Level Memory Server (Provider)")
-
-  char DIMemoryAnalysisServer::ID = 0;
-INITIALIZE_PASS_BEGIN(DIMemoryAnalysisServer, "di-memory-server",
-  "Metadata-Level Memory Server", false, false)
-  INITIALIZE_PASS_DEPENDENCY(DIMemoryEnvironmentWrapper)
-  INITIALIZE_PASS_DEPENDENCY(GlobalOptionsImmutableWrapper)
-  INITIALIZE_PASS_DEPENDENCY(AnalysisSocketImmutableWrapper)
-  INITIALIZE_PASS_DEPENDENCY(DIMemoryAnalysisServerProvider)
-  INITIALIZE_PASS_DEPENDENCY(DIMemoryAnalysisServerResponse)
-  INITIALIZE_PASS_END(DIMemoryAnalysisServer, "di-memory-server",
-    "Metadata-Level Memory Server", false, false)
-
-  template <> char DIMemoryAnalysisServerResponse::ID = 0;
-INITIALIZE_PASS_BEGIN(DIMemoryAnalysisServerResponse,
-  "di-memory-server-response",
-  "Metadata-Level Memory Server (Response)", true, false)
-  INITIALIZE_PASS_DEPENDENCY(GlobalsAAWrapperPass)
-  INITIALIZE_PASS_DEPENDENCY(DIMemoryTraitPoolWrapper)
-  INITIALIZE_PASS_DEPENDENCY(DIMemoryEnvironmentWrapper)
-  INITIALIZE_PASS_DEPENDENCY(GlobalDefinedMemoryWrapper)
-  INITIALIZE_PASS_DEPENDENCY(GlobalLiveMemoryWrapper)
-  INITIALIZE_PASS_DEPENDENCY(ClonedDIMemoryMatcherWrapper)
-  INITIALIZE_PASS_DEPENDENCY(DIMemoryAnalysisServerProvider)
-  INITIALIZE_PASS_DEPENDENCY(DIEstimateMemoryPass)
-  INITIALIZE_PASS_DEPENDENCY(DIDependencyAnalysisPass)
-  INITIALIZE_PASS_END(DIMemoryAnalysisServerResponse,
-    "di-memory-server-response",
-    "Metadata-Level Memory Server (Response)", true, false)
-
-  char DIMemoryAnalysisServerProviderPass::ID = 0;
-INITIALIZE_PASS_BEGIN(DIMemoryAnalysisServerProviderPass,
-  "di-memory-server-provider-init",
-  "Metadata-Level Memory Server (Provider, Initialize)", true, true)
-  INITIALIZE_PASS_DEPENDENCY(GlobalOptionsImmutableWrapper)
-  INITIALIZE_PASS_DEPENDENCY(GlobalsAAWrapperPass)
-  INITIALIZE_PASS_DEPENDENCY(DIMemoryEnvironmentWrapper)
-  INITIALIZE_PASS_DEPENDENCY(GlobalDefinedMemoryWrapper)
-  INITIALIZE_PASS_DEPENDENCY(GlobalLiveMemoryWrapper)
   INITIALIZE_PASS_END(DIMemoryAnalysisServerProviderPass,
     "di-memory-server-provider-init",
-    "Metadata-Level Memory Server (Provider, Initialize)", true, true)
->>>>>>> a6f95cda
+    "Metadata-Level Memory Server (Provider, Initialize)", true, true)