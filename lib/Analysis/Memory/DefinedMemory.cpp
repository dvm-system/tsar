--- conflicted
+++ resolved
@@ -1,4 +1,3 @@
-<<<<<<< HEAD
 //===--- DefinedMemory.cpp --- Defined Memory Analysis ----------*- C++ -*-===//
 //
 //                       Traits Static Analyzer (SAPFOR)
@@ -37,10 +36,11 @@
 #include <llvm/Analysis/AliasAnalysis.h>
 #include <llvm/Analysis/AliasSetTracker.h>
 #include <llvm/Analysis/LoopInfo.h>
-#include "llvm/Analysis/ScalarEvolution.h"
-#include "llvm/Analysis/ScalarEvolutionExpressions.h"
+#include <llvm/Analysis/ScalarEvolution.h>
+#include <llvm/Analysis/ScalarEvolutionExpressions.h>
 #include <llvm/Analysis/ValueTracking.h>
 #include <llvm/Config/llvm-config.h>
+#include <llvm/InitializePasses.h>
 #include <llvm/IR/Dominators.h>
 #include <llvm/IR/Function.h>
 #include <llvm/IR/Instructions.h>
@@ -69,7 +69,7 @@
 
 bool llvm::DefinedMemoryPass::runOnFunction(Function & F) {
   auto &RegionInfo = getAnalysis<DFRegionInfoPass>().getRegionInfo();
-  auto &TLI = getAnalysis<TargetLibraryInfoWrapperPass>().getTLI();
+  auto &TLI = getAnalysis<TargetLibraryInfoWrapperPass>().getTLI(F);
   auto &AliasTree = getAnalysis<EstimateMemoryPass>().getAliasTree();
   const DominatorTree *DT = nullptr;
   LLVM_DEBUG(DT = &getAnalysis<DominatorTreeWrapperPass>().getDomTree());
@@ -89,9 +89,9 @@
 }
 
 void DefinedMemoryPass::getAnalysisUsage(AnalysisUsage & AU) const {
+  LLVM_DEBUG(AU.addRequired<DominatorTreeWrapperPass>());
   AU.addRequired<DelinearizationPass>();
   AU.addRequired<ScalarEvolutionWrapperPass>();
-  LLVM_DEBUG(AU.addRequired<DominatorTreeWrapperPass>());
   AU.addRequired<DFRegionInfoPass>();
   AU.addRequired<EstimateMemoryPass>();
   AU.addRequired<TargetLibraryInfoWrapperPass>();
@@ -217,8 +217,17 @@
           // Base - OffsetLoc --------------|mLoc.Ptr| --- mLoc.Size --- |
           // Base - OffsetALoc -|ALoc.Ptr| ---- ALoc.Size -------------------- |
           //--------------------|ALoc.Ptr|--| ------ addMust(...) ------ |
-          MemoryLocationRange Range(ALoc.Ptr, OffsetLoc - OffsetALoc,
-            OffsetLoc - OffsetALoc + mLoc.Size, ALoc.AATags);
+          auto UpperBound =
+              mLoc.Size.isPrecise()
+                  ? LocationSize::precise(
+                      OffsetLoc - OffsetALoc + mLoc.Size.getValue())
+                  : mLoc.Size.hasValue()
+                        ? LocationSize::upperBound(
+                            OffsetLoc - OffsetALoc + mLoc.Size.getValue())
+                        : LocationSize::unknown();
+          MemoryLocationRange Range(ALoc.Ptr,
+            LocationSize::precise(OffsetLoc - OffsetALoc),
+            UpperBound, ALoc.AATags);
           if (this->mDU.hasDef(Range))
             continue;
           addMust(Range);
@@ -338,7 +347,7 @@
     return;
   auto &AT = DFF->getAliasTree();
   auto Pair = DFF->getDefInfo().insert(std::make_pair(N, std::make_tuple(
-    llvm::make_unique<DefUseSet>(),llvm::make_unique<ReachSet>())));
+    std::make_unique<DefUseSet>(), std::make_unique<ReachSet>())));
   auto *InterDUInfo = DFF->getInterprocDefUseInfo();
   auto &TLI = DFF->getTLI();
   // DefUseSet will be calculated here for nodes different to regions.
@@ -397,11 +406,10 @@
     // TODO (kaniandr@gmail.com): use interprocedural analysis to clarify list
     // of unknown address accesses. Now, accesses to global memory
     // in a function call leads to unknown address access.
-    ImmutableCallSite CS(&I);
-    if (CS) {
+    if (auto *Call = dyn_cast<CallBase>(&I)) {
       bool UnknownAddressAccess = true;
-      auto F =
-        llvm::dyn_cast<Function>(CS.getCalledValue()->stripPointerCasts());
+      auto F = llvm::dyn_cast<Function>(
+        Call->getCalledOperand()->stripPointerCasts());
       if (F && InterDUInfo) {
         auto InterDUItr = InterDUInfo->find(F);
         if (InterDUItr != InterDUInfo->end()) {
@@ -446,10 +454,9 @@
         }
         auto AN = EM->getAliasNode(AT);
         assert(AN && "Alias node must not be null!");
-        ImmutableCallSite CS(&I);
-        if (CS) {
-          auto F =
-            llvm::dyn_cast<Function>(CS.getCalledValue()->stripPointerCasts());
+        if (auto *Call = dyn_cast<CallBase>(&I)) {
+          auto F = llvm::dyn_cast<Function>(
+            Call->getCalledOperand()->stripPointerCasts());
           bool InterprocAvailable = false;
           if (F && !F->isVarArg() && InterDUInfo) {
             auto InterDUItr = InterDUInfo->find(F);
@@ -469,7 +476,7 @@
             }
           }
           if (!InterprocAvailable)
-            switch (AA.getArgModRefInfo(CS, Idx)) {
+            switch (AA.getArgModRefInfo(Call, Idx)) {
               case ModRefInfo::NoModRef:
                 W = R = AccessInfo::No; break;
               case ModRefInfo::Mod:
@@ -500,14 +507,15 @@
         }
       },
       [&DL, &AT, &DU, InterDUInfo](Instruction &I, AccessInfo, AccessInfo) {
-          ImmutableCallSite CS(&I);
-        auto F =
-          llvm::dyn_cast<Function>(CS.getCalledValue()->stripPointerCasts());
-        if (F && InterDUInfo) {
-          auto InterDUItr = InterDUInfo->find(F);
-          if (InterDUItr != InterDUInfo->end())
-            if (isPure(*F, *InterDUItr->get<DefUseSet>()))
-              return;
+        if (auto *Call = dyn_cast<CallBase>(&I)) {
+          auto F = llvm::dyn_cast<Function>(
+            Call->getCalledOperand()->stripPointerCasts());
+          if (F && InterDUInfo) {
+            auto InterDUItr = InterDUInfo->find(F);
+            if (InterDUItr != InterDUInfo->end())
+              if (isPure(*F, *InterDUItr->get<DefUseSet>()))
+                return;
+          }
         }
         auto *AN = AT.findUnknown(I);
         if (!AN)
@@ -583,7 +591,7 @@
   auto &AT = getAliasTree();
   auto &AA = AT.getAliasAnalysis();
   auto Pair = getDefInfo().insert(std::make_pair(R, std::make_tuple(
-    llvm::make_unique<DefUseSet>(), llvm::make_unique<ReachSet>())));
+    std::make_unique<DefUseSet>(), std::make_unique<ReachSet>())));
   auto &DefUse = Pair.first->get<DefUseSet>();
   assert(DefUse && "Value of def-use attribute must not be null!");
   // ExitingDefs.MustReach is a set of must define locations (Defs) for the
@@ -609,22 +617,31 @@
           if (auto *DFL = dyn_cast<DFLoop>(R)) {
             auto *L = DFL->getLoop();
             auto maxTripCount = SE->getSmallConstantMaxTripCount(L);
-            if (maxTripCount == 0)
+            if (maxTripCount == 0) {
+              LLVM_DEBUG("[ARRAY LOCATION] Unable to define max trip count"
+                         "(unknown or non-constant)");
               break;
+            }
             auto rangeMin = SE->getSignedRangeMin(SCEV);
             auto rangeMax = SE->getSignedRangeMax(SCEV);
             auto *stepSCEV = addRecExpr->getOperand(1);
             if (static_cast<SCEVTypes>(stepSCEV->getSCEVType()) !=
-              scConstant)
+                scConstant) {
+              LLVM_DEBUG(dbgs() << "[ARRAY LOCATION] Non-constant loop"
+                                   "bounds.\n");
               break;
+            }
             auto stepNumber = *cast<SCEVConstant>(stepSCEV)->
               getValue()->getValue().getRawData();
-            if (stepNumber > 1)
+            if (stepNumber > 1) {
+              LLVM_DEBUG(dbgs() << "[ARRAY LOCATION] Loop stride is "
+                  << stepNumber << " (only 1 available). Ignore.\n");
               break;
+            }
             PointerType *pointerType = cast<PointerType>(
               LocInfo.first->getBase()->getType());
             auto arrayElementSize = getDataLayout().getTypeStoreSize(
-              pointerType->getElementType());
+              pointerType->getElementType()).getFixedSize();
             arrayLoc = Loc;
             arrayLoc.LowerBound = *rangeMin.getRawData() * arrayElementSize;
             arrayLoc.UpperBound = (*rangeMax.getRawData()+1) * arrayElementSize;
@@ -741,683 +758,4 @@
       DefUse->addUnknownInst(Inst);
   }
   LLVM_DEBUG(intializeDefUseSetLog(*R, *DefUse, getDomTree()));
-}
-=======
-//===--- DefinedMemory.cpp --- Defined Memory Analysis ----------*- C++ -*-===//
-//
-//                       Traits Static Analyzer (SAPFOR)
-//
-// Copyright 2018 DVM System Group
-//
-// Licensed under the Apache License, Version 2.0 (the "License");
-// you may not use this file except in compliance with the License.
-// You may obtain a copy of the License at
-//
-// http://www.apache.org/licenses/LICENSE-2.0
-//
-// Unless required by applicable law or agreed to in writing, software
-// distributed under the License is distributed on an "AS IS" BASIS,
-// WITHOUT WARRANTIES OR CONDITIONS OF ANY KIND, either express or implied.
-// See the License for the specific language governing permissions and
-// limitations under the License.
-//
-//===----------------------------------------------------------------------===//
-//
-// This file implements passes to determine must/may defined locations.
-//
-//===----------------------------------------------------------------------===//
-
-#include "tsar/Analysis/Memory/DefinedMemory.h"
-#include "tsar/Analysis/DFRegionInfo.h"
-#include "tsar/Analysis/Memory/EstimateMemory.h"
-#include "tsar/Analysis/Memory/MemoryAccessUtils.h"
-#include "tsar/Analysis/Memory/Utils.h"
-#include "tsar/Support/Utils.h"
-#include "tsar/Support/IRUtils.h"
-#include "tsar/Unparse/Utils.h"
-#include <llvm/ADT/STLExtras.h>
-#include <llvm/Analysis/AliasAnalysis.h>
-#include <llvm/Analysis/AliasSetTracker.h>
-#include <llvm/Analysis/LoopInfo.h>
-#include <llvm/Analysis/ValueTracking.h>
-#include <llvm/Config/llvm-config.h>
-#include <llvm/InitializePasses.h>
-#include <llvm/IR/Dominators.h>
-#include <llvm/IR/Function.h>
-#include <llvm/IR/Instructions.h>
-#include <llvm/IR/InstIterator.h>
-#include <llvm/Support/Debug.h>
-#include <functional>
-
-using namespace llvm;
-using namespace tsar;
-
-#undef DEBUG_TYPE
-#define DEBUG_TYPE "def-mem"
-
-char DefinedMemoryPass::ID = 0;
-INITIALIZE_PASS_BEGIN(DefinedMemoryPass, "def-mem",
-  "Defined Memory Region Analysis", false, true)
-  LLVM_DEBUG(INITIALIZE_PASS_DEPENDENCY(DominatorTreeWrapperPass));
-  INITIALIZE_PASS_DEPENDENCY(DFRegionInfoPass)
-  INITIALIZE_PASS_DEPENDENCY(EstimateMemoryPass)
-  INITIALIZE_PASS_DEPENDENCY(TargetLibraryInfoWrapperPass)
-  INITIALIZE_PASS_DEPENDENCY(GlobalDefinedMemoryWrapper)
-INITIALIZE_PASS_END(DefinedMemoryPass, "def-mem",
-  "Defined Memory Region Analysis", false, true)
-
-bool llvm::DefinedMemoryPass::runOnFunction(Function & F) {
-  auto &RegionInfo = getAnalysis<DFRegionInfoPass>().getRegionInfo();
-  auto &TLI = getAnalysis<TargetLibraryInfoWrapperPass>().getTLI(F);
-  auto &AliasTree = getAnalysis<EstimateMemoryPass>().getAliasTree();
-  const DominatorTree *DT = nullptr;
-  LLVM_DEBUG(DT = &getAnalysis<DominatorTreeWrapperPass>().getDomTree());
-  auto *DFF = cast<DFFunction>(RegionInfo.getTopLevelRegion());
-  auto &GDM = getAnalysis<GlobalDefinedMemoryWrapper>();
-  if (GDM) {
-    ReachDFFwk ReachDefFwk(AliasTree, TLI, DT, mDefInfo, *GDM);
-    solveDataFlowUpward(&ReachDefFwk, DFF);
-  } else {
-    ReachDFFwk ReachDefFwk(AliasTree, TLI, DT, mDefInfo);
-    solveDataFlowUpward(&ReachDefFwk, DFF);
-  }
-  return false;
-}
-
-void DefinedMemoryPass::getAnalysisUsage(AnalysisUsage & AU) const {
-  LLVM_DEBUG(AU.addRequired<DominatorTreeWrapperPass>());
-  AU.addRequired<DFRegionInfoPass>();
-  AU.addRequired<EstimateMemoryPass>();
-  AU.addRequired<TargetLibraryInfoWrapperPass>();
-  AU.addRequired<GlobalDefinedMemoryWrapper>();
-  AU.setPreservesAll();
-}
-
-FunctionPass * llvm::createDefinedMemoryPass() {
-  return new DefinedMemoryPass();
-}
-
-namespace {
-/// \brief This is a base class for functors which adds memory locations from a
-/// specified AliasNode into a specified DefUseSet.
-///
-/// The derived classes may override add... methods.
-template<class ImpTy> class AddAccessFunctor {
-public:
-  /// Create functor.
-  AddAccessFunctor(AAResults &AA, const DataLayout &DL, DefUseSet &DU) :
-    mAA(AA), mDL(DL), mDU(DU) {}
-
-  /// Switches processing of a node to an appropriate add... method.
-  void operator()(AliasNode *N) {
-    assert(N && "Node must not be null!");
-    auto Imp = static_cast<ImpTy *>(this);
-    switch (N->getKind()) {
-    default: llvm_unreachable("Unknown kind of alias node!"); break;
-    case AliasNode::KIND_TOP: break;
-    case AliasNode::KIND_ESTIMATE:
-      Imp->addEstimate(cast<AliasEstimateNode>(*N)); break;
-    case AliasNode::KIND_UNKNOWN:
-      Imp->addUnknown(cast<AliasUnknownNode>(*N)); break;
-    }
-  }
-
-  /// Implements default processing of estimate alias nodes.
-  void addEstimate(AliasEstimateNode &N) {
-    for (auto &EM : N)
-      for (auto *Ptr : EM) {
-        MemoryLocation Loc(Ptr, EM.getSize(), EM.getAAInfo());
-        mDU.addMayDef(Loc);
-        mDU.addUse(Loc);
-      }
-  }
-
-  /// Implements default processing of unknown alias node.
-  void addUnknown(AliasUnknownNode &N) {
-    for (auto *I : N)
-      mDU.addUnknownInst(I);
-  }
-
-protected:
-  AAResults &mAA;
-  const DataLayout &mDL;
-  DefUseSet &mDU;
-};
-
-/// This functor adds into a specified DefUseSet all locations from a specified
-/// AliasNode which aliases with a memory accessed by a specified instruction.
-class AddUnknownAccessFunctor :
-  public AddAccessFunctor<AddUnknownAccessFunctor> {
-public:
-  AddUnknownAccessFunctor(AAResults &AA, const DataLayout &DL,
-      const Instruction &Inst, DefUseSet &DU) :
-    AddAccessFunctor<AddUnknownAccessFunctor>(AA, DL, DU), mInst(Inst) {}
-
-  void addEstimate(AliasEstimateNode &N) {
-    for (auto &EM : N) {
-      if (!EM.isExplicit())
-        continue;
-      for (auto *APtr : EM) {
-        MemoryLocation ALoc(APtr, EM.getSize(), EM.getAAInfo());
-        // A condition below is necessary even in case of store instruction.
-        // It is possible that Loc1 aliases Loc2 and Loc1 is already written
-        // when Loc2 is evaluated. In this case evaluation of Loc1 should not be
-        // repeated.
-        if (mDU.hasDef(ALoc))
-          continue;
-        switch (mAA.getModRefInfo(&mInst, ALoc)) {
-        case ModRefInfo::ModRef: mDU.addUse(ALoc); mDU.addMayDef(ALoc); break;
-        case ModRefInfo::Mod: mDU.addMayDef(ALoc); break;
-        case ModRefInfo::Ref: mDU.addUse(ALoc); break;
-        }
-      }
-    }
-  }
-private:
-  const Instruction &mInst;
-};
-
-/// This functor adds into a specified DefUseSet all locations from a specified
-/// AliasNode which aliases with a specified memory location. Derived classes
-/// should be used to specify access modes (Def/MayDef/Use).
-template<class ImpTy>
-class AddKnownAccessFunctor :
-    public AddAccessFunctor<AddKnownAccessFunctor<ImpTy>> {
-  using Base = AddAccessFunctor<AddKnownAccessFunctor<ImpTy>>;
-public:
-  AddKnownAccessFunctor(AAResults &AA, const DataLayout &DL,
-      const MemoryLocation &Loc, DefUseSet &DU) :
-    Base(AA, DL, DU), mLoc(Loc) {}
-
-  void addEstimate(AliasEstimateNode &N) {
-    for (auto &EM : N) {
-      if (!EM.isExplicit())
-        continue;
-      for (auto *APtr : EM) {
-        MemoryLocation ALoc(APtr, EM.getSize(), EM.getAAInfo());
-        // A condition below is necessary even in case of store instruction.
-        // It is possible that Loc1 aliases Loc2 and Loc1 is already written
-        // when Loc2 is evaluated. In this case evaluation of Loc1 should not be
-        // repeated.
-        if (this->mDU.hasDef(ALoc))
-          continue;
-        auto AR = aliasRelation(this->mAA, this->mDL, mLoc, ALoc);
-        if (AR.template is_any<trait::CoverAlias, trait::CoincideAlias>()) {
-          addMust(ALoc);
-        } else if (AR.template is<trait::ContainedAlias>()) {
-          int64_t OffsetLoc, OffsetALoc;
-          GetPointerBaseWithConstantOffset(mLoc.Ptr, OffsetLoc, this->mDL);
-          GetPointerBaseWithConstantOffset(ALoc.Ptr, OffsetALoc, this->mDL);
-          // Base - OffsetLoc --------------|mLoc.Ptr| --- mLoc.Size --- |
-          // Base - OffsetALoc -|ALoc.Ptr| ---- ALoc.Size -------------------- |
-          //--------------------|ALoc.Ptr|--| ------ addMust(...) ------ |
-          auto UpperBound =
-              mLoc.Size.isPrecise()
-                  ? LocationSize::precise(
-                      OffsetLoc - OffsetALoc + mLoc.Size.getValue())
-                  : mLoc.Size.hasValue()
-                        ? LocationSize::upperBound(
-                            OffsetLoc - OffsetALoc + mLoc.Size.getValue())
-                        : LocationSize::unknown();
-          MemoryLocationRange Range(ALoc.Ptr,
-            LocationSize::precise(OffsetLoc - OffsetALoc),
-            UpperBound, ALoc.AATags);
-          if (this->mDU.hasDef(Range))
-            continue;
-          addMust(Range);
-        } else {
-          addMay(ALoc);
-        }
-      }
-    }
-  }
-
-private:
-  void addMust(const MemoryLocationRange &Loc) {
-    static_cast<ImpTy *>(this)->addMust(Loc);
-  }
-
-  void addMay(const MemoryLocationRange &Loc) {
-    static_cast<ImpTy *>(this)->addMay(Loc);
-  }
-
-  const MemoryLocation &mLoc;
-};
-
-/// This macro determine functors according to a specified memory access modes.
-#define ADD_ACCESS_FUNCTOR(NAME, BASE, MEM, MAY, MUST) \
-class NAME : public BASE<NAME> { \
-public: \
-  NAME(AAResults &AA, const DataLayout &DL, MEM &Loc, DefUseSet &DU) : \
-    BASE<NAME>(AA, DL, Loc, DU) {} \
-private: \
-  friend BASE<NAME>; \
-  void addMust(const MemoryLocationRange &Loc) { MUST; } \
-  void addMay(const MemoryLocationRange &Loc) { MAY; } \
-};
-
-ADD_ACCESS_FUNCTOR(AddDefFunctor, AddKnownAccessFunctor,
-  const MemoryLocation, mDU.addMayDef(Loc), mDU.addDef(Loc))
-ADD_ACCESS_FUNCTOR(AddMayDefFunctor, AddKnownAccessFunctor,
-  const MemoryLocation, mDU.addMayDef(Loc), mDU.addMayDef(Loc))
-ADD_ACCESS_FUNCTOR(AddUseFunctor, AddKnownAccessFunctor,
-  const MemoryLocation, mDU.addUse(Loc), mDU.addUse(Loc))
-ADD_ACCESS_FUNCTOR(AddDefUseFunctor, AddKnownAccessFunctor,
-  const MemoryLocation,
-  mDU.addMayDef(Loc); mDU.addUse(Loc), mDU.addDef(Loc); mDU.addUse(Loc))
-ADD_ACCESS_FUNCTOR(AddMayDefUseFunctor, AddKnownAccessFunctor,
-  const MemoryLocation,
-  mDU.addMayDef(Loc); mDU.addUse(Loc), mDU.addMayDef(Loc); mDU.addUse(Loc))
-
-#ifndef NDEBUG
-void intializeDefUseSetLog(
-    const DFNode &N, const DefUseSet &DU, const DominatorTree *DT) {
-  dbgs() << "[DEFUSE] Def/Use locations for ";
-  if (isa<DFBlock>(N)) {
-    dbgs() << "the following basic block:\n";
-    TSAR_LLVM_DUMP(cast<DFBlock>(N).getBlock()->dump());
-  } else if (isa<DFEntry>(N) || isa<DFExit>(N) || isa<DFLatch>(N)) {
-    dbgs() << "an empty boundary basic block:\n";
-  } else {
-    dbgs() << "a collapsed region:\n";
-  }
-  dbgs() << "Outward exposed must define locations:\n";
-  for (auto &Loc : DU.getDefs())
-    printLocationSource(dbgs(), Loc, DT), dbgs() << "\n";
-  dbgs() << "Outward exposed may define locations:\n";
-  for (auto &Loc : DU.getMayDefs())
-    printLocationSource(dbgs(), Loc, DT), dbgs() << "\n";
-  dbgs() << "Outward exposed uses:\n";
-  for (auto &Loc : DU.getUses())
-    printLocationSource(dbgs(), Loc, DT), dbgs() << "\n";
-  dbgs() << "Explicitly accessed locations:\n";
-  for (auto &Loc : DU.getExplicitAccesses())
-    printLocationSource(dbgs(), Loc, DT), dbgs() << "\n";
-  for (auto *I : DU.getExplicitUnknowns())
-    I->print(dbgs()), dbgs() << "\n";
-  dbgs() << "[END DEFUSE]\n";
-};
-
-void initializeTransferBeginLog(const DFNode &N, const DefinitionInfo &In,
-    const DominatorTree *DT) {
-  dbgs() << "[TRANSFER REACH] Transfer function for ";
-  if (isa<DFBlock>(N)) {
-    dbgs() << "the following basic block:\n";
-    TSAR_LLVM_DUMP(cast<DFBlock>(N).getBlock()->dump());
-  } else if (isa<DFEntry>(N) || isa<DFExit>(N) || isa<DFLatch>(N)) {
-    dbgs() << "an empty boundary basic block:\n";
-  } else {
-    dbgs() << "a collapsed region:\n";
-  }
-  dbgs() << "IN:\n";
-  dbgs() << "MUST REACH DEFINITIONS:\n";
-  In.MustReach.dump(DT);
-  dbgs() << "MAY REACH DEFINITIONS:\n";
-  In.MayReach.dump(DT);
-}
-
-void initializeTransferEndLog(const DefinitionInfo &Out, bool HasChanges,
-    const DominatorTree *DT) {
-  dbgs() << "OUT ";
-  if (HasChanges)
-    dbgs() << "with changes:\n";
-  else
-    dbgs() << "without changes:\n";
-  dbgs() << "MUST REACH DEFINITIONS:\n";
-  Out.MustReach.dump(DT);
-  dbgs() << "MAY REACH DEFINITIONS:\n";
-  Out.MayReach.dump(DT);
-  dbgs() << "[END TRANSFER]\n";
-
-}
-#endif
-}
-
-void DataFlowTraits<ReachDFFwk*>::initialize(
-  DFNode *N, ReachDFFwk *DFF, GraphType) {
-  assert(N && "Node must not be null!");
-  assert(DFF && "Data-flow framework must not be null");
-  if (llvm::isa<DFRegion>(N))
-    return;
-  auto &AT = DFF->getAliasTree();
-  auto Pair = DFF->getDefInfo().insert(std::make_pair(N, std::make_tuple(
-    std::make_unique<DefUseSet>(), std::make_unique<ReachSet>())));
-  auto *InterDUInfo = DFF->getInterprocDefUseInfo();
-  auto &TLI = DFF->getTLI();
-  // DefUseSet will be calculated here for nodes different to regions.
-  // For nodes which represented regions this attribute has been already
-  // calculated in collapse() function.
-  auto &DU = Pair.first->get<DefUseSet>();
-  auto *DFB = dyn_cast<DFBlock>(N);
-  if (!DFB)
-    return;
-  BasicBlock *BB = DFB->getBlock();
-  Function *F = BB->getParent();
-  assert(BB && "Basic block must not be null!");
-  for (Instruction &I : BB->getInstList()) {
-    // TODO (kaniandr@gmail.com): LLVM analysis says that memory marker
-    // intrinsics may access memory, so we exclude these intrinsics from
-    // analysis manually. Is it correct? For example, may be we should set that
-    // 'lifetime' intrinsics write memory?
-    if (auto II = llvm::dyn_cast<IntrinsicInst>(&I))
-      if (isMemoryMarkerIntrinsic(II->getIntrinsicID()) ||
-          isDbgInfoIntrinsic(II->getIntrinsicID()))
-        continue;
-    if (I.getType() && I.getType()->isPointerTy())
-      DU->addAddressAccess(&I);
-    auto isAddressAccess = [&F](const Value *V) {
-      if (const ConstantPointerNull *CPN = dyn_cast<ConstantPointerNull>(V)) {
-        if (!NullPointerIsDefined(F, CPN->getType()->getAddressSpace()))
-          return false;
-      } else if (isa<UndefValue>(V) || !V->getType() ||
-                 !V->getType()->isPointerTy()) {
-        return false;
-      } else if (auto F = dyn_cast<Function>(V)) {
-        // In LLVM it is not possible to take address of intrinsic function.
-        if (F->isIntrinsic())
-          return false;
-      }
-      return true;
-    };
-    for (auto *Op : I.operand_values()) {
-      if (isAddressAccess(Op))
-        DU->addAddressAccess(Op);
-      if (auto *CE = dyn_cast<ConstantExpr>(Op)) {
-        SmallVector<ConstantExpr *, 4> WorkList{ CE };
-        do {
-          auto *Expr = WorkList.pop_back_val();
-          for (auto *ExprOp : Expr->operand_values()) {
-            if (isAddressAccess(ExprOp))
-              DU->addAddressAccess(ExprOp);
-            if (auto ExprCEOp = dyn_cast<ConstantExpr>(ExprOp))
-              WorkList.push_back(ExprCEOp);
-          }
-        } while (!WorkList.empty());
-      }
-    }
-    auto &DL = I.getModule()->getDataLayout();
-    // Any call may access some addresses even if it does not access memory.
-    // TODO (kaniandr@gmail.com): use interprocedural analysis to clarify list
-    // of unknown address accesses. Now, accesses to global memory
-    // in a function call leads to unknown address access.
-    if (auto *Call = dyn_cast<CallBase>(&I)) {
-      bool UnknownAddressAccess = true;
-      auto F = llvm::dyn_cast<Function>(
-        Call->getCalledOperand()->stripPointerCasts());
-      if (F && InterDUInfo) {
-        auto InterDUItr = InterDUInfo->find(F);
-        if (InterDUItr != InterDUInfo->end()) {
-          auto &DUS = InterDUItr->get<DefUseSet>();
-          if (DUS->getAddressUnknowns().empty()) {
-            UnknownAddressAccess = false;
-            for (auto *Ptr : DUS->getAddressAccesses())
-              UnknownAddressAccess |= isa<GlobalValue>(stripPointer(DL, Ptr));
-          }
-        }
-      }
-      if (UnknownAddressAccess)
-        DU->addAddressUnknowns(&I);
-    }
-    if (!I.mayReadOrWriteMemory())
-      continue;
-    // 1. Must/may def-use information will be set for location accessed in a
-    // current instruction.
-    // 2. Must/may def-use information will be set for all explicitly mentioned
-    // locations (except locations with unknown descriptions) aliases location
-    // accessed in a current instruction. Note that this attribute will be also
-    // set for locations which are accessed implicitly.
-    // 3. Unknown instructions will be remembered in DefUseSet.
-    for_each_memory(I, TLI,
-      [&DL, &AT, InterDUInfo, &TLI, &DU](Instruction &I, MemoryLocation &&Loc,
-          unsigned Idx, AccessInfo R, AccessInfo W) {
-        auto *EM = AT.find(Loc);
-        assert(EM && "Estimate memory location must not be null!");
-        auto &AA = AT.getAliasAnalysis();
-        /// List of ambiguous pointers contains only one pointer for each set
-        /// of must alias locations. So, it is not guaranteed that Loc is
-        /// presented in this list. If it is not presented there than it will
-        /// not be presented in MustDefs, MayDefs and Uses. Some other location
-        /// which must alias Loc will be presented there. Hence, it is
-        /// necessary to add other location which must alias Loc in the list
-        /// of explicit accesses.
-        for (auto *APtr : *EM) {
-          MemoryLocation ALoc(APtr, EM->getSize(), EM->getAAInfo());
-          auto AR = aliasRelation(AA, DL, Loc, ALoc);
-          if (AR.template is<trait::CoincideAlias>())
-            DU->addExplicitAccess(ALoc);
-        }
-        auto AN = EM->getAliasNode(AT);
-        assert(AN && "Alias node must not be null!");
-        if (auto *Call = dyn_cast<CallBase>(&I)) {
-          auto F = llvm::dyn_cast<Function>(
-            Call->getCalledOperand()->stripPointerCasts());
-          bool InterprocAvailable = false;
-          if (F && !F->isVarArg() && InterDUInfo) {
-            auto InterDUItr = InterDUInfo->find(F);
-            if (InterDUItr != InterDUInfo->end()) {
-              InterprocAvailable = true;
-              W = R = AccessInfo::No;
-              auto &DUS = InterDUItr->get<DefUseSet>();
-              auto Arg = F->arg_begin() + Idx;
-              MemoryLocationRange ArgLoc(Arg, 0, Loc.Size);
-              if (DUS->getDefs().contain(ArgLoc))
-                W = AccessInfo::Must;
-              else if (DUS->getDefs().overlap(ArgLoc) ||
-                       DUS->getMayDefs().overlap(ArgLoc))
-                W = AccessInfo::May;
-              if (DUS->getUses().overlap(ArgLoc))
-                R = AccessInfo::Must;
-            }
-          }
-          if (!InterprocAvailable)
-            switch (AA.getArgModRefInfo(Call, Idx)) {
-              case ModRefInfo::NoModRef:
-                W = R = AccessInfo::No; break;
-              case ModRefInfo::Mod:
-                W = AccessInfo::May; R = AccessInfo::No; break;
-              case ModRefInfo::Ref:
-                W = AccessInfo::No; R = AccessInfo::May; break;
-              case ModRefInfo::ModRef:
-                W = R = AccessInfo::May; break;
-            }
-        }
-        switch (W) {
-        case AccessInfo::No:
-          if (R != AccessInfo::No)
-            for_each_alias(&AT, AN, AddUseFunctor(AA, DL, Loc, *DU));
-          break;
-        case AccessInfo::May:
-          if (R != AccessInfo::No)
-            for_each_alias(&AT, AN, AddMayDefUseFunctor(AA, DL, Loc, *DU));
-          else
-            for_each_alias(&AT, AN, AddMayDefFunctor(AA, DL, Loc, *DU));
-          break;
-        case AccessInfo::Must:
-          if (R != AccessInfo::No)
-            for_each_alias(&AT, AN, AddDefUseFunctor(AA, DL, Loc, *DU));
-          else
-            for_each_alias(&AT, AN, AddDefFunctor(AA, DL, Loc, *DU));
-          break;
-        }
-      },
-      [&DL, &AT, &DU, InterDUInfo](Instruction &I, AccessInfo, AccessInfo) {
-        if (auto *Call = dyn_cast<CallBase>(&I)) {
-          auto F = llvm::dyn_cast<Function>(
-            Call->getCalledOperand()->stripPointerCasts());
-          if (F && InterDUInfo) {
-            auto InterDUItr = InterDUInfo->find(F);
-            if (InterDUItr != InterDUInfo->end())
-              if (isPure(*F, *InterDUItr->get<DefUseSet>()))
-                return;
-          }
-        }
-        auto *AN = AT.findUnknown(I);
-        if (!AN)
-          return;
-        DU->addExplicitUnknown(&I);
-        DU->addUnknownInst(&I);
-        auto &AA = AT.getAliasAnalysis();
-        for_each_alias(&AT, AN, AddUnknownAccessFunctor(AA, DL, I, *DU));
-      }
-    );
-  }
-  LLVM_DEBUG(intializeDefUseSetLog(*N, *DU, DFF->getDomTree()));
-}
-
-
-bool DataFlowTraits<ReachDFFwk*>::transferFunction(
-  ValueType V, DFNode *N, ReachDFFwk *DFF, GraphType) {
-  // Note, that transfer function is never evaluated for the entry node.
-  assert(N && "Node must not be null!");
-  assert(DFF && "Data-flow framework must not be null");
-  LLVM_DEBUG(initializeTransferBeginLog(*N, V, DFF->getDomTree()));
-  auto I = DFF->getDefInfo().find(N);
-  assert(I != DFF->getDefInfo().end() &&
-    I->get<ReachSet>() && I->get<DefUseSet>() &&
-    "Data-flow value must be specified!");
-  auto &RS = I->get<ReachSet>();
-  RS->setIn(std::move(V)); // Do not use V below to avoid undefined behavior.
-  if (llvm::isa<DFExit>(N)) {
-    if (RS->getOut().MustReach != RS->getIn().MustReach ||
-        RS->getOut().MayReach != RS->getIn().MayReach) {
-      RS->setOut(RS->getIn());
-      LLVM_DEBUG(initializeTransferEndLog(RS->getOut(), true, DFF->getDomTree()));
-      return true;
-    }
-    LLVM_DEBUG(initializeTransferEndLog(RS->getOut(), false, DFF->getDomTree()));
-    return false;
-  }
-  auto &DU = I->get<DefUseSet>();
-  assert(DU && "Value of def-use attribute must not be null!");
-  DefinitionInfo newOut;
-  newOut.MustReach = LocationDFValue::emptyValue();
-  newOut.MustReach.insert(DU->getDefs().begin(), DU->getDefs().end());
-  newOut.MustReach.merge(RS->getIn().MustReach);
-  newOut.MayReach = LocationDFValue::emptyValue();
-  // newOut.MayReach must contain both must and may defined locations.
-  // Let us consider an example:
-  // for(...) {
-  //   if (...) {
-  //     X = ...
-  //     break;
-  // }
-  // MustReach must not contain X, because if conditional is always false
-  // the X variable will not be written. But MayReach must contain X.
-  // In the basic block that is associated with a body of if statement X is a
-  // must defined location. So it is necessary to insert must defined locations
-  // in the MayReach collection.
-  newOut.MayReach.insert(DU->getDefs().begin(), DU->getDefs().end());
-  newOut.MayReach.insert(DU->getMayDefs().begin(), DU->getMayDefs().end());
-  newOut.MayReach.merge(RS->getIn().MayReach);
-  if (RS->getOut().MustReach != newOut.MustReach ||
-    RS->getOut().MayReach != newOut.MayReach) {
-    RS->setOut(std::move(newOut));
-    LLVM_DEBUG(initializeTransferEndLog(RS->getOut(), true, DFF->getDomTree()));
-    return true;
-  }
-  LLVM_DEBUG(initializeTransferEndLog(RS->getOut(), false, DFF->getDomTree()));
-  return false;
-}
-
-void ReachDFFwk::collapse(DFRegion *R) {
-  assert(R && "Region must not be null!");
-  typedef RegionDFTraits<ReachDFFwk *> RT;
-  auto &AT = getAliasTree();
-  auto &AA = AT.getAliasAnalysis();
-  auto Pair = getDefInfo().insert(std::make_pair(R, std::make_tuple(
-    std::make_unique<DefUseSet>(), std::make_unique<ReachSet>())));
-  auto &DefUse = Pair.first->get<DefUseSet>();
-  assert(DefUse && "Value of def-use attribute must not be null!");
-  // ExitingDefs.MustReach is a set of must define locations (Defs) for the
-  // loop. These locations always have definitions inside the loop regardless
-  // of execution paths of iterations of the loop.
-  DFNode *ExitNode = R->getExitNode();
-  const DefinitionInfo &ExitingDefs = RT::getValue(ExitNode, this);
-  for (DFNode *N : R->getNodes()) {
-    auto DefItr = getDefInfo().find(N);
-    assert(DefItr != getDefInfo().end() &&
-      DefItr->get<ReachSet>() && DefItr->get<DefUseSet>() &&
-      "Data-flow value must be specified!");
-    auto &RS = DefItr->get<ReachSet>();
-    auto &DU = DefItr->get<DefUseSet>();
-    // We calculate a set of locations (Uses)
-    // which get values outside the loop or from previous loop iterations.
-    // These locations can not be privatized.
-    for (auto &Loc : DU->getUses()) {
-      bool StartInLoop = false, EndInLoop = false;
-      auto *EM = AT.find(Loc);
-      EM = EM->getTopLevelParent();
-      auto *V = EM->front();
-      // We're looking for alloca->bitcast->lifetime.start/end instructions
-      // in loops to exclude arrays that can be marked private
-      if (auto *AI = dyn_cast<AllocaInst>(V)) {
-        for (auto *V1 : AI->users()) {
-          if (auto *BC = dyn_cast<BitCastInst>(V1)) {
-            for (auto *V2 : BC->users()) {
-              if (auto *II = dyn_cast<IntrinsicInst>(V2)) {
-                auto *BB = II->getParent();
-                if (auto *DFL = dyn_cast<DFLoop>(R)) {
-                  auto *L = DFL->getLoop();
-                  if (L->contains(BB)) {
-                    auto ID = II->getIntrinsicID();
-                    if (!StartInLoop &&
-                        ID == llvm::Intrinsic::lifetime_start) {
-                      StartInLoop = true;
-                    } else if (!EndInLoop &&
-                               ID == llvm::Intrinsic::lifetime_end) {
-                      EndInLoop = true;
-                    }
-                    if (StartInLoop && EndInLoop)
-                      break;
-                  }
-                }
-              }
-            }
-          }
-          if (StartInLoop && EndInLoop)
-            break;
-        }
-      }
-      if (!RS->getIn().MustReach.contain(Loc) && !(StartInLoop && EndInLoop))
-        DefUse->addUse(Loc);
-    }
-    // It is possible that some locations are only written in the loop.
-    // In this case this locations are not located at set of node uses but
-    // they are located at set of node defs.
-    // We calculate a set of must define locations (Defs) for the loop.
-    // These locations always have definitions inside the loop regardless
-    // of execution paths of iterations of the loop.
-    // The set of may define locations (MayDefs) for the loop is also
-    // calculated.
-    // Note that if ExitingDefs.MustReach does not comprises a location it
-    // means that it may have definition it the loop but it does not mean
-    // that ExitingDefs.MayReach comprises it. In the following example
-    // may definitions for the loop contains X, but ExitingDefs.MayReach does
-    // not contain it (there is no iteration on which exit from this loop
-    // occurs and X is written).
-    // for (;;) {
-    //   if (...)
-    //     break;
-    //   if (...)
-    //     X = ...;
-    // }
-    for (auto &Loc : DU->getDefs()) {
-      if (ExitingDefs.MustReach.contain(Loc))
-        DefUse->addDef(Loc);
-      else
-        DefUse->addMayDef(Loc);
-    }
-    for (auto &Loc : DU->getMayDefs())
-      DefUse->addMayDef(Loc);
-    DefUse->addExplicitAccesses(DU->getExplicitAccesses());
-    DefUse->addExplicitUnknowns(DU->getExplicitUnknowns());
-    for (auto Loc : DU->getAddressAccesses())
-      DefUse->addAddressAccess(Loc);
-    for (auto Loc : DU->getAddressUnknowns())
-      DefUse->addAddressUnknowns(Loc);
-    for (auto Inst : DU->getUnknownInsts())
-      DefUse->addUnknownInst(Inst);
-  }
-  LLVM_DEBUG(intializeDefUseSetLog(*R, *DefUse, getDomTree()));
-}
->>>>>>> d498eb85
+}