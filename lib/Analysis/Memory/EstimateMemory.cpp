//===--- EstimateMemory.cpp ----- Memory Hierarchy --------------*- C++ -*-===//
//
//                       Traits Static Analyzer (SAPFOR)
//
// Copyright 2018 DVM System Group
//
// Licensed under the Apache License, Version 2.0 (the "License");
// you may not use this file except in compliance with the License.
// You may obtain a copy of the License at
//
// http://www.apache.org/licenses/LICENSE-2.0
//
// Unless required by applicable law or agreed to in writing, software
// distributed under the License is distributed on an "AS IS" BASIS,
// WITHOUT WARRANTIES OR CONDITIONS OF ANY KIND, either express or implied.
// See the License for the specific language governing permissions and
// limitations under the License.
//
//===----------------------------------------------------------------------===//
//
// This file proposes functionality to construct a program alias tree.
//
//===----------------------------------------------------------------------===//

#include "tsar/Analysis/Memory/EstimateMemory.h"
#include "tsar/Analysis/Memory/MemoryAccessUtils.h"
#include "tsar/Analysis/Memory/MemorySetInfo.h"
#include "tsar/Unparse/Utils.h"
#include <llvm/ADT/Statistic.h>
#include <llvm/ADT/PointerUnion.h>
#include <llvm/Analysis/AliasAnalysis.h>
#include <llvm/Analysis/AliasSetTracker.h>
#include <llvm/Analysis/ValueTracking.h>
#include <llvm/InitializePasses.h>
#include <llvm/IR/Dominators.h>
#include <llvm/IR/GetElementPtrTypeIterator.h>
#include <llvm/IR/Operator.h>
#include <llvm/IR/Module.h>
#include <llvm/Support/raw_ostream.h>

using namespace tsar;
using namespace llvm;

#undef DEBUG_TYPE
#define DEBUG_TYPE "estimate-mem"

STATISTIC(NumAliasNode, "Number of alias nodes created");
STATISTIC(NumEstimateNode, "Number of estimate nodes created");
STATISTIC(NumUnknownNode, "Number of unknown nodes created");
STATISTIC(NumMergedNode, "Number of alias nodes merged in");
STATISTIC(NumEstimateMemory, "Number of estimate memory created");
STATISTIC(NumUnknownMemory, "Number of unknown memory created");

namespace tsar {
Value * stripPointer(const DataLayout &DL, Value *Ptr) {
  assert(Ptr && "Pointer to memory location must not be null!");
  Ptr = GetUnderlyingObject(Ptr, DL, 0);
  if (auto LI = dyn_cast<LoadInst>(Ptr))
    return stripPointer(DL, LI->getPointerOperand());
  if (Operator::getOpcode(Ptr) == Instruction::IntToPtr) {
    return stripPointer(DL,
      GetUnderlyingObject(cast<Operator>(Ptr)->getOperand(0), DL, 0));
  }
  return Ptr;
}

void stripToBase(const DataLayout &DL, MemoryLocation &Loc) {
  assert(Loc.Ptr && "Pointer to memory location must not be null!");
  // GepUnderlyingObject() will strip `getelementptr` instruction, so ignore such
  // behavior.
  if (auto  GEP = dyn_cast<const GEPOperator>(Loc.Ptr))
    return;
  // We should not strip 'inttoptr' cast because alias analysis for values with
  // no-pointer types always returns NoAlias.
  if (Operator::getOpcode(Loc.Ptr) == Instruction::IntToPtr)
    return;
  // It seams that it is safe to strip 'addrspacecast' and that an alias
  // analysis works well in this case. LLVM IR specification requires that
  // if the address space conversion is legal then both result and operand
  // refer to the same memory location.
  auto BasePtr = GetUnderlyingObject(const_cast<Value *>(Loc.Ptr), DL, 1);
  if (BasePtr == Loc.Ptr)
    return;
  Loc.Ptr = BasePtr;
  stripToBase(DL, Loc);
}

bool stripMemoryLevel(const DataLayout &DL, MemoryLocation &Loc) {
  assert(Loc.Ptr && "Pointer to memory location must not be null!");
  auto Ty = Loc.Ptr->getType();
  if (auto PtrTy = dyn_cast<PointerType>(Ty)) {
    auto Size = PtrTy->getElementType()->isSized() ?
      LocationSize::precise(DL.getTypeStoreSize(PtrTy->getElementType())) :
      LocationSize::unknown();
    if (MemorySetInfo<MemoryLocation>::sizecmp(Size, Loc.Size) > 0) {
      Loc.Size = Size;
      return true;
    }
    auto GEP = dyn_cast<const GEPOperator>(Loc.Ptr);
    if (!GEP)
      return false;
    unsigned ZeroTailIdx = GEP->getNumOperands();
    for (; ZeroTailIdx > 1; --ZeroTailIdx) {
      auto OpC = dyn_cast<ConstantInt>(GEP->getOperand(ZeroTailIdx - 1));
      if (!OpC || !OpC->isZero())
        break;
    }
    if (ZeroTailIdx < GEP->getNumOperands()) {
      unsigned Idx = 1;
      for (auto OpTy = gep_type_begin(GEP), OpTyE = gep_type_end(GEP);
           OpTy != OpTyE; ++OpTy, ++Idx) {
        if (Idx < ZeroTailIdx - 1)
          continue;
        auto ITy = OpTy.getIndexedType();
        if (MemorySetInfo<MemoryLocation>::sizecmp(Loc.Size,
              LocationSize::precise(DL.getTypeStoreSize(ITy))) >= 0) {
          // If ZeroTailIdx == 1 and Idx == 1 we should also break the loop.
          if (Idx == 1 || Idx == ZeroTailIdx - 1) {
            Size = LocationSize::precise(DL.getTypeStoreSize(ITy));
            break;
          }
          if (Idx < GEP->getNumOperands()) {
            LLVM_DEBUG(dbgs()
                       << "[ALIAS TREE]: strip zero offset in GEP from size "
                       << Loc.Size << " to size " << Size << "\n");
            Loc.Size = Size;
            return true;
          }
        }
        Size = LocationSize::precise(DL.getTypeStoreSize(ITy));
      }
    }
    // In case of sequence of GEPs try to subsequently strip all GEPs to build
    // a single estimate memory tree with the whole array as a root.
    // It is not safe to extend GEP memory location if its current size Loc.Size
    // is known and it is greater then size of known subrange (element,
    // size of structure or array dimension) because if we do not known
    // the size of the whole array we can not check that <Loc.Ptr, Loc.Size> is
    // inside <pointer to array, size of array>. However, we assume that
    // unknown size can not be greater than allocated size.
    // Note, if array dimensions have constant size than Size == Loc.Size and
    // level will be striped.
    if (Loc.Size.hasValue() &&
        MemorySetInfo<MemoryLocation>::sizecmp(Size, Loc.Size) < 0)
      return false;
    LLVM_DEBUG(dbgs() << "[ALIAS TREE]: strip GEP to base pointer\n");
    Loc.Ptr = GEP->getPointerOperand();
    Loc.AATags = llvm::DenseMapInfo<llvm::AAMDNodes>::getTombstoneKey();
    if (Loc.Size.hasValue()) {
      Type *SrcTy = GEP->getSourceElementType();
      if (SrcTy->isArrayTy() || SrcTy->isStructTy()) {
        auto SrcSize = DL.getTypeStoreSize(SrcTy);
        APInt GEPOffset(DL.getIndexTypeSizeInBits(GEP->getType()), 0);
        if (GEP->accumulateConstantOffset(DL, GEPOffset))
          if (Loc.Size.getValue() + GEPOffset.getSExtValue() <= SrcSize) {
            Loc.Size = LocationSize::precise(SrcSize);
            return true;
          }
      }
    }
    bool IsInBounds = GEP->isInBounds();
    for (;;) {
      auto BasePtr = GetUnderlyingObject(Loc.Ptr, DL, 1);
      if (BasePtr == Loc.Ptr)
        break;
      if (GEP = dyn_cast<GEPOperator>(BasePtr)) {
        LLVM_DEBUG(dbgs() << "[ALIAS TREE]: strip GEP to base pointer\n");
        IsInBounds &= GEP->isInBounds();
      } else {
        LLVM_DEBUG(dbgs() << "[ALIAS TREE]: strip not GEP instruction\n");
      }
      Loc.Ptr = BasePtr;
    }
    if (!IsInBounds || !Loc.Size.hasValue()) {
      LLVM_DEBUG(dbgs() << "[ALIAS TREE]: strip " << (!IsInBounds ? "not " : "")
                        << "'inbounds' offset for location with "
                        << (!Loc.Size.hasValue() ? "unknown" : "known")
                        << "size\n");
      return true;
    }
    Loc.Size = LocationSize::unknown();
    if (auto GV = dyn_cast<GlobalValue>(Loc.Ptr)) {
      auto Ty = GV->getValueType();
      if (Ty->isSized())
        Loc.Size = LocationSize::precise(DL.getTypeStoreSize(Ty));
    } else if (auto AI = dyn_cast<AllocaInst>(Loc.Ptr)) {
      auto Ty = AI->getAllocatedType();
      auto Size = AI->getArraySize();
      if (Ty->isSized() && isa<ConstantInt>(Size))
        Loc.Size = LocationSize::precise(
          cast<ConstantInt>(Size)->getValue().getZExtValue() *
            DL.getTypeStoreSize(Ty));
    }
    return true;
  }
  return false;
}

bool isSameBase(const DataLayout &DL,
    const llvm::Value *BasePtr1, const llvm::Value *BasePtr2) {
  if (BasePtr1 == BasePtr2)
    return true;
  if (!BasePtr1 || !BasePtr2)
    return false;
  // Try to strip constant offset, to avoid construction of different location
  // for &X and &X + 0 and other similar cases. Different locations produce the
  // same metadata-level location &X, but this location can not be inserted in
  // metadata-level alias tree twice.
  int64_t Offset1 = 0, Offset2 = 0;
  BasePtr1 = GetPointerBaseWithConstantOffset(BasePtr1, Offset1, DL);
  BasePtr2 = GetPointerBaseWithConstantOffset(BasePtr2, Offset2, DL);
  if (Offset1 != Offset2 ||  BasePtr1->getValueID() != BasePtr2->getValueID())
    return false;
  if (BasePtr1 == BasePtr2)
    return true;
  auto Opcode1 = Operator::getOpcode(BasePtr1);
  auto Opcode2 = Operator::getOpcode(BasePtr2);
  // Value::getValueID() does not distinguish instructions (constant
  // expressions) kinds.
  if (Opcode1 != Opcode2 || Opcode1 == Instruction::UserOp1)
    return false;
  if (Opcode1 == Instruction::IntToPtr ||
      Opcode1 == Instruction::BitCast ||
      Opcode1 == Instruction::AddrSpaceCast)
    return isSameBase(DL,
      cast<const Operator>(BasePtr1)->getOperand(0),
      cast<const Operator>(BasePtr2)->getOperand(0));
  if (auto LI = dyn_cast<const LoadInst>(BasePtr1))
    return isSameBase(DL, LI->getPointerOperand(),
      cast<const LoadInst>(BasePtr2)->getPointerOperand());
  return false;
}

AliasDescriptor aliasRelation(AAResults &AA, const DataLayout &DL,
    const MemoryLocation &LHS, const MemoryLocation &RHS) {
  AliasDescriptor Dptr;
  auto AR = AA.alias(
    isAAInfoCorrupted(LHS.AATags) ? LHS.getWithoutAATags() : LHS,
    isAAInfoCorrupted(RHS.AATags) ? RHS.getWithoutAATags() : RHS);
  switch (AR) {
  default: llvm_unreachable("Unknown result of alias analysis!");
  case NoAlias: Dptr.set<trait::NoAlias>(); break;
  case MayAlias: Dptr.set<trait::MayAlias>(); break;
  case PartialAlias:
    {
      Dptr.set<trait::PartialAlias>();
      // Now we try to prove that one location covers other location.
      if (LHS.Size == RHS.Size ||
          !LHS.Size.isPrecise() || !RHS.Size.isPrecise())
        break;
      int64_t OffsetLHS, OffsetRHS;
      auto BaseLHS = GetPointerBaseWithConstantOffset(LHS.Ptr, OffsetLHS, DL);
      auto BaseRHS = GetPointerBaseWithConstantOffset(RHS.Ptr, OffsetRHS, DL);
      if (OffsetLHS == 0 && OffsetRHS == 0)
        break;
      auto BaseAlias = AA.alias(
        BaseLHS, LocationSize::unknown(),
        BaseRHS, LocationSize::unknown());
      // It is possible to precisely compare two partially overlapped
      // locations in case of the same base pointer only.
      if (BaseAlias != MustAlias)
        break;
      if (OffsetLHS < OffsetRHS &&
          OffsetLHS + LHS.Size.getValue() >= OffsetRHS + RHS.Size.getValue())
        Dptr.set<trait::CoverAlias>();
      else if (OffsetLHS > OffsetRHS &&
          OffsetLHS + LHS.Size.getValue() <= OffsetRHS + RHS.Size.getValue())
        Dptr.set<trait::ContainedAlias>();
    }
    break;
  case MustAlias:
    Dptr.set<trait::MustAlias>();
    if (!LHS.Size.isPrecise() || !RHS.Size.isPrecise()) {
      // It is safe to compare sizes, which are not precise, if pointers are
      // only the same.
      int64_t OffsetLHS, OffsetRHS;
      auto BaseLHS = GetPointerBaseWithConstantOffset(LHS.Ptr, OffsetLHS, DL);
      auto BaseRHS = GetPointerBaseWithConstantOffset(RHS.Ptr, OffsetRHS, DL);
      if (OffsetLHS == OffsetRHS && BaseLHS == BaseRHS) {
        auto Cmp = MemorySetInfo<MemoryLocation>::sizecmp(LHS.Size, RHS.Size);
        if (Cmp == 0)
          Dptr.set<trait::CoincideAlias>();
        else if (Cmp > 0)
          Dptr.set<trait::CoverAlias>();
        else 
          Dptr.set<trait::ContainedAlias>();
      }
      break;
    }
    if (LHS.Size == RHS.Size)
      Dptr.set<trait::CoincideAlias>();
    else if (LHS.Size.getValue() > RHS.Size.getValue())
      Dptr.set<trait::CoverAlias>();
    else
      Dptr.set<trait::ContainedAlias>();
    break;
  }
  return Dptr;
}

AliasDescriptor aliasRelation(AAResults &AA, const DataLayout &DL,
    const EstimateMemory &LHS, const EstimateMemory &RHS) {
  auto MergedAD = aliasRelation(AA, DL,
    MemoryLocation(LHS.front(), LHS.getSize(), LHS.getAAInfo()),
    MemoryLocation(RHS.front(), RHS.getSize(), RHS.getAAInfo()));
  if (MergedAD.is<trait::MayAlias>())
    return MergedAD;
  for (auto PtrLHS: LHS)
    for (auto PtrRHS : RHS) {
      auto AD = aliasRelation(AA, DL,
        MemoryLocation(PtrLHS, LHS.getSize(), LHS.getAAInfo()),
        MemoryLocation(PtrRHS, RHS.getSize(), RHS.getAAInfo()));
      MergedAD = mergeAliasRelation(MergedAD, AD);
      if (MergedAD.is<trait::MayAlias>())
        return MergedAD;
    }
  return MergedAD;
}

const EstimateMemory * ancestor(
    const EstimateMemory *LHS, const EstimateMemory *RHS) noexcept {
  for (auto EM = LHS; EM; EM = EM->getParent())
    if (EM == RHS)
      return RHS;
  for (auto EM = RHS; EM; EM = EM->getParent())
    if (EM == LHS)
      return LHS;
  return nullptr;
}

AliasDescriptor mergeAliasRelation(
    const AliasDescriptor &LHS, const AliasDescriptor &RHS) {
  assert((LHS.is<trait::NoAlias>() || LHS.is<trait::MayAlias>() ||
    LHS.is<trait::PartialAlias>() || LHS.is<trait::MustAlias>()) &&
    "Alias results must be set!");
  assert((RHS.is<trait::NoAlias>() || RHS.is<trait::MayAlias>() ||
    RHS.is<trait::PartialAlias>() || RHS.is<trait::MustAlias>()) &&
    "Alias results must be set!");
  if (LHS == RHS)
    return LHS;
  // Now we know that for LHS and RHS is not set NoAlias.
  AliasDescriptor ARLHS(LHS), ARRHS(RHS);
  ARLHS.unset<trait::CoincideAlias, trait::ContainedAlias, trait::CoverAlias>();
  ARRHS.unset<trait::CoincideAlias, trait::ContainedAlias, trait::CoverAlias>();
  if (ARLHS == ARRHS) {
    // ARLHS and ARRHS is both MustAlias or PartialAlias.
    if (LHS.is<trait::CoincideAlias>() || RHS.is<trait::CoincideAlias>())
      ARLHS.set<trait::CoincideAlias>();
    if (LHS.is<trait::ContainedAlias>() && RHS.is<trait::CoverAlias>() ||
      LHS.is<trait::CoverAlias>() && RHS.is<trait::ContainedAlias>())
      ARLHS.unset<
        trait::CoincideAlias, trait::CoverAlias, trait::ContainedAlias>();
    return ARLHS;
  }
  AliasDescriptor Dptr;
  if (LHS.is<trait::PartialAlias>() && RHS.is<trait::MustAlias>() ||
    LHS.is<trait::MustAlias>() && RHS.is<trait::PartialAlias>()) {
    // If MustAlias and PartialAlias are merged then PartialAlias is obtained.
    Dptr.set<trait::PartialAlias>();
    if (LHS.is<trait::CoincideAlias>() || RHS.is<trait::CoincideAlias>())
      Dptr.set<trait::CoincideAlias>();
    if (LHS.is<trait::ContainedAlias>() && RHS.is<trait::CoverAlias>() ||
      LHS.is<trait::CoverAlias>() && RHS.is<trait::ContainedAlias>())
      Dptr.unset<
        trait::CoincideAlias, trait::CoverAlias, trait::ContainedAlias>();
  } else {
    // Otherwise, we do not know anything.
    Dptr.set<trait::MayAlias>();
  }
  return Dptr;
}
}

const AliasEstimateNode * EstimateMemory::getAliasNode(
    const AliasTree &G) const {
  if (mNode && mNode->isForwarding()) {
    auto *OldNode = mNode;
    mNode = cast<AliasEstimateNode>(OldNode->getForwardedTarget(G));
    mNode->retain();
    OldNode->release(G);
  }
  return mNode;
}

const AliasNode * AliasNode::getParent(const AliasTree &G) const {
  if (mParent && mParent->isForwarding()) {
    auto *OldNode = mParent;
    mParent = OldNode->getForwardedTarget(G);
    mParent->retain();
    OldNode->release(G);
  }
  return mParent;
}

namespace {
#ifndef NDEBUG
void evaluateMemoryLevelLog(const MemoryLocation &Loc,
    const DominatorTree &DT) {
  dbgs() << "[ALIAS TREE]: evaluate memory level ";
  printLocationSource(dbgs(), Loc, &DT);
  dbgs() << "\n";
}

void updateEMTreeLog(EstimateMemory *EM,
    bool IsNew, bool AddAmbiguous, const DominatorTree &DT) {
  using CT = bcl::ChainTraits<EstimateMemory, Hierarchy>;
  dbgs() << "[ALIAS TREE]: update estimate memory location tree:";
  dbgs() << " IsNew=" << (IsNew ? "true" : "false");
  dbgs() << " AddAmbiguous=" << (AddAmbiguous ? "true" : "false");
  dbgs() << " Neighbors={ ";
  if (auto PrevEM = CT::getPrev(EM))
    printLocationSource(dbgs(),
      MemoryLocation(PrevEM->front(), PrevEM->getSize()), &DT);
  else
    dbgs() << "NULL";
  dbgs() << " ";
  if (auto NextEM = CT::getNext(EM))
    printLocationSource(dbgs(),
      MemoryLocation(NextEM->front(), NextEM->getSize()), &DT);
  else
    dbgs() << "NULL";
  dbgs() << " }";
  dbgs() << " Parent=";
  if (auto Parent = EM->getParent())
    printLocationSource(dbgs(),
      MemoryLocation(Parent->front(), Parent->getSize()), &DT);
  else
    dbgs() << "NULL";
  dbgs() << " Children={ ";
  if (EM->isLeaf()) {
    dbgs() << "NULL ";
  } else {
    for (auto &Child : make_range(EM->child_begin(), EM->child_end())) {
      printLocationSource(dbgs(),
        MemoryLocation(Child.front(), Child.getSize()), &DT);
      dbgs() << " ";
    }
  }
  dbgs() << "}\n";
}

void mergeChainBeforeLog(EstimateMemory *EM, EstimateMemory *To,
    const DominatorTree &DT) {
  dbgs() << "[ALIAS TREE]: merge location ";
  printLocationSource(dbgs(), MemoryLocation(EM->front(), EM->getSize()), &DT);
  dbgs() << " to the end of ";
  printLocationSource(dbgs(),
    MemoryLocation(To->front(), To->getSize()), &DT);
}

void mergeChainAfterLog(EstimateMemory *EM, const DominatorTree &DT) {
  using CT = bcl::ChainTraits<EstimateMemory, Hierarchy>;
  dbgs() << ": Neighbors={";
  if (auto PrevEM = CT::getPrev(EM))
    printLocationSource(dbgs(),
      MemoryLocation(PrevEM->front(), PrevEM->getSize()), &DT);
  else
    dbgs() << "NULL";
  dbgs() << " ";
  if (auto NextEM = CT::getNext(EM))
    printLocationSource(dbgs(),
      MemoryLocation(NextEM->front(), NextEM->getSize()), &DT);
  else
    dbgs() << "NULL";
  dbgs() << " }";
  dbgs() << " Parent=";
  if (auto Parent = EM->getParent())
    printLocationSource(dbgs(),
      MemoryLocation(Parent->front(), Parent->getSize()), &DT);
  else
    dbgs() << "NULL";
  dbgs() << " Children={ ";
  if (EM->isLeaf()) {
    dbgs() << "NULL ";
  } else {
    for (auto &Child : make_range(EM->child_begin(), EM->child_end())) {
      printLocationSource(dbgs(),
        MemoryLocation(Child.front(), Child.getSize()), &DT);
      dbgs() << " ";
    }
  }
  dbgs() << "}\n";
}
#endif
}

void AliasTree::add(const MemoryLocation &Loc) {
  assert(Loc.Ptr && "Pointer to memory location must not be null!");
  assert(!isa<UndefValue>(Loc.Ptr) && "Pointer to memory location must be valid!");
  LLVM_DEBUG(dbgs() << "[ALIAS TREE]: add memory location\n");
  mSearchCache.clear();
  using CT = bcl::ChainTraits<EstimateMemory, Hierarchy>;
  MemoryLocation Base(Loc);
  EstimateMemory *PrevChainEnd = nullptr;
  do {
    LLVM_DEBUG(evaluateMemoryLevelLog(Base, getDomTree()));
    stripToBase(*mDL, Base);
    EstimateMemory *EM;
    bool IsNew, AddAmbiguous;
    std::tie(EM, IsNew, AddAmbiguous) = insert(Base);
    EM->setExplicit(EM->isExplicit() || !PrevChainEnd);
    LLVM_DEBUG(updateEMTreeLog(EM, IsNew, AddAmbiguous, getDomTree()));
    assert(EM && "New estimate memory must not be null!");
    if (PrevChainEnd && !PrevChainEnd->isSameBase(*EM)) {
      assert((!PrevChainEnd->getParent() || PrevChainEnd->getParent() == EM) &&
        "Inconsistent parent of a node in estimate memory tree!");
      LLVM_DEBUG(mergeChainBeforeLog(EM, PrevChainEnd, getDomTree()));
      CT::mergeNext(EM, PrevChainEnd);
      LLVM_DEBUG(mergeChainAfterLog(EM, getDomTree()));
    }
    if (!IsNew && !AddAmbiguous) {
      if (PrevChainEnd == EM) {
        LLVM_DEBUG(dbgs() << "[ALIAS TREE]: skip memory level processing\n");
        continue;
      }
      LLVM_DEBUG(dbgs() << "[ALIAS TREE]: end memory levels processing\n");
      return;
    }
    PrevChainEnd = EM;
    while (CT::getNext(PrevChainEnd))
      PrevChainEnd = CT::getNext(PrevChainEnd);
    if (AddAmbiguous) {
      /// TODO (kaniandr@gmail.com): optimize duplicate search.
      if (IsNew) {
        auto Node = addEmptyNode(*EM, *getTopLevelNode());
        EM->setAliasNode(*Node, *this);
      }
      while (CT::getPrev(EM))
        EM = CT::getPrev(EM);
      do {
        auto Node = addEmptyNode(*EM, *getTopLevelNode());
        AliasNode *Forward = EM->getAliasNode(*this);
        assert(Forward && "Alias node for memory location must not be null!");
        SmallVector<AliasUnknownNode *, 2> UnknownNodes;
        while (Forward != Node) {
          auto Parent = Forward->getParent(*this);
          assert(Parent && "Parent node must not be null!");
          if (auto UN = dyn_cast<AliasUnknownNode>(Parent)) {
            if (!UnknownNodes.empty())
              UnknownNodes.back()->setParent(*UN, *this);
            else
              UN->retain();
            UnknownNodes.push_back(UN);
            Forward->setParent(*Parent->getParent(*this), *this);
            continue;
          }
          Parent->mergeNodeIn(*Forward, *this), ++NumMergedNode;
          Forward = Parent;
        }
        if (!UnknownNodes.empty()) {
          while (Forward != getTopLevelNode() || isa<AliasUnknownNode>(Forward))
            Forward = Forward->getParent(*this);
          if (Forward == getTopLevelNode()) {
            UnknownNodes.push_back(
              make_node<AliasUnknownNode, llvm::Statistic, 2> (
                *getTopLevelNode(), {&NumAliasNode, &NumUnknownNode}));
          }
          auto UI = UnknownNodes.begin(), UE = UnknownNodes.end();
          auto ForwardUI = UI;
          auto FirstForward = *ForwardUI;
          for (++UI; UI != UE; ForwardUI = UI++, ++NumMergedNode)
            (*UI)->mergeNodeIn(**ForwardUI, *this);
          // The following release() is a pair for retain() in a loop which
          // builds UnknownNodes collection.
          FirstForward->release(*this);
        }
        EM = CT::getNext(EM);
      } while (EM);
    } else {
      auto *CurrNode = CT::getNext(EM) ?
        CT::getNext(EM)->getAliasNode(*this) : getTopLevelNode();
      auto Node = addEmptyNode(*EM, *CurrNode);
      EM->setAliasNode(*Node, *this);
    }
  } while (stripMemoryLevel(*mDL, Base));
  LLVM_DEBUG(dbgs() << "[ALIAS TREE]: end memory levels processing\n");
}

void tsar::AliasTree::addUnknown(llvm::Instruction *I) {
  assert(I && "Instruction which accesses unknown memory must not be null!");
  LLVM_DEBUG(dbgs() << "[ALIAS TREE]: add unknown memory location\n");
  if (auto *II = dyn_cast<IntrinsicInst>(I))
    if (isMemoryMarkerIntrinsic(II->getIntrinsicID()) ||
        isDbgInfoIntrinsic(II->getIntrinsicID()))
      return;
  /// Calls which does not access memory are not ignored because this calls
  /// may access addresses of some memory locations (which is not known) and
  /// such address accesses should be underlined in analysis results.
  ///
  /// Is it safe to ignore intrinsics here? It seems that all intrinsics in
  /// LLVM does not use addresses to perform  computations instead of
  /// memory accesses (see, PrivateAnalysis pass for details).
  if ((!isa<CallBase>(I) || isa<IntrinsicInst>(I)) &&
      !I->mayReadOrWriteMemory())
    return;
  SmallVector<AliasNode *, 4> UnknownAliases, EstimateAliases;
  auto Children = make_range(
    getTopLevelNode()->child_begin(), getTopLevelNode()->child_end());
  for (auto &Child : Children) {
    auto AR = Child.slowMayAliasUnknown(I, *mAA);
    if (AR.first)
      if (AR.second == I)
        return;
      else if (isa<AliasUnknownNode>(Child))
        UnknownAliases.push_back(&Child);
      else
        EstimateAliases.push_back(&Child);
  }
  mSearchCache.clear();
  AliasUnknownNode *Node;
  if (!UnknownAliases.empty()) {
    auto AI = UnknownAliases.begin(), EI = UnknownAliases.end();
    Node = cast<AliasUnknownNode>(*AI);
    for (++AI; AI != EI; ++AI, ++NumMergedNode)
      Node->mergeNodeIn(**AI, *this);
  } else {
    Node = make_node<AliasUnknownNode, llvm::Statistic, 2>(
      *getTopLevelNode(), { &NumAliasNode, &NumUnknownNode });
  }
  for (auto Alias : EstimateAliases)
      Alias->setParent(*Node, *this);
  if (Node->empty())
    Node->retain();
  Node->push_back(I), ++NumUnknownMemory;
}

void AliasTree::removeNode(AliasNode *N) {
  if (auto *Fwd = N->mForward) {
    Fwd->release(*this);
    N->mForward = nullptr;
  }
  mNodes.erase(N);
}

std::pair<bool, Instruction *>
AliasEstimateNode::slowMayAliasUnknownImp(
    const Instruction *I, AAResults &AA) const {
  assert(I && "Instruction must not be null!");
  for (auto &EM : *this) {
    for (auto *Ptr : EM)
      if (AA.getModRefInfo(I, MemoryLocation(Ptr, EM.getSize(), EM.getAAInfo()))
          != ModRefInfo::NoModRef)
        return std::make_pair(true, nullptr);
  }
  return std::make_pair(false, nullptr);
}

std::pair<bool, Instruction *>
AliasUnknownNode::slowMayAliasUnknownImp(
    const Instruction *I, AAResults &AA) const {
  assert(I && "Instruction must not be null!");
  if (mUnknownInsts.count(const_cast<Instruction *>(I)))
    return std::make_pair(true, const_cast<Instruction *>(I));
  for (auto *UI : *this) {
    auto *C1 = dyn_cast<CallBase>(UI);
    auto *C2 = dyn_cast<CallBase>(I);
    if (!C1 || !C2 || AA.getModRefInfo(C1, C2) != ModRefInfo::NoModRef ||
      AA.getModRefInfo(C2, C1) != ModRefInfo::NoModRef)
      return std::make_pair(true, UI);
  }
  return std::make_pair(false, nullptr);
}

std::pair<bool, EstimateMemory *>
AliasEstimateNode::slowMayAliasImp(const EstimateMemory &EM, AAResults &AA) {
  for (auto &ThisEM : *this)
    for (auto *LHSPtr : ThisEM)
      for (auto *RHSPtr : EM) {
        auto AR = AA.alias(
          MemoryLocation(LHSPtr, ThisEM.getSize(), ThisEM.getAAInfo()),
          MemoryLocation(RHSPtr, EM.getSize(), EM.getAAInfo()));
        if (AR == NoAlias)
          continue;
        return std::make_pair(true, &ThisEM);
      }
  return std::make_pair(false, nullptr);
}

std::pair<bool, EstimateMemory *>
AliasUnknownNode::slowMayAliasImp(const EstimateMemory &EM, AAResults &AA) {
  for (auto *UI : *this) {
    for (auto *Ptr : EM)
      if (AA.getModRefInfo(UI, MemoryLocation(Ptr, EM.getSize(), EM.getAAInfo()))
          != ModRefInfo::NoModRef)
        return std::make_pair(true, nullptr);
  }
  return std::make_pair(false, nullptr);
}

AliasEstimateNode * AliasTree::addEmptyNode(
    const EstimateMemory &NewEM,  AliasNode &Start) {
  auto Current = &Start;
  SmallPtrSet<const AliasNode *, 8> ChildrenNodes;
  for (auto I = NewEM.child_begin(), E = NewEM.child_end(); I != E; ++I)
    ChildrenNodes.insert(I->getAliasNode(*this));
  SmallVector<PointerUnion<EstimateMemory *, AliasNode *>, 4> Aliases;
  auto getAliasNode = [this](decltype(Aliases)::reference Ptr) {
    return Ptr.is<AliasNode *>() ? Ptr.get<AliasNode *>() :
      Ptr.get<EstimateMemory *>()->getAliasNode(*this);
  };
  for (;;) {
    // This condition is necessary due to alias node which contains full memory
    // should not be descendant of a node which contains part of this memory.
    if (ChildrenNodes.count(Current))
      return cast<AliasEstimateNode>(Current);
    Aliases.clear();
    for (auto &Ch : make_range(Current->child_begin(), Current->child_end())) {
      auto Result = Ch.slowMayAlias(NewEM, *mAA);
      if (Result.first) {
        if (Result.second)
          Aliases.push_back(Result.second);
        else
          Aliases.push_back(&Ch);
      } else if (isa<AliasUnknownNode>(Ch)) {
        // If unknown node does not alias with a memory it does not mean
        // that its children nodes do not alias with this memory. The issue is
        // that unknown node may not cover its children nodes.
        for (auto &N : make_range(Ch.child_begin(), Ch.child_end())) {
          auto Result = N.slowMayAlias(NewEM, *mAA);
          if (Result.first) {
            Aliases.push_back(&Ch);
            break;
          }
        }
      }
    }
    if (Aliases.empty())
      return make_node<AliasEstimateNode, llvm::Statistic, 2>(
        *Current, {&NumAliasNode, &NumEstimateNode});
    if (Aliases.size() == 1) {
      if (Aliases.front().is<AliasNode *>()) {
        Current = Aliases.front().get<AliasNode *>();
        continue;
      }
      auto EM = Aliases.front().get<EstimateMemory *>();
      auto Node = EM->getAliasNode(*this);
      assert(Node && "Alias node for memory location must not be null!");
      auto AD = aliasRelation(
        *mAA, *mDL, NewEM, AliasEstimateNode::iterator(EM), Node->end());
      if (AD.is<trait::CoverAlias>()) {
        auto *NewNode = make_node<AliasEstimateNode, llvm::Statistic, 2>(
          *Current, {&NumAliasNode, &NumEstimateNode});
        Node->setParent(*NewNode, *this);
        return NewNode;
      }
      if (!AD.is<trait::ContainedAlias>())
        return Node;
      Current = Node;
      continue;
    }
    auto I = Aliases.begin(), EI = Aliases.end();
    for (; I != EI; ++I) {
      if (I->is<EstimateMemory *>()) {
        auto EM = I->get<EstimateMemory *>();
        auto Node = EM->getAliasNode(*this);
        assert(Node && "Alias node for memory location must not be null!");
        auto AD = aliasRelation(*mAA, *mDL, NewEM, Node->begin(), Node->end());
        if (AD.is<trait::CoverAlias>() ||
            (AD.is<trait::CoincideAlias>() && !AD.is<trait::ContainedAlias>()))
          continue;
      }
      break;
    }
    if (I == EI) {
      auto *NewNode = make_node<AliasEstimateNode, llvm::Statistic, 2>(
          *Current, {&NumAliasNode, &NumEstimateNode});
      for (auto &Alias : Aliases)
        getAliasNode(Alias)->setParent(*NewNode, *this);
      return NewNode;
    }
    // If the new estimate location aliases with locations from different
    // alias nodes at the same level and does not cover (or coincide with)
    // memory described by this nodes, this nodes should be merged.
    // If the new estimate location aliases with some unknown memory
    // this nodes should be merged also. However, in this case it is possible
    // to go down to the next level in the alias tree.
    I = Aliases.begin(), EI = Aliases.end();
    Current = getAliasNode(*I);
    AliasNode *Opposite = nullptr;
    for (++I; I != EI; ++I, ++NumMergedNode) {
      auto *Node = getAliasNode(*I);
      if (Node->getKind() == Current->getKind())
        Current->mergeNodeIn(*Node, *this);
      else if (Opposite)
        Opposite->mergeNodeIn(*Node, *this);
      else
        Opposite = Node;
    }
    if (!Opposite) {
      if (isa<AliasUnknownNode>(Current))
        continue;
    } else {
      if (!isa<AliasUnknownNode>(Opposite))
        std::swap(Current, Opposite);
      Current->setParent(*Opposite, *this);
    }
    return cast<AliasEstimateNode>(Current);
  }
}

AliasResult AliasTree::isSamePointer(
    const EstimateMemory &EM, const MemoryLocation &Loc) const {
  auto LocAATags = sanitizeAAInfo(Loc.AATags);
  bool IsAmbiguous = false;
  for (auto *Ptr : EM) {
    switch (mAA->alias(
        MemoryLocation(Ptr, 1, EM.getAAInfo()),
        MemoryLocation(Loc.Ptr, 1, LocAATags))) {
      case MustAlias: return MustAlias;
      case MayAlias: IsAmbiguous = true; break;
    }
  }
  return IsAmbiguous ? MayAlias : NoAlias;
}

const AliasUnknownNode * AliasTree::findUnknown(
    const llvm::Instruction &I) const {
  auto Children = make_range(
    getTopLevelNode()->child_begin(), getTopLevelNode()->child_end());
  for (auto &Child : Children) {
    if (!isa<AliasUnknownNode>(Child))
      continue;
    for (auto *UI : cast<AliasUnknownNode>(Child)) {
      if (&I == UI)
        return &cast<AliasUnknownNode>(Child);
    }
  }
  return nullptr;
}

const EstimateMemory * AliasTree::find(const llvm::MemoryLocation &Loc) const {
  assert(Loc.Ptr && "Pointer to memory location must not be null!");
  MemoryLocation Base(Loc);
  stripToBase(*mDL, Base);
  auto SearchInfo = mSearchCache.try_emplace(Base, nullptr);
  if (!SearchInfo.second)
    return SearchInfo.first->second;
  Value *StrippedPtr = stripPointer(*mDL, const_cast<Value *>(Base.Ptr));
  auto I = mBases.find(StrippedPtr);
  if (I == mBases.end())
    return nullptr;
  for (auto &ChainBegin : I->second) {
    auto Chain = ChainBegin;
    if (!isSameBase(*mDL, Chain->front(), Base.Ptr))
      continue;
    switch (isSamePointer(*Chain, Base)) {
    case NoAlias: continue;
    case MustAlias: break;
    case MayAlias:
      llvm_unreachable("It seems that something goes wrong or memory location"\
                       "was not added to alias tree!"); break;
    default:
      llvm_unreachable("Unknown result of alias query!"); break;
    }
    using CT = bcl::ChainTraits<EstimateMemory, Hierarchy>;
    EstimateMemory *Prev = nullptr;
    do {
      if (MemorySetInfo<MemoryLocation>::sizecmp(
            Base.Size, Chain->getSize()) > 0)
        continue;
      SearchInfo.first->second = Chain;
      return Chain;
    } while (Prev = Chain, Chain = CT::getNext(Chain));
  }
  return nullptr;
}

std::tuple<EstimateMemory *, bool, bool>
AliasTree::insert(const MemoryLocation &Base) {
  assert(Base.Ptr && "Pointer to memory location must not be null!");
  Value *StrippedPtr = stripPointer(*mDL, const_cast<Value *>(Base.Ptr));
  BaseList *BL;
  auto I = mBases.find(StrippedPtr);
  if (I != mBases.end()) {
    BL = &I->second;
    for (auto &ChainBegin : *BL) {
      auto Chain = ChainBegin;
      if (!isSameBase(*mDL, Chain->front(), Base.Ptr))
        continue;
      /// TODO (kaniandr@gamil.com): The following case is possible:
      /// p = &x; ... p = &y;
      /// In this case single estimate memory locations will be created at this
      /// (*(p = &x), *(p = &y)). This is permissible but not good because
      /// it is not possible to analyze &x and &y separately. In case of
      /// creation of two locations there are also some problems.
      /// Let us consider the following case:
      /// if (...) { p = &x;} else { p = &y;} *p = ...
      /// It is not also possible to create (*(p = &x), *p) and (*(p = &y), *p)
      /// because *p must not have two different estimate memory locations.
      /// So, this two locations should be merged: (*(p = &x), *p, *(p = &y))
      /// and all chains of locations also should be merged. After that alias
      /// tree should be updated. The last operation is not simple.
      /// The worst case is if estimate memory locations for p and p does not
      /// alias but for striped bases they alias. In this case it is not
      /// trivially to update alias tree.
      /// So the more accurate creation of estimate memory locations will
      /// be implemented later.
      bool AddAmbiguous = false;
      switch (isSamePointer(*Chain, Base)) {
      default: llvm_unreachable("Unknown result of alias query!"); break;
      // TODO(kaniandr@gmail.com): Is it correct to ignore NoAlias? Algorithm
      // should be accurately explored to understand this case.
      case NoAlias: continue;
      case MustAlias: break;
      case MayAlias:
        AddAmbiguous = true;
        Chain->getAmbiguousList()->push_back(Base.Ptr);
        break;
      }
      using CT = bcl::ChainTraits<EstimateMemory, Hierarchy>;
      EstimateMemory *Prev = nullptr, *UpdateChain = nullptr;
      do {
        if (MemorySetInfo<MemoryLocation>::sizecmp(
              Base.Size, Chain->getSize()) <= 0 &&
            !UpdateChain)
          UpdateChain = Chain;
      } while (Prev = Chain, Chain = CT::getNext(Chain));
      // This condition checks that it is safe to insert a specified location
      // Base into the estimate memory tree which contains location Chain.
      // The following cases lead to building new estimate memory tree:
      // 1. Base and Chain are x.y.z but striped locations are x.y and x.
      // It is possible due to implementation of stripMemoryLevel() function.
      // 2. Inconsistent sizes after execution of stripMemrmoyLevel() function.
      bool IsStripedBase = false;
      auto StripedBase = Base;
      do {
        IsStripedBase = stripMemoryLevel(*mDL, StripedBase);
      } while (IsStripedBase && isSameBase(*mDL, StripedBase.Ptr, Base.Ptr));
      if (IsStripedBase) {
        // For example, let's consider a chain <dum[2],?> with parent <dum, ?>.
        // Try to insert <dum[2], 8>, note that stripMemoryLevel() returns
        // <dum, 24>. So, if we insert it before <dum[2],?> we will obtain
        // incorrect sequence of sizes after insertion its parent <dum, 24>:
        // <dum[2],8>-<dum[2],?>-<dum,24>.
        if (MemorySetInfo<MemoryLocation>::sizecmp(
              Prev->getSize(), StripedBase.Size) > 0)
          continue;
        // For example, let's consider a chain <dum[1], 8> with parent
        // <dum, 24>-<dum, ?>. Try to insert <dum[1], ?>. If we insert it after
        // <dum[1], 8> we will obtain incorrect sequence of sizes (? < 24)
        // <dum[1], 8>-<dum[1],?>-<dum, 24>-<dum, ?>. So, we should create a new
        // chain <dum[1],?> with parent <dum,?>.
        if (auto Parent = Prev->getParent()) {
          if (!isSameBase(*mDL, Parent->front(), StripedBase.Ptr) ||
              MemorySetInfo<MemoryLocation>::sizecmp(
                Parent->getSize(), StripedBase.Size) < 0) {
            continue;
          }
        }
      }
      if (!UpdateChain) {
        auto EM = new EstimateMemory(*Prev, Base.Size, Base.AATags);
        ++NumEstimateMemory;
        CT::spliceNext(EM, Prev);
        return std::make_tuple(EM, true, AddAmbiguous);
      }
      if (Base.Size == UpdateChain->getSize()) {
        UpdateChain->updateAAInfo(Base.AATags);
        return std::make_tuple(UpdateChain, false, AddAmbiguous);
      }
      assert(MemorySetInfo<MemoryLocation>::sizecmp(
               Base.Size, UpdateChain->getSize()) < 0 && "Invariant broken!");
      auto EM = new EstimateMemory(*UpdateChain, Base.Size, Base.AATags);
      ++NumEstimateMemory;
      CT::splicePrev(EM, UpdateChain);
      if (ChainBegin == UpdateChain)
        ChainBegin = EM; // update start point of this chain in a base list
      return std::make_tuple(EM, true, AddAmbiguous);
    }
  } else {
    BL = &mBases.insert(std::make_pair(StrippedPtr, BaseList())).first->second;
  }
  LLVM_DEBUG(dbgs() << "[ALIAS TREE]: build new chain\n");
  auto Chain = new EstimateMemory(Base, AmbiguousRef::make(mAmbiguousPool));
  ++NumEstimateMemory;
  BL->push_back(Chain);
  return std::make_tuple(Chain, true, false);
}

char EstimateMemoryPass::ID = 0;
INITIALIZE_PASS_BEGIN(EstimateMemoryPass, "estimate-mem",
  "Memory Estimator", false, true)
INITIALIZE_PASS_DEPENDENCY(DominatorTreeWrapperPass)
INITIALIZE_PASS_DEPENDENCY(AAResultsWrapperPass)
INITIALIZE_PASS_DEPENDENCY(TargetLibraryInfoWrapperPass)
INITIALIZE_PASS_END(EstimateMemoryPass, "estimate-mem",
  "Memory Estimator", false, true)

void EstimateMemoryPass::getAnalysisUsage(AnalysisUsage & AU) const {
  AU.addRequired<DominatorTreeWrapperPass>();
  AU.addRequiredTransitive<AAResultsWrapperPass>();
  AU.addRequired<TargetLibraryInfoWrapperPass>();
  AU.setPreservesAll();
}

FunctionPass * llvm::createEstimateMemoryPass() {
  return new EstimateMemoryPass();
}

bool EstimateMemoryPass::runOnFunction(Function &F) {
  releaseMemory();
  auto &DT = getAnalysis<DominatorTreeWrapperPass>().getDomTree();
  auto &AA = getAnalysis<AAResultsWrapperPass>().getAAResults();
  auto &TLI = getAnalysis<TargetLibraryInfoWrapperPass>().getTLI(F);
  auto M = F.getParent();
  auto &DL = M->getDataLayout();
  mAliasTree = new AliasTree(AA, DL, DT);
  DenseSet<const Value *> AccessedMemory, AccessedUnknown;
  auto addLocation = [&AccessedMemory, this](MemoryLocation &&Loc) {
    AccessedMemory.insert(Loc.Ptr);
    mAliasTree->add(Loc);
  };
  auto addUnknown = [&AccessedUnknown, this](Instruction &I) {
    AccessedUnknown.insert(&I);
    mAliasTree->addUnknown(&I);
  };
  for_each_memory(F, TLI, [&addLocation](
    Instruction &, MemoryLocation &&Loc, unsigned, AccessInfo, AccessInfo) {
      addLocation(std::move(Loc));
  },
    [&addUnknown](Instruction &I, AccessInfo, AccessInfo) {
      addUnknown(I);
  });
  // If there are some pointers to memory locations which are not accessed
  // then such memory locations also should be inserted in the alias tree.
  // To avoid destruction of metadata for locations which have been already
  // inserted into the alias tree `AccessedMemory` set is used.
  //
  // TODO (kaniandr@gmail.com): `AccessedMemory` does not contain locations
  // which have been added implicitly. For example, if stripMemoryLevel() has
  // been called.
  auto addPointeeIfNeed = [&DL, &AccessedMemory, &addLocation, &F](
      const Value *V) {
    if (isa<UndefValue>(V))
      return;
    if (!V->getType() || !V->getType()->isPointerTy())
      return;
    if (const auto *CPN = dyn_cast<ConstantPointerNull>(V))
      if (!NullPointerIsDefined(&F, CPN->getType()->getAddressSpace()))
        return;
    if (auto F = dyn_cast<Function>(V))
      if (isDbgInfoIntrinsic(F->getIntrinsicID()) ||
          isMemoryMarkerIntrinsic(F->getIntrinsicID()))
        return;
    if (AccessedMemory.count(V))
      return;
    auto PointeeTy = cast<PointerType>(V->getType())->getElementType();
    assert(PointeeTy && "Pointee type must not be null!");
    addLocation(MemoryLocation(
        V, PointeeTy->isSized()
               ? LocationSize::precise(DL.getTypeStoreSize(PointeeTy))
               : LocationSize::unknown()));
  };
  for (auto &Arg : F.args())
    addPointeeIfNeed(&Arg);
  for (auto &I : make_range(inst_begin(F), inst_end(F))) {
    addPointeeIfNeed(&I);
    for (auto *Op : I.operand_values()) {
      addPointeeIfNeed(Op);
      /// Constant expression may access addresses of some locations, so
      /// add this locations into the alias tree.
      if (auto *CE = dyn_cast<ConstantExpr>(Op)) {
        SmallVector<ConstantExpr *, 4> WorkList{ CE };
        do {
          auto *Expr = WorkList.pop_back_val();
          for (auto *ExprOp : Expr->operand_values()) {
            addPointeeIfNeed(ExprOp);
            if (auto ExprCEOp = dyn_cast<ConstantExpr>(ExprOp))
              WorkList.push_back(ExprCEOp);
          }
        } while (!WorkList.empty());
<<<<<<< HEAD
      } else if (ImmutableCallSite(&I) && !AccessedUnknown.count(&I)) {
=======
      } else if (isa<CallBase>(I) && !AccessedUnknown.count(&I)) {
>>>>>>> d498eb85
        mAliasTree->addUnknown(&I);
      }
    }
  }
  return false;
}<|MERGE_RESOLUTION|>--- conflicted
+++ resolved
@@ -1069,11 +1069,7 @@
               WorkList.push_back(ExprCEOp);
           }
         } while (!WorkList.empty());
-<<<<<<< HEAD
-      } else if (ImmutableCallSite(&I) && !AccessedUnknown.count(&I)) {
-=======
       } else if (isa<CallBase>(I) && !AccessedUnknown.count(&I)) {
->>>>>>> d498eb85
         mAliasTree->addUnknown(&I);
       }
     }
