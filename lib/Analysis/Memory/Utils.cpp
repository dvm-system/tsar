<<<<<<< HEAD
//===--- Utils.cpp ------------ Memory Utils ---------------------*- C++ -*===//
//
//                       Traits Static Analyzer (SAPFOR)
//
// Copyright 2018 DVM System Group
//
// Licensed under the Apache License, Version 2.0 (the "License");
// you may not use this file except in compliance with the License.
// You may obtain a copy of the License at
//
// http://www.apache.org/licenses/LICENSE-2.0
//
// Unless required by applicable law or agreed to in writing, software
// distributed under the License is distributed on an "AS IS" BASIS,
// WITHOUT WARRANTIES OR CONDITIONS OF ANY KIND, either express or implied.
// See the License for the specific language governing permissions and
// limitations under the License.
//
//===----------------------------------------------------------------------===//
//
// This file defines abstractions which simplify usage of other abstractions.
//
//===----------------------------------------------------------------------===//

#include "tsar/Analysis/Memory/Utils.h"
#include "tsar/ADT/SpanningTreeRelation.h"
#include "tsar/Analysis/Memory/DefinedMemory.h"
#include "tsar/Analysis/Memory/EstimateMemory.h"
#include "tsar/Analysis/Memory/MemoryAccessUtils.h"
#include "tsar/Support/IRUtils.h"
#include <llvm/ADT/SmallPtrSet.h>
#include <llvm/Analysis/LoopInfo.h>
#include <llvm/Analysis/ScalarEvolution.h>
#include <llvm/Analysis/ScalarEvolutionExpressions.h>
#include <llvm/Analysis/ValueTracking.h>
#include <llvm/Transforms/Utils/Local.h>
#include <llvm/IR/Dominators.h>

using namespace llvm;
using namespace tsar;

namespace {
void findConstDbgValues(
    SmallVectorImpl<DbgValueInst *> &DbgValues, Constant *C) {
  assert(C && "Value must not be null!");
  if (auto *CMD = ConstantAsMetadata::getIfExists(C))
    if (auto *MDV = MetadataAsValue::getIfExists(C->getContext(), CMD))
      for (User *U : MDV->users())
        if (DbgValueInst *DVI = dyn_cast<DbgValueInst>(U))
          DbgValues.push_back(DVI);
}

void findAllDbgValues(SmallVectorImpl<DbgValueInst *> &DbgValues, Value *V) {
  if (auto *C = dyn_cast<Constant>(V))
    findConstDbgValues(DbgValues, C);
  else
    findDbgValues(DbgValues, V);
}

/// Computes a list of basic blocks which dominates a list of specified uses of
/// a value `V` and contains some of `llvm.dbg.value` which associate value
/// of `V` with a variable (not an address of a variable).
DenseMap<DIMemoryLocation, SmallPtrSet<BasicBlock *, 8>>
findDomDbgValues(const Value *V, const DominatorTree &DT,
    ArrayRef<Instruction *> Users) {
  SmallVector<DbgValueInst *, 1> AllDbgValues;
  findAllDbgValues(AllDbgValues, const_cast<Value *>(V));
  DenseMap<DIMemoryLocation, SmallPtrSet<BasicBlock *, 8>> Dominators;
  for (auto *DVI : AllDbgValues) {
    if (!DVI->getVariable() || hasDeref(*DVI->getExpression()))
      continue;
    bool IsDbgDom = true;
    auto UI = Users.begin(), UE = Users.end();
    for (; UI != UE; ++UI)
      if (!DT.dominates(DVI, *UI))
        break;
    if (UI != UE)
      continue;
    auto Pair = Dominators.try_emplace(DIMemoryLocation::get(DVI));
    Pair.first->second.insert(DVI->getParent());
  }
  return Dominators;
}

/// \brief Determines all basic blocks which contains metadata-level locations
/// aliases with a specified one.
///
/// Two conditions is going to be checked. At first it means that such block
/// should contain llvm.dbg.value intrinsic which is associated with a
/// specified metadata-level location `Loc` and a register other then `V`.
/// The second condition is that there is no llvm.dbg.values after this
/// intrinsic in the basic block which is associated with `Loc` and `V`.
SmallPtrSet<BasicBlock *, 16>
findAliasBlocks(const Value * V, const DIMemoryLocation &Loc) {
  assert(Loc.isValid() && "Location must be valid!");
  SmallPtrSet<BasicBlock *, 16> Aliases;
  auto *MDV = MetadataAsValue::getIfExists(
    Loc.Var->getContext(), const_cast<DIVariable *>(Loc.Var));
  if (!MDV)
    return Aliases;
  for (User *U : MDV->users()) {
    DbgValueInst *DVI = dyn_cast<DbgValueInst>(U);
    if (!DVI)
      continue;
    assert(DVI->getExpression() && "Expression must not be null!");
    if (hasDeref(*DVI->getExpression()) ||
        !mayAliasFragments(*DIMemoryLocation::get(DVI).Expr, *Loc.Expr))
      continue;
    auto I = DVI->getIterator(), E = DVI->getParent()->end();
    for (; I != E; ++I) {
      if (auto *SuccDVI = dyn_cast<DbgValueInst>(&*I))
        if (SuccDVI->getValue() == V && DIMemoryLocation::get(SuccDVI) == Loc) {
          break;
        }
    }
    if (I == E)
      Aliases.insert(DVI->getParent());
  }
  return Aliases;
}
}

namespace tsar {
std::pair<Value *, bool> GetUnderlyingObjectWithMetadata(
    Value *V, const DataLayout &DL) {
  if (auto GV = dyn_cast<GlobalVariable>(V)) {
    SmallVector<DIMemoryLocation, 1> DILocs;
    if (findGlobalMetadata(GV, DILocs))
      return std::make_pair(V, true);
  } else {
    if (V->isUsedByMetadata())
      return std::make_pair(V, true);
  }
  auto BasePtr = GetUnderlyingObject(V, DL, 1);
  return V == BasePtr ? std::make_pair(V, false) :
    GetUnderlyingObjectWithMetadata(BasePtr, DL);
}

DISubprogram *findMetadata(const Function *F) {
  assert(F && "Function must not be null!");
  if (auto *SP = F->getSubprogram())
    return SP;
  return dyn_cast_or_null<DISubprogram>(F->getMetadata("sapfor.dbg"));
}


bool findGlobalDIExpression(const GlobalObject *GO,
    SmallVectorImpl<DIGlobalVariableExpression *> &DIExprs) {
  assert(GO && "Global must not be null!");
  SmallVector<MDNode *, 1> MDs;
  GO->getMetadata(LLVMContext::MD_dbg, MDs);
  if (MDs.empty())
    GO->getMetadata("sapfor.dbg", MDs);
  bool IsChanged = false;
  for (auto *MD : MDs) {
    if (auto DIExpr = dyn_cast_or_null<DIGlobalVariableExpression>(MD)) {
      DIExprs.push_back(DIExpr);
      IsChanged = true;
    }
  }
  return IsChanged;
}

bool findGlobalMetadata(const GlobalVariable *Var,
    SmallVectorImpl<DIMemoryLocation> &DILocs) {
  assert(Var && "Variable must not be null!");
  SmallVector<MDNode *, 1> MDs;
  Var->getMetadata(LLVMContext::MD_dbg, MDs);
  if (MDs.empty())
    Var->getMetadata("sapfor.dbg", MDs);
  bool IsChanged = false;
  for (auto *MD : MDs) {
    if (auto DIExpr = dyn_cast_or_null<DIGlobalVariableExpression>(MD)) {
      auto *Expr = DIExpr->getExpression();
      if (auto Frag = Expr->getFragmentInfo()) {
        if (Expr->getNumElements() != 3)
          continue;
        Expr = DIExpression::get(
            Expr->getContext(),
            {dwarf::DW_OP_LLVM_fragment, Frag->OffsetInBits, Frag->SizeInBits});
      } else if (Expr->getNumElements() > 0) {
        continue;
      }
      DILocs.emplace_back(DIExpr->getVariable(), DIExpr->getExpression());
      IsChanged = true;
    }
  }
  return IsChanged;
}

Optional<DIMemoryLocation> findMetadata(const Value *V,
    ArrayRef<Instruction *> Users,  const DominatorTree &DT,
    SmallVectorImpl<DIMemoryLocation> &DILocs) {
  auto Dominators = findDomDbgValues(V, DT, Users);
  for (auto &DILocToDom : Dominators) {
    auto DILoc = DILocToDom.first;
    // If Aliases is empty it does not mean that a current variable can be used
    // because if there are usage of V between two llvm.dbg.value (the first is
    // associated with some other variable and the second is associated with the
    // DILoc) the appropriate basic block will not be inserted into Aliases.
    auto Aliases = findAliasBlocks(V, DILoc);
    // Checks that each definition of a variable `DILoc` in `DILocToDom.second`
    // reaches each uses of `V` in `Users`.
    bool IsReached = false;
    for (auto *I : Users) {
      auto BB = I->getParent();
      auto ReverseItr = I->getReverseIterator(), ReverseItrE = BB->rend();
      for (IsReached = false; ReverseItr != ReverseItrE; ++ReverseItr) {
        if (auto *DVI = dyn_cast<DbgValueInst>(&*ReverseItr))
          if (!hasDeref(*DVI->getExpression()) &&
              DIMemoryLocation::get(DVI) == DILoc) {
            if (DVI->getValue() == V)
              IsReached = true;
            break;
          }
      }
      if (IsReached)
        continue;
      if (ReverseItr != ReverseItrE)
        break;
      // A backward traverse of CFG will be performed. It is started in a `BB`.
      SmallPtrSet<BasicBlock *, 8> VisitedPreds;
      std::vector<BasicBlock *> Worklist;
      Worklist.push_back(BB);
      IsReached = true;
      while (!Worklist.empty()) {
        auto WorkBB = Worklist.back();
        Worklist.pop_back();
        auto PredItr = pred_begin(WorkBB), PredItrE = pred_end(WorkBB);
        for (; PredItr != PredItrE; ++PredItr) {
          if (VisitedPreds.count(*PredItr))
            continue;
          if (Aliases.count(*PredItr))
            break;
          if (DILocToDom.second.count(*PredItr))
            continue;
          Worklist.push_back(*PredItr);
          VisitedPreds.insert(*PredItr);
        }
        if (PredItr != PredItrE) {
          IsReached = false;
          break;
        }
      }
      if (!IsReached)
        break;
    }
    if (IsReached)
      DILocs.push_back(DILoc);
  }
  auto DILocItr = DILocs.begin(), DILocItrE = DILocs.end();
  for (; DILocItr != DILocItrE; ++DILocItr) {
    if ([&V, &DILocs, &DILocItr, &DILocItrE, &Dominators, &DT]() {
      auto DILocToDom = Dominators.find(*DILocItr);
      for (auto I = DILocs.begin(), E = DILocItrE; I != E; ++I) {
        if (I == DILocItr)
          continue;
        for (auto BB : Dominators.find(*I)->second)
          for (auto DILocBB : DILocToDom->second)
            if (DILocBB == BB) {
              for (auto &Inst : *DILocBB)
                if (auto DVI = dyn_cast<DbgValueInst>(&Inst))
                  if (DVI->getValue() == V && !hasDeref(*DVI->getExpression()))
                    if (DIMemoryLocation::get(DVI) == *DILocItr)
                      break;
                    else if (DIMemoryLocation::get(DVI) == *I)
                      return false;
            } else if (!DT.dominates(DILocBB, BB)) {
              return false;
            }
      }
      return true;
    }())
      return *DILocItr;
  }
  return None;
}

Optional<DIMemoryLocation> findMetadata(const Value * V,
    SmallVectorImpl<DIMemoryLocation> &DILocs, const DominatorTree *DT,
    MDSearch MDS, MDSearch *Status) {
  assert(V && "Value must not be null!");
  DILocs.clear();
  if (Status)
    *Status = MDSearch::AddressOfVariable;
  if (auto GV = dyn_cast<GlobalVariable>(V)) {
    if ((MDS == MDSearch::Any || MDS == MDSearch::AddressOfVariable) &&
        findGlobalMetadata(GV, DILocs) && DILocs.size() == 1)
      return DILocs.back();
    else
      return None;
  }
  if ((MDS == MDSearch::Any || MDS == MDSearch::AddressOfVariable) &&
      !isa<Constant>(V)) {
    auto AddrUses = FindDbgAddrUses(const_cast<Value *>(V));
    if (!AddrUses.empty()) {
      auto DIVar = AddrUses.front()->getVariable();
      if (DIVar) {
        for (auto DbgI : AddrUses) {
          if (DbgI->getVariable() != DIVar ||
            DbgI->getExpression() != AddrUses.front()->getExpression())
            return None;
        }
        auto DIM = DIMemoryLocation::get(AddrUses.front());
        if (!DIM.isValid())
          return None;
        DILocs.push_back(std::move(DIM));
        return DILocs.back();
      }
      return None;
    }
  }
  if (!DT || MDS != MDSearch::Any && MDS != MDSearch::ValueOfVariable)
    return None;
  if (Status)
    *Status = MDSearch::ValueOfVariable;
  SmallVector<Instruction *, 8> Users;
  // TODO (kaniandr@gmail.com): User is not an `Instruction` sometimes.
  // If `V` is a declaration of a function then call of this function will
  // be a `ConstantExpr`. May be some other cases exist.
  for (User *U : const_cast<Value *>(V)->users()) {
    if (auto Phi = dyn_cast<PHINode>(U)) {
      if (auto I = dyn_cast<Instruction>(const_cast<Value *>(V)))
        if (auto BB = I->getParent()) {
          Users.push_back(&BB->back());
          continue;
        }
    }
    if (auto I = dyn_cast<Instruction>(U))
      Users.push_back(I);
    else
      return None;
  }
  return findMetadata(V, Users, *DT, DILocs);
}

bool hasDeref(const DIExpression &Expr) {
  for (auto I = Expr.expr_op_begin(), E = Expr.expr_op_end(); I != E; ++I)
    if (I->getOp() == dwarf::DW_OP_deref || I->getOp() == dwarf::DW_OP_xderef)
      return true;
  return false;
}


bool mayAliasFragments(const DIExpression &LHS, const DIExpression &RHS) {
  if (LHS.getNumElements() != 3 || RHS.getNumElements() != 3)
    return true;
  auto LHSFragment = LHS.getFragmentInfo();
  auto RHSFragment = RHS.getFragmentInfo();
  if (!LHSFragment || !RHSFragment)
    return true;
  if (LHSFragment->SizeInBits == 0 || RHSFragment->SizeInBits == 0)
    return false;
  return ((LHSFragment->OffsetInBits == RHSFragment->OffsetInBits) ||
          (LHSFragment->OffsetInBits < RHSFragment->OffsetInBits &&
          LHSFragment->OffsetInBits + LHSFragment->SizeInBits >
            RHSFragment->OffsetInBits) ||
          (RHSFragment->OffsetInBits < LHSFragment->OffsetInBits &&
          RHSFragment->OffsetInBits + RHSFragment->SizeInBits >
            LHSFragment->OffsetInBits));
}

bool isLoopInvariant(const SCEV *Expr, const Loop *L,
    TargetLibraryInfo &TLI, ScalarEvolution &SE, const DefUseSet &DUS,
    const AliasTree &AT, const SpanningTreeRelation<const AliasTree *> &STR) {
  assert(Expr && "Expression must not be null!");
  assert(L && "Loop must not be null!");
  if (isa<SCEVCouldNotCompute>(Expr))
    return false;
  if (!SE.isLoopInvariant(Expr, L)) {
    while (auto *Cast = dyn_cast<SCEVCastExpr>(Expr))
      Expr = Cast->getOperand();
    if (auto *AddRec = dyn_cast<SCEVAddRecExpr>(Expr)) {
      if (!L || AddRec->getLoop() == L || L->contains(AddRec->getLoop()))
        return false;
      if (AddRec->getLoop()->contains(L))
        return true;
      for (auto *Op : AddRec->operands())
        if (!isLoopInvariant(Op, L, TLI, SE, DUS, AT, STR))
          return false;
    } else if (auto *NAry = dyn_cast<SCEVNAryExpr>(Expr)) {
      for (auto *Op : NAry->operands())
        if (!isLoopInvariant(Op, L, TLI, SE, DUS, AT, STR))
          return false;
    } else if (auto *UDiv = dyn_cast<SCEVUDivExpr>(Expr)) {
      return isLoopInvariant(UDiv->getLHS(), L, TLI, SE, DUS, AT, STR) &&
        isLoopInvariant(UDiv->getRHS(), L, TLI, SE, DUS, AT, STR);
    } else {
      if (auto *I = dyn_cast<Instruction>(cast<SCEVUnknown>(Expr)->getValue()))
        return (L && isLoopInvariant(*I, *L, TLI, DUS, AT, STR)) ||
               (!L && isFunctionInvariant(*I, TLI, DUS, AT, STR));
      return true;
    }
  }
  return true;
}
}

template<class FunctionT>
static inline bool isRegionInvariant(Instruction &I,
    TargetLibraryInfo &TLI, const DefUseSet &DUS, const AliasTree &AT,
    const SpanningTreeRelation<const AliasTree *> &STR, FunctionT &&Contains) {
  if (!Contains(I))
    return true;
  if (isa<PHINode>(I))
    return false;
  if (!accessInvariantMemory(I, TLI, DUS, AT, STR))
    return false;
  for (auto &Op : I.operands()) {
    if (auto *I = dyn_cast<Instruction>(Op)) {
      if (!isRegionInvariant(*I, TLI, DUS, AT, STR, Contains))
        return false;
    }
  }
  return true;
}

namespace tsar {
bool isLoopInvariant(llvm::Instruction &I, const llvm::Loop &L,
    llvm::TargetLibraryInfo &TLI, const DefUseSet &DUS, const AliasTree &AT,
    const SpanningTreeRelation<const AliasTree *> &STR) {
  return isRegionInvariant(I, TLI, DUS, AT, STR,
    [&L](const Instruction &I) {return L.contains(&I); });
}

bool isFunctionInvariant(llvm::Instruction &I,
    llvm::TargetLibraryInfo &TLI, const DefUseSet &DUS, const AliasTree &AT,
    const SpanningTreeRelation<const AliasTree *> &STR) {
  return isRegionInvariant(I, TLI, DUS, AT, STR,
    [](const Instruction &) {return true; });
}

bool isBlockInvariant(llvm::Instruction &I, const BasicBlock &BB,
    llvm::TargetLibraryInfo &TLI, const DefUseSet &DUS, const AliasTree &AT,
    const SpanningTreeRelation<const AliasTree *> &STR) {
  return isRegionInvariant(I, TLI, DUS, AT, STR,
    [&BB](const Instruction &I) {return I.getParent() == &BB; });
}

bool accessInvariantMemory(Instruction &I, TargetLibraryInfo &TLI,
    const DefUseSet &DUS, const AliasTree &AT,
    const SpanningTreeRelation<const AliasTree *> &STR) {
  bool Result = true;
  for_each_memory(I, TLI, [&DUS, &Result](
      Instruction &, MemoryLocation &&Loc,
      unsigned Idx, AccessInfo R, AccessInfo W) {
    Result &= !(DUS.hasDef(Loc) || DUS.hasMayDef(Loc));
  }, [&DUS, &AT, &STR, &Result](Instruction &I, AccessInfo, AccessInfo) {
    if (!Result)
      return;
    ImmutableCallSite CS(&I);
    if (CS && AT.getAliasAnalysis().doesNotAccessMemory(CS))
      return;
    Result &= CS && AT.getAliasAnalysis().onlyReadsMemory(CS);
    if (!Result)
      return;
    auto *AN = AT.findUnknown(I);
    assert(AN && "Unknown memory access must be presented in alias tree!");
    for (auto &Loc : DUS.getExplicitAccesses()) {
      if (!DUS.hasDef(Loc) && !DUS.hasMayDef(Loc))
        continue;
      auto EM = AT.find(Loc);
      assert(EM && "Memory location must be presented in alias tree!");
      if (!STR.isUnreachable(EM->getAliasNode(AT), AN)) {
        Result = false;
        return;
      }
    }
    for (auto *Loc : DUS.getExplicitUnknowns()) {
      ImmutableCallSite CS(Loc);
      if (CS && AT.getAliasAnalysis().onlyReadsMemory(CS))
        continue;
      auto UN = AT.findUnknown(*Loc);
      assert(UN &&
        "Unknown memory location must be presented in alias tree!");
      if (!STR.isUnreachable(UN, AN)) {
        Result = false;
        return;
      }
    }
  });
  return Result;
}

bool isPure(const llvm::Function &F, const DefUseSet &DUS) {
  if (!DUS.getExplicitUnknowns().empty())
    return false;
  if (find_if(instructions(F), [](const Instruction &I) {
        return isa<IntToPtrInst>(I);
      }) != inst_end(F))
    return false;
  for (auto &Arg : F.args())
    if (auto Ty = dyn_cast<PointerType>(Arg.getType()))
      if (hasUnderlyingPointer(Ty->getElementType()))
        return false;
  auto &DL = F.getParent()->getDataLayout();
  for (auto &Range : DUS.getExplicitAccesses())
    if (isa<GlobalValue>(stripPointer(DL, const_cast<Value *>(Range.Ptr))))
      return false;
  return true;
}
}
=======
//===--- Utils.cpp ------------ Memory Utils ---------------------*- C++ -*===//
//
//                       Traits Static Analyzer (SAPFOR)
//
// Copyright 2018 DVM System Group
//
// Licensed under the Apache License, Version 2.0 (the "License");
// you may not use this file except in compliance with the License.
// You may obtain a copy of the License at
//
// http://www.apache.org/licenses/LICENSE-2.0
//
// Unless required by applicable law or agreed to in writing, software
// distributed under the License is distributed on an "AS IS" BASIS,
// WITHOUT WARRANTIES OR CONDITIONS OF ANY KIND, either express or implied.
// See the License for the specific language governing permissions and
// limitations under the License.
//
//===----------------------------------------------------------------------===//
//
// This file defines abstractions which simplify usage of other abstractions.
//
//===----------------------------------------------------------------------===//

#include "tsar/Analysis/Memory/Utils.h"
#include "tsar/ADT/SpanningTreeRelation.h"
#include "tsar/Analysis/Memory/DefinedMemory.h"
#include "tsar/Analysis/Memory/EstimateMemory.h"
#include "tsar/Analysis/Memory/MemoryAccessUtils.h"
#include "tsar/Support/IRUtils.h"
#include <llvm/ADT/SmallPtrSet.h>
#include <llvm/Analysis/LoopInfo.h>
#include <llvm/Analysis/ScalarEvolution.h>
#include <llvm/Analysis/ScalarEvolutionExpressions.h>
#include <llvm/Analysis/ValueTracking.h>
#include <llvm/Transforms/Utils/Local.h>
#include <llvm/IR/Dominators.h>

using namespace llvm;
using namespace tsar;

namespace {
void findConstDbgValues(
    SmallVectorImpl<DbgValueInst *> &DbgValues, Constant *C) {
  assert(C && "Value must not be null!");
  if (auto *CMD = ConstantAsMetadata::getIfExists(C))
    if (auto *MDV = MetadataAsValue::getIfExists(C->getContext(), CMD))
      for (User *U : MDV->users())
        if (DbgValueInst *DVI = dyn_cast<DbgValueInst>(U))
          DbgValues.push_back(DVI);
}

void findAllDbgValues(SmallVectorImpl<DbgValueInst *> &DbgValues, Value *V) {
  if (auto *C = dyn_cast<Constant>(V))
    findConstDbgValues(DbgValues, C);
  else
    findDbgValues(DbgValues, V);
}

/// Computes a list of basic blocks which dominates a list of specified uses of
/// a value `V` and contains some of `llvm.dbg.value` which associate value
/// of `V` with a variable (not an address of a variable).
DenseMap<DIMemoryLocation, SmallPtrSet<BasicBlock *, 8>>
findDomDbgValues(const Value *V, const DominatorTree &DT,
    ArrayRef<Instruction *> Users) {
  SmallVector<DbgValueInst *, 1> AllDbgValues;
  findAllDbgValues(AllDbgValues, const_cast<Value *>(V));
  DenseMap<DIMemoryLocation, SmallPtrSet<BasicBlock *, 8>> Dominators;
  for (auto *DVI : AllDbgValues) {
    if (!DVI->getVariable() || hasDeref(*DVI->getExpression()))
      continue;
    bool IsDbgDom = true;
    auto UI = Users.begin(), UE = Users.end();
    for (; UI != UE; ++UI)
      if (!DT.dominates(DVI, *UI))
        break;
    if (UI != UE)
      continue;
    auto Pair = Dominators.try_emplace(DIMemoryLocation::get(DVI));
    Pair.first->second.insert(DVI->getParent());
  }
  return Dominators;
}

/// \brief Determines all basic blocks which contains metadata-level locations
/// aliases with a specified one.
///
/// Two conditions is going to be checked. At first it means that such block
/// should contain llvm.dbg.value intrinsic which is associated with a
/// specified metadata-level location `Loc` and a register other then `V`.
/// The second condition is that there is no llvm.dbg.values after this
/// intrinsic in the basic block which is associated with `Loc` and `V`.
SmallPtrSet<BasicBlock *, 16>
findAliasBlocks(const Value * V, const DIMemoryLocation &Loc) {
  assert(Loc.isValid() && "Location must be valid!");
  SmallPtrSet<BasicBlock *, 16> Aliases;
  auto *MDV = MetadataAsValue::getIfExists(
    Loc.Var->getContext(), const_cast<DIVariable *>(Loc.Var));
  if (!MDV)
    return Aliases;
  for (User *U : MDV->users()) {
    DbgValueInst *DVI = dyn_cast<DbgValueInst>(U);
    if (!DVI)
      continue;
    assert(DVI->getExpression() && "Expression must not be null!");
    if (hasDeref(*DVI->getExpression()) ||
        !mayAliasFragments(*DIMemoryLocation::get(DVI).Expr, *Loc.Expr))
      continue;
    auto I = DVI->getIterator(), E = DVI->getParent()->end();
    for (; I != E; ++I) {
      if (auto *SuccDVI = dyn_cast<DbgValueInst>(&*I))
        if (SuccDVI->getValue() == V && DIMemoryLocation::get(SuccDVI) == Loc) {
          break;
        }
    }
    if (I == E)
      Aliases.insert(DVI->getParent());
  }
  return Aliases;
}
}

namespace tsar {
std::pair<Value *, bool> GetUnderlyingObjectWithMetadata(
    Value *V, const DataLayout &DL) {
  if (auto GV = dyn_cast<GlobalVariable>(V)) {
    SmallVector<DIMemoryLocation, 1> DILocs;
    if (findGlobalMetadata(GV, DILocs))
      return std::make_pair(V, true);
  } else {
    if (V->isUsedByMetadata())
      return std::make_pair(V, true);
  }
  auto BasePtr = GetUnderlyingObject(V, DL, 1);
  return V == BasePtr ? std::make_pair(V, false) :
    GetUnderlyingObjectWithMetadata(BasePtr, DL);
}

DISubprogram *findMetadata(const Function *F) {
  assert(F && "Function must not be null!");
  if (auto *SP = F->getSubprogram())
    return SP;
  return dyn_cast_or_null<DISubprogram>(F->getMetadata("sapfor.dbg"));
}


bool findGlobalDIExpression(const GlobalObject *GO,
    SmallVectorImpl<DIGlobalVariableExpression *> &DIExprs) {
  assert(GO && "Global must not be null!");
  SmallVector<MDNode *, 1> MDs;
  GO->getMetadata(LLVMContext::MD_dbg, MDs);
  if (MDs.empty())
    GO->getMetadata("sapfor.dbg", MDs);
  bool IsChanged = false;
  for (auto *MD : MDs) {
    if (auto DIExpr = dyn_cast_or_null<DIGlobalVariableExpression>(MD)) {
      DIExprs.push_back(DIExpr);
      IsChanged = true;
    }
  }
  return IsChanged;
}

bool findGlobalMetadata(const GlobalVariable *Var,
    SmallVectorImpl<DIMemoryLocation> &DILocs) {
  assert(Var && "Variable must not be null!");
  SmallVector<MDNode *, 1> MDs;
  Var->getMetadata(LLVMContext::MD_dbg, MDs);
  if (MDs.empty())
    Var->getMetadata("sapfor.dbg", MDs);
  bool IsChanged = false;
  for (auto *MD : MDs) {
    if (auto DIExpr = dyn_cast_or_null<DIGlobalVariableExpression>(MD)) {
      auto *Expr = DIExpr->getExpression();
      if (auto Frag = Expr->getFragmentInfo()) {
        if (Expr->getNumElements() != 3)
          continue;
        Expr = DIExpression::get(
            Expr->getContext(),
            {dwarf::DW_OP_LLVM_fragment, Frag->OffsetInBits, Frag->SizeInBits});
      } else if (Expr->getNumElements() > 0) {
        continue;
      }
      DILocs.emplace_back(DIExpr->getVariable(), DIExpr->getExpression());
      IsChanged = true;
    }
  }
  return IsChanged;
}

Optional<DIMemoryLocation> findMetadata(const Value *V,
    ArrayRef<Instruction *> Users,  const DominatorTree &DT,
    SmallVectorImpl<DIMemoryLocation> &DILocs) {
  auto Dominators = findDomDbgValues(V, DT, Users);
  for (auto &DILocToDom : Dominators) {
    auto DILoc = DILocToDom.first;
    // If Aliases is empty it does not mean that a current variable can be used
    // because if there are usage of V between two llvm.dbg.value (the first is
    // associated with some other variable and the second is associated with the
    // DILoc) the appropriate basic block will not be inserted into Aliases.
    auto Aliases = findAliasBlocks(V, DILoc);
    // Checks that each definition of a variable `DILoc` in `DILocToDom.second`
    // reaches each uses of `V` in `Users`.
    bool IsReached = false;
    for (auto *I : Users) {
      auto BB = I->getParent();
      auto ReverseItr = I->getReverseIterator(), ReverseItrE = BB->rend();
      for (IsReached = false; ReverseItr != ReverseItrE; ++ReverseItr) {
        if (auto *DVI = dyn_cast<DbgValueInst>(&*ReverseItr))
          if (!hasDeref(*DVI->getExpression()) &&
              DIMemoryLocation::get(DVI) == DILoc) {
            if (DVI->getValue() == V)
              IsReached = true;
            break;
          }
      }
      if (IsReached)
        continue;
      if (ReverseItr != ReverseItrE)
        break;
      // A backward traverse of CFG will be performed. It is started in a `BB`.
      SmallPtrSet<BasicBlock *, 8> VisitedPreds;
      std::vector<BasicBlock *> Worklist;
      Worklist.push_back(BB);
      IsReached = true;
      while (!Worklist.empty()) {
        auto WorkBB = Worklist.back();
        Worklist.pop_back();
        auto PredItr = pred_begin(WorkBB), PredItrE = pred_end(WorkBB);
        for (; PredItr != PredItrE; ++PredItr) {
          if (VisitedPreds.count(*PredItr))
            continue;
          if (Aliases.count(*PredItr))
            break;
          if (DILocToDom.second.count(*PredItr))
            continue;
          Worklist.push_back(*PredItr);
          VisitedPreds.insert(*PredItr);
        }
        if (PredItr != PredItrE) {
          IsReached = false;
          break;
        }
      }
      if (!IsReached)
        break;
    }
    if (IsReached)
      DILocs.push_back(DILoc);
  }
  auto DILocItr = DILocs.begin(), DILocItrE = DILocs.end();
  for (; DILocItr != DILocItrE; ++DILocItr) {
    if ([&V, &DILocs, &DILocItr, &DILocItrE, &Dominators, &DT]() {
      auto DILocToDom = Dominators.find(*DILocItr);
      for (auto I = DILocs.begin(), E = DILocItrE; I != E; ++I) {
        if (I == DILocItr)
          continue;
        for (auto BB : Dominators.find(*I)->second)
          for (auto DILocBB : DILocToDom->second)
            if (DILocBB == BB) {
              for (auto &Inst : *DILocBB)
                if (auto DVI = dyn_cast<DbgValueInst>(&Inst))
                  if (DVI->getValue() == V && !hasDeref(*DVI->getExpression()))
                    if (DIMemoryLocation::get(DVI) == *DILocItr)
                      break;
                    else if (DIMemoryLocation::get(DVI) == *I)
                      return false;
            } else if (!DT.dominates(DILocBB, BB)) {
              return false;
            }
      }
      return true;
    }())
      return *DILocItr;
  }
  return None;
}

Optional<DIMemoryLocation> findMetadata(const Value * V,
    SmallVectorImpl<DIMemoryLocation> &DILocs, const DominatorTree *DT,
    MDSearch MDS, MDSearch *Status) {
  assert(V && "Value must not be null!");
  DILocs.clear();
  if (Status)
    *Status = MDSearch::AddressOfVariable;
  if (auto GV = dyn_cast<GlobalVariable>(V)) {
    if ((MDS == MDSearch::Any || MDS == MDSearch::AddressOfVariable) &&
        findGlobalMetadata(GV, DILocs) && DILocs.size() == 1)
      return DILocs.back();
    else
      return None;
  }
  if ((MDS == MDSearch::Any || MDS == MDSearch::AddressOfVariable) &&
      !isa<Constant>(V)) {
    auto AddrUses = FindDbgAddrUses(const_cast<Value *>(V));
    if (!AddrUses.empty()) {
      auto DIVar = AddrUses.front()->getVariable();
      if (DIVar) {
        for (auto DbgI : AddrUses) {
          if (DbgI->getVariable() != DIVar ||
            DbgI->getExpression() != AddrUses.front()->getExpression())
            return None;
        }
        auto DIM = DIMemoryLocation::get(AddrUses.front());
        if (!DIM.isValid())
          return None;
        DILocs.push_back(std::move(DIM));
        return DILocs.back();
      }
      return None;
    }
  }
  if (!DT || MDS != MDSearch::Any && MDS != MDSearch::ValueOfVariable)
    return None;
  if (Status)
    *Status = MDSearch::ValueOfVariable;
  SmallVector<Instruction *, 8> Users;
  // TODO (kaniandr@gmail.com): User is not an `Instruction` sometimes.
  // If `V` is a declaration of a function then call of this function will
  // be a `ConstantExpr`. May be some other cases exist.
  for (User *U : const_cast<Value *>(V)->users()) {
    if (auto Phi = dyn_cast<PHINode>(U)) {
      if (auto I = dyn_cast<Instruction>(const_cast<Value *>(V)))
        if (auto BB = I->getParent()) {
          Users.push_back(&BB->back());
          continue;
        }
    }
    if (auto I = dyn_cast<Instruction>(U))
      Users.push_back(I);
    else
      return None;
  }
  return findMetadata(V, Users, *DT, DILocs);
}

bool hasDeref(const DIExpression &Expr) {
  for (auto I = Expr.expr_op_begin(), E = Expr.expr_op_end(); I != E; ++I)
    if (I->getOp() == dwarf::DW_OP_deref || I->getOp() == dwarf::DW_OP_xderef)
      return true;
  return false;
}


bool mayAliasFragments(const DIExpression &LHS, const DIExpression &RHS) {
  if (LHS.getNumElements() != 3 || RHS.getNumElements() != 3)
    return true;
  auto LHSFragment = LHS.getFragmentInfo();
  auto RHSFragment = RHS.getFragmentInfo();
  if (!LHSFragment || !RHSFragment)
    return true;
  if (LHSFragment->SizeInBits == 0 || RHSFragment->SizeInBits == 0)
    return false;
  return ((LHSFragment->OffsetInBits == RHSFragment->OffsetInBits) ||
          (LHSFragment->OffsetInBits < RHSFragment->OffsetInBits &&
          LHSFragment->OffsetInBits + LHSFragment->SizeInBits >
            RHSFragment->OffsetInBits) ||
          (RHSFragment->OffsetInBits < LHSFragment->OffsetInBits &&
          RHSFragment->OffsetInBits + RHSFragment->SizeInBits >
            LHSFragment->OffsetInBits));
}

bool isLoopInvariant(const SCEV *Expr, const Loop *L,
    TargetLibraryInfo &TLI, ScalarEvolution &SE, const DefUseSet &DUS,
    const AliasTree &AT, const SpanningTreeRelation<const AliasTree *> &STR) {
  assert(Expr && "Expression must not be null!");
  assert(L && "Loop must not be null!");
  if (isa<SCEVCouldNotCompute>(Expr))
    return false;
  if (!SE.isLoopInvariant(Expr, L)) {
    while (auto *Cast = dyn_cast<SCEVCastExpr>(Expr))
      Expr = Cast->getOperand();
    if (auto *AddRec = dyn_cast<SCEVAddRecExpr>(Expr)) {
      if (!L || AddRec->getLoop() == L || L->contains(AddRec->getLoop()))
        return false;
      if (AddRec->getLoop()->contains(L))
        return true;
      for (auto *Op : AddRec->operands())
        if (!isLoopInvariant(Op, L, TLI, SE, DUS, AT, STR))
          return false;
    } else if (auto *NAry = dyn_cast<SCEVNAryExpr>(Expr)) {
      for (auto *Op : NAry->operands())
        if (!isLoopInvariant(Op, L, TLI, SE, DUS, AT, STR))
          return false;
    } else if (auto *UDiv = dyn_cast<SCEVUDivExpr>(Expr)) {
      return isLoopInvariant(UDiv->getLHS(), L, TLI, SE, DUS, AT, STR) &&
        isLoopInvariant(UDiv->getRHS(), L, TLI, SE, DUS, AT, STR);
    } else {
      if (auto *I = dyn_cast<Instruction>(cast<SCEVUnknown>(Expr)->getValue()))
        return (L && isLoopInvariant(*I, *L, TLI, DUS, AT, STR)) ||
               (!L && isFunctionInvariant(*I, TLI, DUS, AT, STR));
      return true;
    }
  }
  return true;
}
}

template<class FunctionT>
static inline bool isRegionInvariant(Instruction &I,
    TargetLibraryInfo &TLI, const DefUseSet &DUS, const AliasTree &AT,
    const SpanningTreeRelation<const AliasTree *> &STR, FunctionT &&Contains) {
  if (!Contains(I))
    return true;
  if (isa<PHINode>(I))
    return false;
  if (!accessInvariantMemory(I, TLI, DUS, AT, STR))
    return false;
  for (auto &Op : I.operands()) {
    if (auto *I = dyn_cast<Instruction>(Op)) {
      if (!isRegionInvariant(*I, TLI, DUS, AT, STR, Contains))
        return false;
    }
  }
  return true;
}

namespace tsar {
bool isLoopInvariant(llvm::Instruction &I, const llvm::Loop &L,
    llvm::TargetLibraryInfo &TLI, const DefUseSet &DUS, const AliasTree &AT,
    const SpanningTreeRelation<const AliasTree *> &STR) {
  return isRegionInvariant(I, TLI, DUS, AT, STR,
    [&L](const Instruction &I) {return L.contains(&I); });
}

bool isFunctionInvariant(llvm::Instruction &I,
    llvm::TargetLibraryInfo &TLI, const DefUseSet &DUS, const AliasTree &AT,
    const SpanningTreeRelation<const AliasTree *> &STR) {
  return isRegionInvariant(I, TLI, DUS, AT, STR,
    [](const Instruction &) {return true; });
}

bool isBlockInvariant(llvm::Instruction &I, const BasicBlock &BB,
    llvm::TargetLibraryInfo &TLI, const DefUseSet &DUS, const AliasTree &AT,
    const SpanningTreeRelation<const AliasTree *> &STR) {
  return isRegionInvariant(I, TLI, DUS, AT, STR,
    [&BB](const Instruction &I) {return I.getParent() == &BB; });
}

bool accessInvariantMemory(Instruction &I, TargetLibraryInfo &TLI,
    const DefUseSet &DUS, const AliasTree &AT,
    const SpanningTreeRelation<const AliasTree *> &STR) {
  bool Result = true;
  for_each_memory(I, TLI, [&DUS, &Result](
      Instruction &, MemoryLocation &&Loc,
      unsigned Idx, AccessInfo R, AccessInfo W) {
    Result &= !(DUS.hasDef(Loc) || DUS.hasMayDef(Loc));
  }, [&DUS, &AT, &STR, &Result](Instruction &I, AccessInfo, AccessInfo) {
    if (!Result)
      return;
    if (auto *Call = dyn_cast<CallBase>(&I)) {
      if (AT.getAliasAnalysis().doesNotAccessMemory(Call))
        return;
      Result &= AT.getAliasAnalysis().onlyReadsMemory(Call);
    } else {
      Result = false;
    }
    if (!Result)
      return;
    auto *AN = AT.findUnknown(I);
    assert(AN && "Unknown memory access must be presented in alias tree!");
    for (auto &Loc : DUS.getExplicitAccesses()) {
      if (!DUS.hasDef(Loc) && !DUS.hasMayDef(Loc))
        continue;
      auto EM = AT.find(Loc);
      assert(EM && "Memory location must be presented in alias tree!");
      if (!STR.isUnreachable(EM->getAliasNode(AT), AN)) {
        Result = false;
        return;
      }
    }
    for (auto *Loc : DUS.getExplicitUnknowns()) {
      if (auto *Call = dyn_cast<CallBase>(Loc))
        if (AT.getAliasAnalysis().onlyReadsMemory(Call))
          continue;
      auto UN = AT.findUnknown(*Loc);
      assert(UN &&
        "Unknown memory location must be presented in alias tree!");
      if (!STR.isUnreachable(UN, AN)) {
        Result = false;
        return;
      }
    }
  });
  return Result;
}

bool isPure(const llvm::Function &F, const DefUseSet &DUS) {
  if (!DUS.getExplicitUnknowns().empty())
    return false;
  if (find_if(instructions(F), [](const Instruction &I) {
        return isa<IntToPtrInst>(I);
      }) != inst_end(F))
    return false;
  for (auto &Arg : F.args())
    if (auto Ty = dyn_cast<PointerType>(Arg.getType()))
      if (hasUnderlyingPointer(Ty->getElementType()))
        return false;
  auto &DL = F.getParent()->getDataLayout();
  for (auto &Range : DUS.getExplicitAccesses())
    if (isa<GlobalValue>(stripPointer(DL, const_cast<Value *>(Range.Ptr))))
      return false;
  return true;
}
}
>>>>>>> d498eb85
<|MERGE_RESOLUTION|>--- conflicted
+++ resolved
@@ -1,4 +1,3 @@
-<<<<<<< HEAD
 //===--- Utils.cpp ------------ Memory Utils ---------------------*- C++ -*===//
 //
 //                       Traits Static Analyzer (SAPFOR)
@@ -449,10 +448,13 @@
   }, [&DUS, &AT, &STR, &Result](Instruction &I, AccessInfo, AccessInfo) {
     if (!Result)
       return;
-    ImmutableCallSite CS(&I);
-    if (CS && AT.getAliasAnalysis().doesNotAccessMemory(CS))
-      return;
-    Result &= CS && AT.getAliasAnalysis().onlyReadsMemory(CS);
+    if (auto *Call = dyn_cast<CallBase>(&I)) {
+      if (AT.getAliasAnalysis().doesNotAccessMemory(Call))
+        return;
+      Result &= AT.getAliasAnalysis().onlyReadsMemory(Call);
+    } else {
+      Result = false;
+    }
     if (!Result)
       return;
     auto *AN = AT.findUnknown(I);
@@ -468,9 +470,9 @@
       }
     }
     for (auto *Loc : DUS.getExplicitUnknowns()) {
-      ImmutableCallSite CS(Loc);
-      if (CS && AT.getAliasAnalysis().onlyReadsMemory(CS))
-        continue;
+      if (auto *Call = dyn_cast<CallBase>(Loc))
+        if (AT.getAliasAnalysis().onlyReadsMemory(Call))
+          continue;
       auto UN = AT.findUnknown(*Loc);
       assert(UN &&
         "Unknown memory location must be presented in alias tree!");
@@ -500,511 +502,4 @@
       return false;
   return true;
 }
-}
-=======
-//===--- Utils.cpp ------------ Memory Utils ---------------------*- C++ -*===//
-//
-//                       Traits Static Analyzer (SAPFOR)
-//
-// Copyright 2018 DVM System Group
-//
-// Licensed under the Apache License, Version 2.0 (the "License");
-// you may not use this file except in compliance with the License.
-// You may obtain a copy of the License at
-//
-// http://www.apache.org/licenses/LICENSE-2.0
-//
-// Unless required by applicable law or agreed to in writing, software
-// distributed under the License is distributed on an "AS IS" BASIS,
-// WITHOUT WARRANTIES OR CONDITIONS OF ANY KIND, either express or implied.
-// See the License for the specific language governing permissions and
-// limitations under the License.
-//
-//===----------------------------------------------------------------------===//
-//
-// This file defines abstractions which simplify usage of other abstractions.
-//
-//===----------------------------------------------------------------------===//
-
-#include "tsar/Analysis/Memory/Utils.h"
-#include "tsar/ADT/SpanningTreeRelation.h"
-#include "tsar/Analysis/Memory/DefinedMemory.h"
-#include "tsar/Analysis/Memory/EstimateMemory.h"
-#include "tsar/Analysis/Memory/MemoryAccessUtils.h"
-#include "tsar/Support/IRUtils.h"
-#include <llvm/ADT/SmallPtrSet.h>
-#include <llvm/Analysis/LoopInfo.h>
-#include <llvm/Analysis/ScalarEvolution.h>
-#include <llvm/Analysis/ScalarEvolutionExpressions.h>
-#include <llvm/Analysis/ValueTracking.h>
-#include <llvm/Transforms/Utils/Local.h>
-#include <llvm/IR/Dominators.h>
-
-using namespace llvm;
-using namespace tsar;
-
-namespace {
-void findConstDbgValues(
-    SmallVectorImpl<DbgValueInst *> &DbgValues, Constant *C) {
-  assert(C && "Value must not be null!");
-  if (auto *CMD = ConstantAsMetadata::getIfExists(C))
-    if (auto *MDV = MetadataAsValue::getIfExists(C->getContext(), CMD))
-      for (User *U : MDV->users())
-        if (DbgValueInst *DVI = dyn_cast<DbgValueInst>(U))
-          DbgValues.push_back(DVI);
-}
-
-void findAllDbgValues(SmallVectorImpl<DbgValueInst *> &DbgValues, Value *V) {
-  if (auto *C = dyn_cast<Constant>(V))
-    findConstDbgValues(DbgValues, C);
-  else
-    findDbgValues(DbgValues, V);
-}
-
-/// Computes a list of basic blocks which dominates a list of specified uses of
-/// a value `V` and contains some of `llvm.dbg.value` which associate value
-/// of `V` with a variable (not an address of a variable).
-DenseMap<DIMemoryLocation, SmallPtrSet<BasicBlock *, 8>>
-findDomDbgValues(const Value *V, const DominatorTree &DT,
-    ArrayRef<Instruction *> Users) {
-  SmallVector<DbgValueInst *, 1> AllDbgValues;
-  findAllDbgValues(AllDbgValues, const_cast<Value *>(V));
-  DenseMap<DIMemoryLocation, SmallPtrSet<BasicBlock *, 8>> Dominators;
-  for (auto *DVI : AllDbgValues) {
-    if (!DVI->getVariable() || hasDeref(*DVI->getExpression()))
-      continue;
-    bool IsDbgDom = true;
-    auto UI = Users.begin(), UE = Users.end();
-    for (; UI != UE; ++UI)
-      if (!DT.dominates(DVI, *UI))
-        break;
-    if (UI != UE)
-      continue;
-    auto Pair = Dominators.try_emplace(DIMemoryLocation::get(DVI));
-    Pair.first->second.insert(DVI->getParent());
-  }
-  return Dominators;
-}
-
-/// \brief Determines all basic blocks which contains metadata-level locations
-/// aliases with a specified one.
-///
-/// Two conditions is going to be checked. At first it means that such block
-/// should contain llvm.dbg.value intrinsic which is associated with a
-/// specified metadata-level location `Loc` and a register other then `V`.
-/// The second condition is that there is no llvm.dbg.values after this
-/// intrinsic in the basic block which is associated with `Loc` and `V`.
-SmallPtrSet<BasicBlock *, 16>
-findAliasBlocks(const Value * V, const DIMemoryLocation &Loc) {
-  assert(Loc.isValid() && "Location must be valid!");
-  SmallPtrSet<BasicBlock *, 16> Aliases;
-  auto *MDV = MetadataAsValue::getIfExists(
-    Loc.Var->getContext(), const_cast<DIVariable *>(Loc.Var));
-  if (!MDV)
-    return Aliases;
-  for (User *U : MDV->users()) {
-    DbgValueInst *DVI = dyn_cast<DbgValueInst>(U);
-    if (!DVI)
-      continue;
-    assert(DVI->getExpression() && "Expression must not be null!");
-    if (hasDeref(*DVI->getExpression()) ||
-        !mayAliasFragments(*DIMemoryLocation::get(DVI).Expr, *Loc.Expr))
-      continue;
-    auto I = DVI->getIterator(), E = DVI->getParent()->end();
-    for (; I != E; ++I) {
-      if (auto *SuccDVI = dyn_cast<DbgValueInst>(&*I))
-        if (SuccDVI->getValue() == V && DIMemoryLocation::get(SuccDVI) == Loc) {
-          break;
-        }
-    }
-    if (I == E)
-      Aliases.insert(DVI->getParent());
-  }
-  return Aliases;
-}
-}
-
-namespace tsar {
-std::pair<Value *, bool> GetUnderlyingObjectWithMetadata(
-    Value *V, const DataLayout &DL) {
-  if (auto GV = dyn_cast<GlobalVariable>(V)) {
-    SmallVector<DIMemoryLocation, 1> DILocs;
-    if (findGlobalMetadata(GV, DILocs))
-      return std::make_pair(V, true);
-  } else {
-    if (V->isUsedByMetadata())
-      return std::make_pair(V, true);
-  }
-  auto BasePtr = GetUnderlyingObject(V, DL, 1);
-  return V == BasePtr ? std::make_pair(V, false) :
-    GetUnderlyingObjectWithMetadata(BasePtr, DL);
-}
-
-DISubprogram *findMetadata(const Function *F) {
-  assert(F && "Function must not be null!");
-  if (auto *SP = F->getSubprogram())
-    return SP;
-  return dyn_cast_or_null<DISubprogram>(F->getMetadata("sapfor.dbg"));
-}
-
-
-bool findGlobalDIExpression(const GlobalObject *GO,
-    SmallVectorImpl<DIGlobalVariableExpression *> &DIExprs) {
-  assert(GO && "Global must not be null!");
-  SmallVector<MDNode *, 1> MDs;
-  GO->getMetadata(LLVMContext::MD_dbg, MDs);
-  if (MDs.empty())
-    GO->getMetadata("sapfor.dbg", MDs);
-  bool IsChanged = false;
-  for (auto *MD : MDs) {
-    if (auto DIExpr = dyn_cast_or_null<DIGlobalVariableExpression>(MD)) {
-      DIExprs.push_back(DIExpr);
-      IsChanged = true;
-    }
-  }
-  return IsChanged;
-}
-
-bool findGlobalMetadata(const GlobalVariable *Var,
-    SmallVectorImpl<DIMemoryLocation> &DILocs) {
-  assert(Var && "Variable must not be null!");
-  SmallVector<MDNode *, 1> MDs;
-  Var->getMetadata(LLVMContext::MD_dbg, MDs);
-  if (MDs.empty())
-    Var->getMetadata("sapfor.dbg", MDs);
-  bool IsChanged = false;
-  for (auto *MD : MDs) {
-    if (auto DIExpr = dyn_cast_or_null<DIGlobalVariableExpression>(MD)) {
-      auto *Expr = DIExpr->getExpression();
-      if (auto Frag = Expr->getFragmentInfo()) {
-        if (Expr->getNumElements() != 3)
-          continue;
-        Expr = DIExpression::get(
-            Expr->getContext(),
-            {dwarf::DW_OP_LLVM_fragment, Frag->OffsetInBits, Frag->SizeInBits});
-      } else if (Expr->getNumElements() > 0) {
-        continue;
-      }
-      DILocs.emplace_back(DIExpr->getVariable(), DIExpr->getExpression());
-      IsChanged = true;
-    }
-  }
-  return IsChanged;
-}
-
-Optional<DIMemoryLocation> findMetadata(const Value *V,
-    ArrayRef<Instruction *> Users,  const DominatorTree &DT,
-    SmallVectorImpl<DIMemoryLocation> &DILocs) {
-  auto Dominators = findDomDbgValues(V, DT, Users);
-  for (auto &DILocToDom : Dominators) {
-    auto DILoc = DILocToDom.first;
-    // If Aliases is empty it does not mean that a current variable can be used
-    // because if there are usage of V between two llvm.dbg.value (the first is
-    // associated with some other variable and the second is associated with the
-    // DILoc) the appropriate basic block will not be inserted into Aliases.
-    auto Aliases = findAliasBlocks(V, DILoc);
-    // Checks that each definition of a variable `DILoc` in `DILocToDom.second`
-    // reaches each uses of `V` in `Users`.
-    bool IsReached = false;
-    for (auto *I : Users) {
-      auto BB = I->getParent();
-      auto ReverseItr = I->getReverseIterator(), ReverseItrE = BB->rend();
-      for (IsReached = false; ReverseItr != ReverseItrE; ++ReverseItr) {
-        if (auto *DVI = dyn_cast<DbgValueInst>(&*ReverseItr))
-          if (!hasDeref(*DVI->getExpression()) &&
-              DIMemoryLocation::get(DVI) == DILoc) {
-            if (DVI->getValue() == V)
-              IsReached = true;
-            break;
-          }
-      }
-      if (IsReached)
-        continue;
-      if (ReverseItr != ReverseItrE)
-        break;
-      // A backward traverse of CFG will be performed. It is started in a `BB`.
-      SmallPtrSet<BasicBlock *, 8> VisitedPreds;
-      std::vector<BasicBlock *> Worklist;
-      Worklist.push_back(BB);
-      IsReached = true;
-      while (!Worklist.empty()) {
-        auto WorkBB = Worklist.back();
-        Worklist.pop_back();
-        auto PredItr = pred_begin(WorkBB), PredItrE = pred_end(WorkBB);
-        for (; PredItr != PredItrE; ++PredItr) {
-          if (VisitedPreds.count(*PredItr))
-            continue;
-          if (Aliases.count(*PredItr))
-            break;
-          if (DILocToDom.second.count(*PredItr))
-            continue;
-          Worklist.push_back(*PredItr);
-          VisitedPreds.insert(*PredItr);
-        }
-        if (PredItr != PredItrE) {
-          IsReached = false;
-          break;
-        }
-      }
-      if (!IsReached)
-        break;
-    }
-    if (IsReached)
-      DILocs.push_back(DILoc);
-  }
-  auto DILocItr = DILocs.begin(), DILocItrE = DILocs.end();
-  for (; DILocItr != DILocItrE; ++DILocItr) {
-    if ([&V, &DILocs, &DILocItr, &DILocItrE, &Dominators, &DT]() {
-      auto DILocToDom = Dominators.find(*DILocItr);
-      for (auto I = DILocs.begin(), E = DILocItrE; I != E; ++I) {
-        if (I == DILocItr)
-          continue;
-        for (auto BB : Dominators.find(*I)->second)
-          for (auto DILocBB : DILocToDom->second)
-            if (DILocBB == BB) {
-              for (auto &Inst : *DILocBB)
-                if (auto DVI = dyn_cast<DbgValueInst>(&Inst))
-                  if (DVI->getValue() == V && !hasDeref(*DVI->getExpression()))
-                    if (DIMemoryLocation::get(DVI) == *DILocItr)
-                      break;
-                    else if (DIMemoryLocation::get(DVI) == *I)
-                      return false;
-            } else if (!DT.dominates(DILocBB, BB)) {
-              return false;
-            }
-      }
-      return true;
-    }())
-      return *DILocItr;
-  }
-  return None;
-}
-
-Optional<DIMemoryLocation> findMetadata(const Value * V,
-    SmallVectorImpl<DIMemoryLocation> &DILocs, const DominatorTree *DT,
-    MDSearch MDS, MDSearch *Status) {
-  assert(V && "Value must not be null!");
-  DILocs.clear();
-  if (Status)
-    *Status = MDSearch::AddressOfVariable;
-  if (auto GV = dyn_cast<GlobalVariable>(V)) {
-    if ((MDS == MDSearch::Any || MDS == MDSearch::AddressOfVariable) &&
-        findGlobalMetadata(GV, DILocs) && DILocs.size() == 1)
-      return DILocs.back();
-    else
-      return None;
-  }
-  if ((MDS == MDSearch::Any || MDS == MDSearch::AddressOfVariable) &&
-      !isa<Constant>(V)) {
-    auto AddrUses = FindDbgAddrUses(const_cast<Value *>(V));
-    if (!AddrUses.empty()) {
-      auto DIVar = AddrUses.front()->getVariable();
-      if (DIVar) {
-        for (auto DbgI : AddrUses) {
-          if (DbgI->getVariable() != DIVar ||
-            DbgI->getExpression() != AddrUses.front()->getExpression())
-            return None;
-        }
-        auto DIM = DIMemoryLocation::get(AddrUses.front());
-        if (!DIM.isValid())
-          return None;
-        DILocs.push_back(std::move(DIM));
-        return DILocs.back();
-      }
-      return None;
-    }
-  }
-  if (!DT || MDS != MDSearch::Any && MDS != MDSearch::ValueOfVariable)
-    return None;
-  if (Status)
-    *Status = MDSearch::ValueOfVariable;
-  SmallVector<Instruction *, 8> Users;
-  // TODO (kaniandr@gmail.com): User is not an `Instruction` sometimes.
-  // If `V` is a declaration of a function then call of this function will
-  // be a `ConstantExpr`. May be some other cases exist.
-  for (User *U : const_cast<Value *>(V)->users()) {
-    if (auto Phi = dyn_cast<PHINode>(U)) {
-      if (auto I = dyn_cast<Instruction>(const_cast<Value *>(V)))
-        if (auto BB = I->getParent()) {
-          Users.push_back(&BB->back());
-          continue;
-        }
-    }
-    if (auto I = dyn_cast<Instruction>(U))
-      Users.push_back(I);
-    else
-      return None;
-  }
-  return findMetadata(V, Users, *DT, DILocs);
-}
-
-bool hasDeref(const DIExpression &Expr) {
-  for (auto I = Expr.expr_op_begin(), E = Expr.expr_op_end(); I != E; ++I)
-    if (I->getOp() == dwarf::DW_OP_deref || I->getOp() == dwarf::DW_OP_xderef)
-      return true;
-  return false;
-}
-
-
-bool mayAliasFragments(const DIExpression &LHS, const DIExpression &RHS) {
-  if (LHS.getNumElements() != 3 || RHS.getNumElements() != 3)
-    return true;
-  auto LHSFragment = LHS.getFragmentInfo();
-  auto RHSFragment = RHS.getFragmentInfo();
-  if (!LHSFragment || !RHSFragment)
-    return true;
-  if (LHSFragment->SizeInBits == 0 || RHSFragment->SizeInBits == 0)
-    return false;
-  return ((LHSFragment->OffsetInBits == RHSFragment->OffsetInBits) ||
-          (LHSFragment->OffsetInBits < RHSFragment->OffsetInBits &&
-          LHSFragment->OffsetInBits + LHSFragment->SizeInBits >
-            RHSFragment->OffsetInBits) ||
-          (RHSFragment->OffsetInBits < LHSFragment->OffsetInBits &&
-          RHSFragment->OffsetInBits + RHSFragment->SizeInBits >
-            LHSFragment->OffsetInBits));
-}
-
-bool isLoopInvariant(const SCEV *Expr, const Loop *L,
-    TargetLibraryInfo &TLI, ScalarEvolution &SE, const DefUseSet &DUS,
-    const AliasTree &AT, const SpanningTreeRelation<const AliasTree *> &STR) {
-  assert(Expr && "Expression must not be null!");
-  assert(L && "Loop must not be null!");
-  if (isa<SCEVCouldNotCompute>(Expr))
-    return false;
-  if (!SE.isLoopInvariant(Expr, L)) {
-    while (auto *Cast = dyn_cast<SCEVCastExpr>(Expr))
-      Expr = Cast->getOperand();
-    if (auto *AddRec = dyn_cast<SCEVAddRecExpr>(Expr)) {
-      if (!L || AddRec->getLoop() == L || L->contains(AddRec->getLoop()))
-        return false;
-      if (AddRec->getLoop()->contains(L))
-        return true;
-      for (auto *Op : AddRec->operands())
-        if (!isLoopInvariant(Op, L, TLI, SE, DUS, AT, STR))
-          return false;
-    } else if (auto *NAry = dyn_cast<SCEVNAryExpr>(Expr)) {
-      for (auto *Op : NAry->operands())
-        if (!isLoopInvariant(Op, L, TLI, SE, DUS, AT, STR))
-          return false;
-    } else if (auto *UDiv = dyn_cast<SCEVUDivExpr>(Expr)) {
-      return isLoopInvariant(UDiv->getLHS(), L, TLI, SE, DUS, AT, STR) &&
-        isLoopInvariant(UDiv->getRHS(), L, TLI, SE, DUS, AT, STR);
-    } else {
-      if (auto *I = dyn_cast<Instruction>(cast<SCEVUnknown>(Expr)->getValue()))
-        return (L && isLoopInvariant(*I, *L, TLI, DUS, AT, STR)) ||
-               (!L && isFunctionInvariant(*I, TLI, DUS, AT, STR));
-      return true;
-    }
-  }
-  return true;
-}
-}
-
-template<class FunctionT>
-static inline bool isRegionInvariant(Instruction &I,
-    TargetLibraryInfo &TLI, const DefUseSet &DUS, const AliasTree &AT,
-    const SpanningTreeRelation<const AliasTree *> &STR, FunctionT &&Contains) {
-  if (!Contains(I))
-    return true;
-  if (isa<PHINode>(I))
-    return false;
-  if (!accessInvariantMemory(I, TLI, DUS, AT, STR))
-    return false;
-  for (auto &Op : I.operands()) {
-    if (auto *I = dyn_cast<Instruction>(Op)) {
-      if (!isRegionInvariant(*I, TLI, DUS, AT, STR, Contains))
-        return false;
-    }
-  }
-  return true;
-}
-
-namespace tsar {
-bool isLoopInvariant(llvm::Instruction &I, const llvm::Loop &L,
-    llvm::TargetLibraryInfo &TLI, const DefUseSet &DUS, const AliasTree &AT,
-    const SpanningTreeRelation<const AliasTree *> &STR) {
-  return isRegionInvariant(I, TLI, DUS, AT, STR,
-    [&L](const Instruction &I) {return L.contains(&I); });
-}
-
-bool isFunctionInvariant(llvm::Instruction &I,
-    llvm::TargetLibraryInfo &TLI, const DefUseSet &DUS, const AliasTree &AT,
-    const SpanningTreeRelation<const AliasTree *> &STR) {
-  return isRegionInvariant(I, TLI, DUS, AT, STR,
-    [](const Instruction &) {return true; });
-}
-
-bool isBlockInvariant(llvm::Instruction &I, const BasicBlock &BB,
-    llvm::TargetLibraryInfo &TLI, const DefUseSet &DUS, const AliasTree &AT,
-    const SpanningTreeRelation<const AliasTree *> &STR) {
-  return isRegionInvariant(I, TLI, DUS, AT, STR,
-    [&BB](const Instruction &I) {return I.getParent() == &BB; });
-}
-
-bool accessInvariantMemory(Instruction &I, TargetLibraryInfo &TLI,
-    const DefUseSet &DUS, const AliasTree &AT,
-    const SpanningTreeRelation<const AliasTree *> &STR) {
-  bool Result = true;
-  for_each_memory(I, TLI, [&DUS, &Result](
-      Instruction &, MemoryLocation &&Loc,
-      unsigned Idx, AccessInfo R, AccessInfo W) {
-    Result &= !(DUS.hasDef(Loc) || DUS.hasMayDef(Loc));
-  }, [&DUS, &AT, &STR, &Result](Instruction &I, AccessInfo, AccessInfo) {
-    if (!Result)
-      return;
-    if (auto *Call = dyn_cast<CallBase>(&I)) {
-      if (AT.getAliasAnalysis().doesNotAccessMemory(Call))
-        return;
-      Result &= AT.getAliasAnalysis().onlyReadsMemory(Call);
-    } else {
-      Result = false;
-    }
-    if (!Result)
-      return;
-    auto *AN = AT.findUnknown(I);
-    assert(AN && "Unknown memory access must be presented in alias tree!");
-    for (auto &Loc : DUS.getExplicitAccesses()) {
-      if (!DUS.hasDef(Loc) && !DUS.hasMayDef(Loc))
-        continue;
-      auto EM = AT.find(Loc);
-      assert(EM && "Memory location must be presented in alias tree!");
-      if (!STR.isUnreachable(EM->getAliasNode(AT), AN)) {
-        Result = false;
-        return;
-      }
-    }
-    for (auto *Loc : DUS.getExplicitUnknowns()) {
-      if (auto *Call = dyn_cast<CallBase>(Loc))
-        if (AT.getAliasAnalysis().onlyReadsMemory(Call))
-          continue;
-      auto UN = AT.findUnknown(*Loc);
-      assert(UN &&
-        "Unknown memory location must be presented in alias tree!");
-      if (!STR.isUnreachable(UN, AN)) {
-        Result = false;
-        return;
-      }
-    }
-  });
-  return Result;
-}
-
-bool isPure(const llvm::Function &F, const DefUseSet &DUS) {
-  if (!DUS.getExplicitUnknowns().empty())
-    return false;
-  if (find_if(instructions(F), [](const Instruction &I) {
-        return isa<IntToPtrInst>(I);
-      }) != inst_end(F))
-    return false;
-  for (auto &Arg : F.args())
-    if (auto Ty = dyn_cast<PointerType>(Arg.getType()))
-      if (hasUnderlyingPointer(Ty->getElementType()))
-        return false;
-  auto &DL = F.getParent()->getDataLayout();
-  for (auto &Range : DUS.getExplicitAccesses())
-    if (isa<GlobalValue>(stripPointer(DL, const_cast<Value *>(Range.Ptr))))
-      return false;
-  return true;
-}
-}
->>>>>>> d498eb85
+}