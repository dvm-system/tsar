--- conflicted
+++ resolved
@@ -1,4 +1,3 @@
-<<<<<<< HEAD
 //===- ParallelLoop.cpp ---- Parallel Loop Analysis -------------*- C++ -*-===//
 //
 //                       Traits Static Analyzer (SAPFOR)
@@ -34,6 +33,7 @@
 #include "tsar/Support/IRUtils.h"
 #include "tsar/Support/Utils.h"
 #include "tsar/Transform/IR/InterprocAttr.h"
+#include <llvm/InitializePasses.h>
 #include <llvm/Analysis/LoopInfo.h>
 
 #undef DEBUG_TYPE
@@ -114,11 +114,11 @@
     bool AllowGPU = true;
     for (auto *BB : L->getBlocks())
       for (auto &I : *BB) {
-        CallSite CS(&I);
-        if (!CS)
+        auto *Call = dyn_cast<CallBase>(&I);
+        if (!Call)
           continue;
         auto Callee =
-            dyn_cast<Function>(CS.getCalledValue()->stripPointerCasts());
+            dyn_cast<Function>(Call->getCalledOperand()->stripPointerCasts());
         if (!Callee && !hasFnAttr(*Callee, AttrKind::DirectUserCallee)) {
           LLVM_DEBUG(dbgs() << "[PARALLEL LOOP]: indirect call of user-defined "
                                "function prevents parallelization: ";
@@ -201,210 +201,4 @@
     mParallelLoops.try_emplace(L, !AllowGPU);
   });
   return false;
-}
-=======
-//===- ParallelLoop.cpp ---- Parallel Loop Analysis -------------*- C++ -*-===//
-//
-//                       Traits Static Analyzer (SAPFOR)
-//
-// Copyright 2019 DVM System Group
-//
-// Licensed under the Apache License, Version 2.0 (the "License");
-// you may not use this file except in compliance with the License.
-// You may obtain a copy of the License at
-//
-// http://www.apache.org/licenses/LICENSE-2.0
-//
-// Unless required by applicable law or agreed to in writing, software
-// distributed under the License is distributed on an "AS IS" BASIS,
-// WITHOUT WARRANTIES OR CONDITIONS OF ANY KIND, either express or implied.
-// See the License for the specific language governing permissions and
-// limitations under the License.
-//
-//===----------------------------------------------------------------------===//
-//
-// This file implements passes to determine parallelization opportunities
-// of loops.
-//
-//===----------------------------------------------------------------------===//
-
-#include "tsar/Analysis/Parallel/ParallelLoop.h"
-#include "tsar/Analysis/AnalysisServer.h"
-#include "tsar/Analysis/KnownFunctionTraits.h"
-#include "tsar/Analysis/Memory/DIDependencyAnalysis.h"
-#include "tsar/Analysis/Memory/DIEstimateMemory.h"
-#include "tsar/Analysis/Memory/MemoryTraitUtils.h"
-#include "tsar/Support/GlobalOptions.h"
-#include "tsar/Support/IRUtils.h"
-#include "tsar/Support/Utils.h"
-#include "tsar/Transform/IR/InterprocAttr.h"
-#include <llvm/InitializePasses.h>
-#include <llvm/Analysis/LoopInfo.h>
-
-#undef DEBUG_TYPE
-#define DEBUG_TYPE "parallel-loop"
-
-using namespace llvm;
-using namespace tsar;
-
-char ParallelLoopPass::ID = 0;
-INITIALIZE_PASS_BEGIN(ParallelLoopPass, "parallel-loop",
-                      "Parallel Loop Analysis", true, true)
-INITIALIZE_PASS_DEPENDENCY(GlobalOptionsImmutableWrapper)
-INITIALIZE_PASS_DEPENDENCY(LoopInfoWrapperPass)
-INITIALIZE_PASS_DEPENDENCY(LoopAttributesDeductionPass)
-INITIALIZE_PASS_END(ParallelLoopPass, "parallel-loop", "Parallel Loop Analysis",
-                    true, true)
-
-void ParallelLoopPass::getAnalysisUsage(AnalysisUsage &AU) const {
-  AU.addRequired<GlobalOptionsImmutableWrapper>();
-  AU.addRequired<LoopInfoWrapperPass>();
-  AU.addRequired<LoopAttributesDeductionPass>();
-  AU.setPreservesAll();
-}
-
-bool ParallelLoopPass::runOnFunction(Function &F) {
-  releaseMemory();
-  auto &LI = getAnalysis<LoopInfoWrapperPass>().getLoopInfo();
-  auto &GO = getAnalysis<GlobalOptionsImmutableWrapper>().getOptions();
-  auto &LoopAttr = getAnalysis<LoopAttributesDeductionPass>();
-  DIAliasTree *DIAT = nullptr;
-  DIDependencInfo *DIDepInfo = nullptr;
-  std::function<ObjectID(ObjectID)> getLoopID = [](ObjectID ID) { return ID; };
-  std::function<Value * (Value *)> getValue = [](Value *V) { return V; };
-  if (auto *SInfo = getAnalysisIfAvailable<AnalysisSocketImmutableWrapper>()) {
-    if (auto *Socket = (*SInfo)->getActiveSocket()) {
-      if (auto R = Socket->getAnalysis<AnalysisClientServerMatcherWrapper>()) {
-        auto *Matcher = R->value<AnalysisClientServerMatcherWrapper *>();
-        getLoopID = [Matcher](ObjectID ID) {
-          auto ServerID = (*Matcher)->getMappedMD(ID);
-          return ServerID ? cast<MDNode>(*ServerID) : nullptr;
-        };
-        getValue = [Matcher](Value *V) {
-          return (**Matcher)[V];
-        };
-        if (auto R = Socket->getAnalysis<
-          DIEstimateMemoryPass, DIDependencyAnalysisPass>(F)) {
-          DIAT = &R->value<DIEstimateMemoryPass *>()->getAliasTree();
-          DIDepInfo = &R->value<DIDependencyAnalysisPass *>()->getDependencies();
-        }
-      }
-    }
-  }
-  if (!DIAT || !DIDepInfo) {
-    LLVM_DEBUG(dbgs() << "[PARALLE LOOP]: analysis server is not available\n");
-    if (auto *P = getAnalysisIfAvailable<DIEstimateMemoryPass>())
-      DIAT = &P->getAliasTree();
-    else
-      return false;
-    if (auto *P = getAnalysisIfAvailable<DIDependencyAnalysisPass>())
-      DIDepInfo = &P->getDependencies();
-    else
-      return false;
-    LLVM_DEBUG(
-        dbgs() << "[PARALLEL LOOP]: use dependence analysis from client\n");
-  }
-  for_each_loop(LI, [this, &F, &GO, &LoopAttr, &getLoopID, &getValue, DIAT,
-                     DIDepInfo](Loop *L) {
-    auto SLoc = L->getStartLoc();
-    if (!LoopAttr.hasAttr(*L, AttrKind::AlwaysReturn) ||
-        !LoopAttr.hasAttr(*L, AttrKind::NoIO) ||
-        !LoopAttr.hasAttr(*L, Attribute::NoUnwind) ||
-        LoopAttr.hasAttr(*L, Attribute::ReturnsTwice)) {
-      LLVM_DEBUG(
-          dbgs() << "[PARALLEL LOOP]: unsafe CFG prevents parallelization: ";
-          SLoc.print(dbgs()); dbgs() << "\n");
-      return;
-    }
-    bool AllowGPU = true;
-    for (auto *BB : L->getBlocks())
-      for (auto &I : *BB) {
-        auto *Call = dyn_cast<CallBase>(&I);
-        if (!Call)
-          continue;
-        auto Callee =
-            dyn_cast<Function>(Call->getCalledOperand()->stripPointerCasts());
-        if (!Callee && !hasFnAttr(*Callee, AttrKind::DirectUserCallee)) {
-          LLVM_DEBUG(dbgs() << "[PARALLEL LOOP]: indirect call of user-defined "
-                               "function prevents parallelization: ";
-                     SLoc.print(dbgs()); dbgs() << "\n");
-          return;
-        } else {
-          if (!Callee->doesNotReadMemory() && !Callee->isSpeculatable() &&
-              (!isa<IntrinsicInst>(I) ||
-               !isDbgInfoIntrinsic(Callee->getIntrinsicID()) &&
-                   !isMemoryMarkerIntrinsic(Callee->getIntrinsicID())))
-            AllowGPU &=
-                cast<Function>(getValue(Callee))->onlyAccessesArgMemory();
-        }
-      }
-    auto *LoopID = L->getLoopID();
-    if (!LoopID || !(LoopID = getLoopID(LoopID))) {
-      LLVM_DEBUG(dbgs() << "[PARALLEL LOOP]: ignore loop without ID: ";
-                 SLoc.print(dbgs()); dbgs() << "\n");
-      return;
-    }
-    auto DepItr = DIDepInfo->find(LoopID);
-    // TODO (kaniandr@gmail.com): investigate cases which lead to absence of
-    // analysis results. This situation occurs if CG from NAS NPB 3.3.1 is
-    // analyzed for example.
-    if (DepItr == DIDepInfo->end())
-      return;
-    auto &DIDepSet = DepItr->get<DIDependenceSet>();
-    DenseSet<const DIAliasNode *> Coverage;
-    accessCoverage<bcl::SimpleInserter>(DIDepSet, *DIAT, Coverage,
-                                        GO.IgnoreRedundantMemory);
-    for (auto &TS : DIDepSet) {
-      if (!Coverage.count(TS.getNode()))
-        continue;
-      if (TS.is_any<trait::AddressAccess, trait::Output>() ||
-          TS.is<trait::DynamicPrivate>() && !TS.is<trait::Shared>()) {
-        LLVM_DEBUG(dbgs() << "[PARALLEL LOOP]: the presence of data "
-                             "dependencies prevents parallelization: ";
-                   SLoc.print(dbgs()); dbgs() << "\n");
-        return;
-      }
-      // TODO (kaniandr@gmail.com): ignore redundant memory in TS.size() if
-      // appropriate option is specified.
-      if (TS.size() > 1 && !TS.is_any<trait::Shared, trait::Readonly>()) {
-        LLVM_DEBUG(dbgs() << "[PARALLEL LOOP]: memory aliasing "
-                             "prevents parallelization: ";
-                   SLoc.print(dbgs()); dbgs() << "\n");
-        return;
-      }
-      auto &DIMTraitItr = *TS.begin();
-      if (DIMTraitItr->is<trait::Reduction>()) {
-        auto *Info = DIMTraitItr->get<trait::Reduction>();
-        if (!Info) {
-          LLVM_DEBUG(dbgs() << "[PARALLEL LOOP]: unknown reduction operation "
-                               "prevents parallelization: ";
-                     SLoc.print(dbgs()); dbgs() << "\n");
-          return;
-        }
-      }
-      if (DIMTraitItr->is<trait::Flow>()) {
-        auto *Info = DIMTraitItr->get<trait::Flow>();
-        if (!Info || !Info->isKnownDistance()) {
-          LLVM_DEBUG(dbgs() << "[PARALLEL LOOP]: unknown distance of a flow "
-                               "dependence prevents parallelization: ";
-                     SLoc.print(dbgs()); dbgs() << "\n");
-          return;
-        }
-      }
-      if (DIMTraitItr->is<trait::Anti>()) {
-        auto *Info = DIMTraitItr->get<trait::Anti>();
-        if (!Info || !Info->isKnownDistance()) {
-          LLVM_DEBUG(dbgs() << "[PARALLEL LOOP]: unknown distance of an anti "
-                               "dependence prevents parallelization: ";
-                     SLoc.print(dbgs()); dbgs() << "\n");
-          return;
-        }
-      }
-    }
-    LLVM_DEBUG(dbgs() << "[PARALLEL LOOP]: parallel loop found: ";
-               SLoc.print(dbgs()); dbgs() << "\n");
-    mParallelLoops.try_emplace(L, !AllowGPU);
-  });
-  return false;
-}
->>>>>>> d498eb85
+}