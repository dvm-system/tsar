//===------ Tool.cpp --- Traits Static AnalyzeR (Library) -------*- C++ -*-===//
//
//                       Traits Static Analyzer (SAPFOR)
//
// Copyright 2018 DVM System Group
//
// Licensed under the Apache License, Version 2.0 (the "License");
// you may not use this file except in compliance with the License.
// You may obtain a copy of the License at
//
// http://www.apache.org/licenses/LICENSE-2.0
//
// Unless required by applicable law or agreed to in writing, software
// distributed under the License is distributed on an "AS IS" BASIS,
// WITHOUT WARRANTIES OR CONDITIONS OF ANY KIND, either express or implied.
// See the License for the specific language governing permissions and
// limitations under the License.
//
//===----------------------------------------------------------------------===//
//
// Traits Static Analyzer (TSAR) is a part of a system for automated
// parallelization SAPFOR. This file implements interfaces to execute analysis
// and to perform transformations.
//
//===----------------------------------------------------------------------===//

#include "tsar/Core/Query.h"
#include "tsar/Core/Passes.h"
#include "tsar/Core/Tool.h"
#include "tsar/Core/tsar-config.h"
#include "tsar/Frontend/Clang/Action.h"
#include "tsar/Frontend/Clang/ASTMergeAction.h"
#include "tsar/Frontend/Clang/Pragma.h"
#include "tsar/Support/GlobalOptions.h"
#ifdef APC_FOUND
# include "tsar/APC/Utils.h"
#endif
#include <clang/Frontend/FrontendActions.h>
#include <clang/Tooling/CommonOptionsParser.h>
#include <clang/Tooling/Tooling.h>
#include <llvm/IR/LegacyPassNameParser.h>
#include <llvm/Support/Debug.h>
#include <llvm/Support/Path.h>
#include <llvm/Support/TargetSelect.h>
#include <llvm/Support/CommandLine.h>
#include <llvm/Support/Host.h>
#ifdef lp_solve_FOUND
# include <lp_solve/lp_solve_config.h>
#endif

using namespace clang;
using namespace clang::tooling;
using namespace llvm;
using namespace tsar;

namespace {
/// FilteredPassNameParser class - Make use of the pass registration
/// mechanism to automatically add a command line argument to opt for
/// each pass that satisfies a filter criteria. Filter should return
/// true for passes to be registered as command-line options.
///
/// It was copied from earliery LLVM sources because it is not available
/// in the last version of LLVM.
template<typename Filter>
class FilteredPassNameParser : public PassNameParser {
private:
  Filter filter;

public:
  FilteredPassNameParser(cl::Option & O) : PassNameParser(O) {}

  bool ignorablePassImpl(const PassInfo *P) const override {
    return !filter(*P);
  }
};

template<class PassGroupT>
struct PassGroupRegistryFilterTraits {
  static inline const PassGroupRegistry & getPassRegistry() {
    return PassGroupT::getPassRegistry();
  }
};

template<class PassGroupT,
  class Traits = PassGroupRegistryFilterTraits<PassGroupT>>
class PassFromGroupFilter {
public:
  bool operator()(const PassInfo &P) const {
    return Traits::getPassRegistry().exist(P);
  }
};

/// Represents possible options for TSAR.
struct Options : private bcl::Uncopyable {
  /// This is a version printer for TSAR.
  static void printVersion(raw_ostream &OS);

  /// Returns all possible analyzer options.
  static Options & get() {
    static Options Opts;
    return Opts;
  }

  llvm::cl::list<std::string> Sources;

  llvm::cl::list<const llvm::PassInfo*, bool,
    FilteredPassNameParser<
      PassFromGroupFilter<DefaultQueryManager,
        DefaultQueryManager::OutputPassGroup>>> OutputPasses;

  llvm::cl::opt<const llvm::PassInfo *, false,
    FilteredPassNameParser<
      PassFromGroupFilter<TransformationQueryManager>>> TfmPass;

  llvm::cl::OptionCategory CompileCategory;
  llvm::cl::list<std::string> Includes;
  llvm::cl::list<std::string> MacroDefs;
  llvm::cl::opt<std::string> LanguageStd;
  llvm::cl::opt<bool> InstrLLVM;
  llvm::cl::opt<std::string> InstrEntry;
  llvm::cl::list<std::string> InstrStart;
  llvm::cl::opt<bool> EmitAST;
  llvm::cl::opt<bool> MergeAST;
  llvm::cl::alias MergeASTA;
  llvm::cl::opt<std::string> Output;
  llvm::cl::opt<std::string> Language;
  llvm::cl::opt<bool> Verbose;
  llvm::cl::opt<bool> CaretDiagnostics;
  llvm::cl::opt<bool> NoCaretDiagnostics;
  llvm::cl::opt<bool> ShowSourceLocation;
  llvm::cl::opt<bool> NoShowSourceLocation;
  llvm::cl::opt<std::string> BuildPath;
  llvm::cl::alias BuildPathA;

  llvm::cl::OptionCategory DebugCategory;
  llvm::cl::opt<bool> EmitLLVM;
  llvm::cl::opt<bool> PrintAST;
  llvm::cl::opt<bool> DumpAST;
  llvm::cl::opt<bool> TimeReport;
  llvm::cl::opt<bool> UseServer;

  llvm::cl::opt<bool> PrintAll;
  llvm::cl::list<const PassInfo *, bool,
    FilteredPassNameParser<
      PassFromGroupFilter<DefaultQueryManager,
        DefaultQueryManager::PrintPassGroup>>> PrintOnly;
  llvm::cl::list<unsigned> PrintStep;
  llvm::cl::opt<bool> PrintFilename;

  llvm::cl::OptionCategory AnalysisCategory;
  llvm::cl::opt<bool> Check;
  llvm::cl::opt<bool> SafeTypeCast;
  llvm::cl::opt<bool> NoSafeTypeCast;
  llvm::cl::opt<bool> InBoundsSubscripts;
  llvm::cl::opt<bool> NoInBoundsSubscripts;
  llvm::cl::opt<bool> AnalyzeLibFunc;
  llvm::cl::opt<bool> NoAnalyzeLibFunc;
  llvm::cl::opt<bool> IgnoreRedundantMemory;
  llvm::cl::opt<bool> NoIgnoreRedundantMemory;
  llvm::cl::opt<bool> UnsafeTfmAnalysis;
  llvm::cl::opt<bool> NoUnsafeTfmAnalysis;
  llvm::cl::opt<bool> ExternalCalls;
  llvm::cl::opt<bool> NoExternalCalls;
  llvm::cl::opt<bool> MathErrno;
  llvm::cl::opt<bool> NoMathErrno;
  llvm::cl::opt<std::string> AnalysisUse;
  llvm::cl::list<std::string> OptRegion;

  llvm::cl::OptionCategory TransformCategory;
  llvm::cl::opt<bool> NoFormat;
  llvm::cl::opt<std::string> OutputSuffix;
private:
  /// Default constructor.
  ///
  /// This structure is designed according to a singleton pattern, so all
  /// constructors are private.
  Options();
};
}

Options::Options() :
  Sources(cl::Positional, cl::desc("<source0> [... <sourceN>]"),
    cl::OneOrMore),
  TfmPass(cl::desc("Transformations available (one at a time):")),
  OutputPasses(cl::desc("Analysis available:")),
  CompileCategory("Compilation options"),
  Includes("I", cl::cat(CompileCategory), cl::value_desc("path"),
    cl::desc("Add directory to include search path"), cl::Prefix),
  MacroDefs("D", cl::cat(CompileCategory), cl::value_desc("name=definition"),
    cl::desc("Predefine name as a macro"), cl::Prefix),
  LanguageStd("std", cl::cat(CompileCategory), cl::value_desc("standard"),
    cl::desc("Language standard to compile for")),
  InstrLLVM("instr-llvm", cl::cat(CompileCategory),
    cl::desc("Perform low-level (LLVM IR) instrumentation")),
  InstrEntry("instr-entry", cl::cat(CompileCategory), cl::value_desc("function"),
    cl::desc("Name of a function where to place metadata initialization")),
  InstrStart("instr-start", cl::cat(CompileCategory), cl::value_desc("functions"),
    cl::ZeroOrMore, cl::ValueRequired, cl::CommaSeparated,
    cl::desc("Add start point for instrumentation")),
  EmitAST("emit-ast", cl::cat(CompileCategory),
    cl::desc("Emit Clang AST files for source inputs")),
  MergeAST("merge-ast", cl::cat(CompileCategory),
    cl::desc("Merge Clang AST for source inputs before analysis")),
  MergeASTA("m", cl::aliasopt(MergeAST), cl::desc("Alias for -merge-ast")),
  Output("o", cl::cat(CompileCategory), cl::value_desc("file"),
    cl::desc("Write output to <file>"), cl::Prefix),
  Language("x", cl::cat(CompileCategory), cl::value_desc("language"),
    cl::desc("Treat subsequent input files as having type <language>"),
    cl::Prefix),
  Verbose("v", cl::cat(CompileCategory),
    cl::desc("Show commands to run and use verbose output")),
  CaretDiagnostics("fcaret-diagnostics", cl::cat(CompileCategory),
    cl::desc("Print source line and ranges from source code in diagnostic")),
  NoCaretDiagnostics("fno-caret-diagnostics", cl::cat(CompileCategory),
    cl::desc("Do not print source line and ranges from source code in diagnostic")),
  ShowSourceLocation("fshow-source-location", cl::cat(CompileCategory),
    cl::desc("Print source file/line/column information in diagnostic")),
  NoShowSourceLocation("fno-show-source-location", cl::cat(CompileCategory),
    cl::desc("Do not print source file/line/column information in diagnostic.")),
  BuildPath("build-path", cl::desc("Starting point to look up for compilation database in upward direction"),
    cl::cat(CompileCategory)),
  BuildPathA("p", cl::aliasopt(BuildPath), cl::desc("Alias for -build-path")),
  DebugCategory("Debugging options"),
  EmitLLVM("emit-llvm", cl::cat(DebugCategory),
    cl::desc("Emit llvm without analysis")),
  PrintAST("print-ast", cl::cat(DebugCategory),
    cl::desc("Build ASTs and then pretty - print them")),
  DumpAST("dump-ast", cl::cat(DebugCategory),
    cl::desc("Build ASTs and then debug dump them")),
  TimeReport("ftime-report", cl::cat(DebugCategory),
    cl::desc("Print some statistics about the time consumed by each pass when it finishes")),
  UseServer("use-analysis-server", cl::cat(DebugCategory),
    cl::desc("Run default workflow on analysis server")),
  PrintAll("print-all", cl::cat(DebugCategory),
    cl::desc("Print all available results")),
  PrintOnly("print-only", cl::cat(DebugCategory), cl::CommaSeparated,
    cl::desc("Print results for specified passes (comma separated list of passes)")),
  PrintStep("print-step", cl::cat(DebugCategory), cl::CommaSeparated,
    cl::desc("Print results for a specified processing steps (comma separated list of steps)")),
  PrintFilename("print-filename", cl::cat(DebugCategory),
    cl::desc("Print only names of files instead of full paths")),
  AnalysisCategory("Analysis options"),
  Check("check", cl::cat(AnalysisCategory),
    cl::desc("Check user-defined properties")),
  SafeTypeCast("fsafe-type-cast", cl::cat(AnalysisCategory),
    cl::desc("Disallow unsafe integer type cast in analysis passes")),
  NoSafeTypeCast("fno-safe-type-cast", cl::cat(AnalysisCategory),
    cl::desc("Allow unsafe integer type cast in analysis passes(default)")),
  InBoundsSubscripts("finbounds-subscripts", cl::cat(AnalysisCategory),
    cl::desc("Assume that subscript expression is in bounds value of an array dimension")),
  NoInBoundsSubscripts("fno-inbounds-subscripts", cl::cat(AnalysisCategory),
    cl::desc("Check that subscript expression is in bounds value of an array dimension(default)")),
  AnalyzeLibFunc("fanalyze-library-functions", cl::cat(AnalysisCategory),
    cl::desc("Perform analysis of library functions(default)")),
  NoAnalyzeLibFunc("fno-analyze-library-functions", cl::cat(AnalysisCategory),
    cl::desc("Do not perform analysis of library functions")),
  IgnoreRedundantMemory("fignore-redundant-memory", cl::cat(AnalysisCategory),
    cl::desc("Try to discard influence of redundant memory on the analysis results")),
  NoIgnoreRedundantMemory("fno-ignore-redundant-memory", cl::cat(AnalysisCategory),
    cl::desc("Do not discard influence of redundant memory on the analysis results(default)")),
  UnsafeTfmAnalysis("funsafe-tfm-analysis", cl::cat(AnalysisCategory),
    cl::desc("Perform analysis after unsafe transformations")),
  NoUnsafeTfmAnalysis("fno-unsafe-tfm-analysis", cl::cat(AnalysisCategory),
    cl::desc("Disable analysis after unsafe transformations(default)")),
  ExternalCalls("fexternal-calls", cl::cat(AnalysisCategory),
    cl::desc("Check whether a function could be called outside the analyzed module(default)")),
  NoExternalCalls("fno-external-calls", cl::cat(AnalysisCategory),
    cl::desc("Assume that functions are never called outside the analyzed module")),
  MathErrno("fmath-errno", cl::cat(AnalysisCategory),
     cl::desc("Require math functions to indicate errors by setting errno")),
  NoMathErrno("fno-math-errno", cl::cat(AnalysisCategory),
     cl::desc("Prevent math functions to indicate errors by setting errno")),
  AnalysisUse("fanalysis-use", cl::cat(AnalysisCategory),
    cl::value_desc("filename"),
    cl::desc("Use external analysis results to clarify analysis")),
  OptRegion("foptimize-only", cl::cat(AnalysisCategory), cl::value_desc("regions"),
    cl::ZeroOrMore, cl::ValueRequired, cl::CommaSeparated,
    cl::desc("Allow optimization of specified regions (comma separated list of region names")),
  TransformCategory("Transformation options"),
  NoFormat("no-format", cl::cat(TransformCategory),
    cl::desc("Disable format of transformed sources")),
  OutputSuffix("output-suffix", cl::cat(TransformCategory), cl::value_desc("suffix"),
    cl::desc("Filename suffix (between name and extension) for transformed sources")) {
  StringMap<cl::Option*> &Opts = cl::getRegisteredOptions();
  assert(Opts.count("help") == 1 && "Option '-help' must be specified!");
  auto Help = Opts["help"];
  static cl::alias HelpA("h", cl::aliasopt(*Help), cl::desc("Alias for -help"));
#ifdef LLVM_DEBUG
  // Debug options are not available if LLVM has been built in release mode.
  if (Opts.count("debug") == 1) {
    auto Debug = Opts["debug"];
    Debug->addCategory(DebugCategory);
    Debug->setHiddenFlag(cl::NotHidden);
    assert(Opts.count("debug-only") == 1 && "Option must be specified!");
    auto DebugOnly = Opts["debug-only"];
    DebugOnly->addCategory(DebugCategory);
    DebugOnly->setHiddenFlag(cl::NotHidden);
    auto DebugPass = Opts["debug-pass"];
    assert(Opts.count("debug-pass") == 1 && "Option must be specified!");
    DebugPass->addCategory(DebugCategory);
    DebugPass->setHiddenFlag(cl::NotHidden);
    assert(Opts.count("stats") == 1 && "Option must be specified!");
    Opts["stats"]->addCategory(DebugCategory);
  }
#endif
  assert(Opts.count("print-before") == 1 && "Option must be specified!");
  assert(Opts.count("print-after") == 1 && "Option must be specified!");
  assert(Opts.count("print-before-all") == 1 && "Option must be specified!");
  assert(Opts.count("print-after-all") == 1 && "Option must be specified!");
  assert(Opts.count("filter-print-funcs") == 1 && "Option must be specified!");
  Opts["print-before"]->addCategory(DebugCategory);
  Opts["print-after"]->addCategory(DebugCategory);
  Opts["print-before-all"]->addCategory(DebugCategory);
  Opts["print-after-all"]->addCategory(DebugCategory);
  Opts["filter-print-funcs"]->addCategory(DebugCategory);
  cl::AddExtraVersionPrinter(printVersion);
  std::vector<cl::OptionCategory *> Categories;
  Categories.push_back(&CompileCategory);
  Categories.push_back(&DebugCategory);
  Categories.push_back(&AnalysisCategory);
  Categories.push_back(&TransformCategory);
  cl::HideUnrelatedOptions(Categories);
}

void Options::printVersion(raw_ostream &OS) {
  OS << "TSAR (" << TSAR_HOMEPAGE_URL << "):\n";
  OS << "  version " << TSAR_VERSION_STRING << "\n";
#ifdef APC_FOUND
  OS << "  with "; printAPCVersion(OS);
#endif
#ifdef lp_solve_FOUND
  OS << "  with lp_solve(" << LP_SOLVE_HOMEPAGE_URL << "):\n";
  OS << "    version " << LP_SOLVE_VERSION_STRING << "\n";
#endif
#ifndef __OPTIMIZE__
  OS << "  DEBUG build";
#else
  OS << "  Optimized build";
#endif
#ifndef NDEBUG
  OS << " with assertions";
#endif
  OS << ".\n";
  OS << "  Built " << __DATE__ << " (" << __TIME__ << ").\n";
  auto CPU = sys::getHostCPUName();
  OS << "  Host CPU: " << ((CPU != "generic") ? CPU : "(unknown)") << "\n";
}

/// Add special arguments for LLVM passes. This arguments should not be
/// inserted manually in a command line.
///
/// It seems that there is no other way to set options for LLVM passes
/// because '-mllvm <arg>' option works only for Clang.
static std::vector<const char *> addInternalArgs(int Argc, const char **Argv) {
  std::vector<const char *> Args;
  Args.push_back(Argv[0]);
  if (!std::count_if(Argv, Argv + Argc, [](const char *Arg) {
        const char Opt[] = "-instcombine-lower-dbg-declare";
        return bcl::array_sizeof(Opt) - 1 < std::strlen(Arg) &&
               std::strncmp(Opt, Arg, bcl::array_sizeof(Opt) - 1) == 0;
      })) {
    Args.emplace_back("-instcombine-lower-dbg-declare=0");
  }
  std::copy(Argv + 1, Argv + Argc, std::back_inserter(Args));
  return Args;
}

Tool::Tool(int Argc, const char **Argv) {
  assert(Argv && "List of command line arguments must not be null!");
  Options::get(); // At first, initialize command line options.
  std::string Descr = std::string(TSAR_DESCRIPTION) + "(TSAR)";
  // Passes should be initialized previously then command line options are
  // parsed, due to initialize list of available passes.
  initializeTSAR(*PassRegistry::getPassRegistry());
  auto Args = addInternalArgs(Argc, Argv);
  cl::ParseCommandLineOptions(Args.size(), Args.data(), Descr);
  storeCLOptions();
  InitializeAllTargetInfos();
  InitializeAllTargetMCs();
  InitializeAllAsmParsers();
  cl::PrintOptionValues();
}

inline static QueryManager * getDefaultQM(bool UseServer,
    const DefaultQueryManager::PassList &OutputPasses,
    const DefaultQueryManager::PassList &PrintPasses,
    const DefaultQueryManager::ProcessingStep PrintSteps,
    const GlobalOptions &GlobalOpts) {
  static DefaultQueryManager QM(UseServer, &GlobalOpts,
    OutputPasses, PrintPasses, PrintSteps);
  return &QM;
}

inline static EmitLLVMQueryManager * getEmitLLVMQM() {
  static EmitLLVMQueryManager QM;
  return &QM;
}

inline static InstrLLVMQueryManager * getInstrLLVMQM(
    StringRef InstrEntry, ArrayRef<std::string> InstrStart) {
  static InstrLLVMQueryManager QM(InstrEntry, InstrStart);
  return &QM;
}

inline static TransformationQueryManager * getTransformationQM(
    const llvm::PassInfo *TfmPass, const GlobalOptions &GlobalOpts) {
  static TransformationQueryManager QM(TfmPass, &GlobalOpts);
  return &QM;
}

inline static CheckQueryManager * getCheckQM() {
  static CheckQueryManager QM;
  return &QM;
}

void Tool::storePrintOptions(OptionList &IncompatibleOpts) {
  mPrint = false;
  mPrintPasses = Options::get().PrintOnly;
  if (!mPrintPasses.empty()) {
    mPrint = true;
    cl::Option &O = Options::get().PrintOnly;
    IncompatibleOpts.push_back(&O);
  } else if (Options::get().PrintAll) {
    mPrint = true;
    IncompatibleOpts.push_back(&Options::get().PrintAll);
    mPrintPasses.insert(mPrintPasses.begin(),
      DefaultQueryManager::PrintPassGroup::getPassRegistry().begin(),
      DefaultQueryManager::PrintPassGroup::getPassRegistry().end());
  }
  mGlobalOpts.PrintFilenameOnly = Options::get().PrintFilename;
  if (mGlobalOpts.PrintFilenameOnly && !mPrint)
    errs() << "WARNING: The -print-filename option is ignored when "
      "passes to be printed are not set.\n";
  if (Options::get().PrintStep.empty()) {
    mPrintSteps = DefaultQueryManager::allSteps();
  } else {
    if (!mPrint && mOutputPasses.empty())
      errs() << "WARNING: The -print-step option is ignored when "
        "passes to be printed are not set.\n";
    mPrintSteps = DefaultQueryManager::InitialStep;
    for (auto Step : Options::get().PrintStep) {
      if (Step > DefaultQueryManager::numberOfSteps()) {
        Options::get().PrintStep.error(
          "error - exceeded the number of available steps (maximum number is " +
          Twine((unsigned)DefaultQueryManager::numberOfSteps()) + ")");
        exit(1);
      }
      mPrintSteps |= 1u << (Step - 1);
    }
  }
}

void Tool::storeCLOptions() {
  mSources = Options::get().Sources;
  mCommandLine.emplace_back("-O1");
  mCommandLine.emplace_back("-Xclang");
  mCommandLine.emplace_back("-disable-llvm-passes");
  mCommandLine.emplace_back("-g");
  mCommandLine.emplace_back("-fstandalone-debug");
  mCommandLine.emplace_back("-gcolumn-info");
  mCommandLine.emplace_back("-Wunknown-pragmas");
  if (Options::get().CaretDiagnostics)
    mCommandLine.emplace_back("-fcaret-diagnostics");
  if (Options::get().NoCaretDiagnostics)
    mCommandLine.emplace_back("-fno-caret-diagnostics");
  if (Options::get().ShowSourceLocation)
    mCommandLine.emplace_back("-fshow-source-location");
  if (Options::get().NoShowSourceLocation)
    mCommandLine.emplace_back("-fno-show-source-location");
  if (Options::get().Verbose)
    mCommandLine.emplace_back("-v");
  if (!Options::get().LanguageStd.empty())
    mCommandLine.push_back("-std=" + Options::get().LanguageStd);
  if (Options::get().TimeReport)
    mCommandLine.emplace_back("-ftime-report");
  if (!Options::get().Language.empty())
    mCommandLine.push_back("-x" + Options::get().Language);
  for (auto &Path : Options::get().Includes)
    mCommandLine.push_back("-I" + Path);
  for (auto &Macro : Options::get().MacroDefs)
    mCommandLine.push_back("-D" + Macro);
  if (Options::get().MathErrno && Options::get().NoMathErrno) {
    std::string Msg("error - this option is incompatible with");
<<<<<<< HEAD
    Msg.append(" -").append(Options::get().NoMathErrno.ArgStr);
=======
    Msg.append(" -").append(Options::get().NoMathErrno.ArgStr.data());
>>>>>>> d498eb85
    Options::get().MathErrno.error(Msg);
    exit(1);
  }
  if (Options::get().MathErrno)
    mCommandLine.emplace_back("-fmath-errno");
  if (Options::get().NoMathErrno)
    mCommandLine.emplace_back("-fno-math-errno");
<<<<<<< HEAD
  mCompilations = std::unique_ptr<CompilationDatabase>(
    new FixedCompilationDatabase(".", mCommandLine));
=======
  if (!Options::get().BuildPath.empty()) {
    std::string ErrorMessage;
    mCompilations =
        CompilationDatabase::autoDetectFromDirectory(
          Options::get().BuildPath, ErrorMessage);
    if (!mCompilations && !ErrorMessage.empty()) {
      ErrorMessage.append("\n");
      llvm::errs() << "Error while trying to load a compilation database:\n"
                   << ErrorMessage
                   << "Running with command line specified flags only.\n";
      mCompilations = std::unique_ptr<CompilationDatabase>(
        new FixedCompilationDatabase(".", mCommandLine));
    } else {
      auto AdjustingCompilations =
          std::make_unique<ArgumentsAdjustingCompilations>(
              std::move(mCompilations));
      auto Adjuster =
          getInsertArgumentAdjuster(mCommandLine, ArgumentInsertPosition::BEGIN);
      AdjustingCompilations->appendArgumentsAdjuster(Adjuster);
      mCompilations = std::move(AdjustingCompilations);
    }
  } else {
    mCompilations = std::unique_ptr<CompilationDatabase>(
      new FixedCompilationDatabase(".", mCommandLine));
  }
>>>>>>> d498eb85
  OptionList IncompatibleOpts;
  auto addIfSet = [&IncompatibleOpts](cl::opt<bool> &O) -> cl::opt<bool> & {
    if (O)
      IncompatibleOpts.push_back(&O);
    return O;
  };
  auto addIfSetIf = [&IncompatibleOpts](cl::opt<bool> &O, bool Predicat)
      -> cl::opt<bool> & {
    if (O && Predicat)
      IncompatibleOpts.push_back(&O);
    return O;
  };
  SmallVector<cl::Option *, 8> LLIncompatibleOpts;
  auto addLLIfSet = [&LLIncompatibleOpts](cl::opt<bool> &O) -> cl::opt<bool> & {
    if (O)
      LLIncompatibleOpts.push_back(&O);
    return O;
  };
  if (mTfmPass = Options::get().TfmPass) {
    LLIncompatibleOpts.push_back(&Options::get().TfmPass);
    IncompatibleOpts.push_back(&Options::get().TfmPass);
  }
  mGlobalOpts.IsSafeTypeCast = Options::get().SafeTypeCast;
  if (Options::get().SafeTypeCast && Options::get().NoSafeTypeCast) {
    std::string Msg("error - this option is incompatible with");
    Msg.append(" -").append(Options::get().NoSafeTypeCast.ArgStr.data());
    Options::get().SafeTypeCast.error(Msg);
    exit(1);
  }
  mGlobalOpts.InBoundsSubscripts = Options::get().InBoundsSubscripts;
  if (Options::get().InBoundsSubscripts && Options::get().NoInBoundsSubscripts) {
    std::string Msg("error - this option is incompatible with");
    Msg.append(" -").append(Options::get().NoInBoundsSubscripts.ArgStr.data());
    Options::get().InBoundsSubscripts.error(Msg);
    exit(1);
  }
  mGlobalOpts.AnalyzeLibFunc = Options::get().AnalyzeLibFunc;
  if (Options::get().AnalyzeLibFunc && Options::get().NoAnalyzeLibFunc) {
    std::string Msg("error - this option is incompatible with");
    Msg.append(" -").append(Options::get().NoAnalyzeLibFunc.ArgStr.data());
    Options::get().AnalyzeLibFunc.error(Msg);
    exit(1);
  }
  mGlobalOpts.IgnoreRedundantMemory =
    Options::get().IgnoreRedundantMemory;
  if (Options::get().IgnoreRedundantMemory &&
      Options::get().NoIgnoreRedundantMemory) {
    std::string Msg("error - this option is incompatible with");
    Msg.append(" -")
       .append(Options::get().NoIgnoreRedundantMemory.ArgStr.data());
    Options::get().IgnoreRedundantMemory.error(Msg);
    exit(1);
  }
  mGlobalOpts.UnsafeTfmAnalysis = Options::get().UnsafeTfmAnalysis;
  if (Options::get().UnsafeTfmAnalysis &&
      Options::get().NoUnsafeTfmAnalysis) {
    std::string Msg("error - this option is incompatible with");
    Msg.append(" -").append(Options::get().NoUnsafeTfmAnalysis.ArgStr.data());
    Options::get().UnsafeTfmAnalysis.error(Msg);
    exit(1);
  }
  mGlobalOpts.NoExternalCalls = Options::get().NoExternalCalls;
  if (Options::get().ExternalCalls && Options::get().NoExternalCalls) {
    std::string Msg("error - this option is incompatible with");
<<<<<<< HEAD
    Msg.append(" -").append(Options::get().NoExternalCalls.ArgStr);
=======
    Msg.append(" -").append(Options::get().NoExternalCalls.ArgStr.data());
>>>>>>> d498eb85
    Options::get().ExternalCalls.error(Msg);
    exit(1);
  }
  mGlobalOpts.OptRegions = Options::get().OptRegion;
  mGlobalOpts.AnalysisUse = Options::get().AnalysisUse;
  mEmitAST = addLLIfSet(addIfSet(Options::get().EmitAST));
  mMergeAST = mEmitAST ?
    addLLIfSet(addIfSet(Options::get().MergeAST)) :
    addLLIfSet(Options::get().MergeAST);
  mPrintAST = addLLIfSet(addIfSet(Options::get().PrintAST));
  mDumpAST = addLLIfSet(addIfSet(Options::get().DumpAST));
  mOutputPasses = Options::get().OutputPasses;
  mEmitLLVM = addIfSet(Options::get().EmitLLVM);
  mInstrLLVM = addIfSet(Options::get().InstrLLVM);
  mInstrEntry = Options::get().InstrEntry;
  mInstrStart = Options::get().InstrStart;
  if (!mInstrLLVM && (!mInstrEntry.empty() || !mInstrStart.empty()))
    errs() << "WARNING: Instrumentation options are ignored when "
              "-instr-llvm is not set.\n";
  mCheck = addLLIfSet(Options::get().Check);
  mOutputFilename = Options::get().Output;
  storePrintOptions(IncompatibleOpts);
  mLanguage = Options::get().Language;
  /// TODO (kaniandr@gmail.com): allow to use -output-suffix option for
  /// instrumentation and emit LLVM passes.
  bool NoTfmPass = !mTfmPass && !mInstrLLVM && !mEmitLLVM;
  mServer =
      addIfSetIf(Options::get().UseServer, !mPrint && (!NoTfmPass || mCheck));
  if (!Options::get().PrintStep.empty() && mServer) {
    std::string Msg("error - this option is incompatible with");
<<<<<<< HEAD
    Msg.append(" -").append(Options::get().PrintStep.ArgStr);
=======
    Msg.append(" -").append(Options::get().PrintStep.ArgStr.data());
>>>>>>> d498eb85
    Options::get().UseServer.error(Msg);
    exit(1);
  }
  mGlobalOpts.NoFormat = addIfSetIf(Options::get().NoFormat, NoTfmPass);
  mGlobalOpts.OutputSuffix = Options::get().OutputSuffix;
  if (NoTfmPass && !mGlobalOpts.OutputSuffix.empty()) {
    IncompatibleOpts.push_back(&Options::get().OutputSuffix);
    LLIncompatibleOpts.push_back(&Options::get().OutputSuffix);
  }
  if (IncompatibleOpts.size() > 1) {
    std::string Msg("error - this option is incompatible with");
    for (unsigned I = 1; I < IncompatibleOpts.size(); ++I)
      Msg.append(" -").append(IncompatibleOpts[1]->ArgStr.data());
    IncompatibleOpts[0]->error(Msg);
    exit(1);
  }
  // Now, we check that there are no options which are incompatible with .ll
  // source file (if such file exists in the command line).
  if (mLanguage.empty() && !LLIncompatibleOpts.empty()) {
    auto LLSrcItr = std::find_if(mSources.begin(), mSources.end(),
      [](StringRef Src) {
        return FrontendOptions::getInputKindForExtension(
          sys::path::extension(Src)).getLanguage() == Language::LLVM_IR; });
    if (LLSrcItr != mSources.end()) {
      std::string Msg();
      LLIncompatibleOpts[0]->error(
        Twine("error - this option is incompatible with ") + *LLSrcItr);
      exit(1);
    }
  }
}

int Tool::run(QueryManager *QM) {
  std::vector<std::string> NoASTSources;
  std::vector<std::string> SourcesToMerge;
  std::vector<std::string> LLSources;
  std::vector<std::string> NoLLSources;
  bool IsLLVMSources = false;
  for (auto &Src : mSources) {
    auto InputKind = FrontendOptions::getInputKindForExtension(
        sys::path::extension(Src).substr(1)); // ignore first . in extension
    if (mLanguage != "ast" && InputKind.getLanguage() == Language::LLVM_IR)
      LLSources.push_back(Src);
    else
      NoLLSources.push_back(Src);
    if (mLanguage != "ast" && InputKind.getFormat() != InputKind::Precompiled)
      NoASTSources.push_back(Src);
    else
      SourcesToMerge.push_back(Src);
  }
  // Evaluation of Clang AST files by this tool leads an error,
  // so these sources should be excluded.
  ClangTool EmitPCHTool(*mCompilations, NoASTSources);
  auto ArgumentsAdjuster = [&SourcesToMerge, this](
    const CommandLineArguments &CL, StringRef Filename) {
    CommandLineArguments Adjusted;
    for (std::size_t I = 0; I < CL.size(); ++I) {
      StringRef Arg = CL[I];
      // If `-fsyntax-only` is set all output files will be ignored.
      if (Arg.startswith("-fsyntax-only"))
        Adjusted.emplace_back("-emit-ast");
      else
        Adjusted.push_back(Arg.str());
    }
    Adjusted.emplace_back("-o");
    if (mOutputFilename.empty()) {
      SmallString<128> PCHFile = Filename;
      sys::path::replace_extension(PCHFile, ".ast");
      Adjusted.push_back(std::string(PCHFile));
      SourcesToMerge.push_back(std::string(PCHFile));
    } else {
      Adjusted.push_back(mOutputFilename);
      SourcesToMerge.push_back(mOutputFilename);
    }
    return Adjusted;
  };
  EmitPCHTool.appendArgumentsAdjuster(ArgumentsAdjuster);
  if (mEmitAST) {
    if (!mOutputFilename.empty() && NoASTSources.size() > 1) {
      errs() << "WARNING: The -o (output filename) option is ignored when "
                "generating multiple output files.\n";
      mOutputFilename.clear();
    }
    return EmitPCHTool.run(
      newFrontendActionFactory<GeneratePCHAction, GenPCHPragmaAction>().get());
  }
  if (!mOutputFilename.empty())
    errs() << "WARNING: The -o (output filename) option is ignored when "
              "the -emit-ast option is not used.\n";
  // Name of output should be unset to ignore this option when argument adjuster
  // for EmitPCHTool will be invoked.
  mOutputFilename.clear();
  // Emit Clang AST files for source inputs if inputs should be merged before
  // analysis. AST files will be stored in SourcesToMerge collection.
  // If an input file already contains Clang AST it will be pushed into
  // the SourcesToMerge collection only.
  if (mMergeAST) {
    EmitPCHTool.run(
      newFrontendActionFactory<GeneratePCHAction, GenPCHPragmaAction>().get());
  }
  if (!QM) {
    if (mEmitLLVM)
      QM = getEmitLLVMQM();
    else if (mInstrLLVM)
      QM = getInstrLLVMQM(mInstrEntry, mInstrStart);
    else if (mTfmPass)
      QM = getTransformationQM(mTfmPass, mGlobalOpts);
    else if (mCheck)
      QM = getCheckQM();
    else
      QM = getDefaultQM(mServer, mOutputPasses, mPrintPasses,
        (DefaultQueryManager::ProcessingStep)mPrintSteps, mGlobalOpts);
  }
  auto ImportInfoStorage = QM->initializeImportInfo();
  if (mMergeAST) {
    ClangTool CTool(*mCompilations, SourcesToMerge.back());
    SourcesToMerge.pop_back();
    if (mDumpAST)
      return CTool.run(newFrontendActionFactory<
        tsar::ASTDumpAction, tsar::ASTMergeAction>(SourcesToMerge).get());
    if (mPrintAST)
      return CTool.run(newFrontendActionFactory<
        tsar::ASTPrintAction, tsar::ASTMergeAction>(SourcesToMerge).get());
    if (!ImportInfoStorage)
      return CTool.run(
        newAnalysisActionFactory<MainAction, tsar::ASTMergeAction>(
          mCommandLine, QM, SourcesToMerge).get());
    return CTool.run(
      newAnalysisActionFactory<MainAction, ASTMergeActionWithInfo>(
      mCommandLine, QM, SourcesToMerge, ImportInfoStorage).get());
  }
  ClangTool CTool(*mCompilations, NoLLSources);
  if (mDumpAST)
    return CTool.run(newFrontendActionFactory<
      tsar::ASTDumpAction, tsar::GenPCHPragmaAction>().get());
  if (mPrintAST)
    return CTool.run(newFrontendActionFactory<
      tsar::ASTPrintAction, tsar::GenPCHPragmaAction>().get());
  // Do not search pragmas in .ll file to avoid internal assertion fails.
  ClangTool CLLTool(*mCompilations, LLSources);
  return
    CTool.run(newAnalysisActionFactory<MainAction, GenPCHPragmaAction>(
      mCommandLine, QM).get()) ||
    CLLTool.run(newAnalysisActionFactory<MainAction>(mCommandLine, QM).get()) ?
    1 : 0;
}<|MERGE_RESOLUTION|>--- conflicted
+++ resolved
@@ -481,11 +481,7 @@
     mCommandLine.push_back("-D" + Macro);
   if (Options::get().MathErrno && Options::get().NoMathErrno) {
     std::string Msg("error - this option is incompatible with");
-<<<<<<< HEAD
-    Msg.append(" -").append(Options::get().NoMathErrno.ArgStr);
-=======
     Msg.append(" -").append(Options::get().NoMathErrno.ArgStr.data());
->>>>>>> d498eb85
     Options::get().MathErrno.error(Msg);
     exit(1);
   }
@@ -493,10 +489,6 @@
     mCommandLine.emplace_back("-fmath-errno");
   if (Options::get().NoMathErrno)
     mCommandLine.emplace_back("-fno-math-errno");
-<<<<<<< HEAD
-  mCompilations = std::unique_ptr<CompilationDatabase>(
-    new FixedCompilationDatabase(".", mCommandLine));
-=======
   if (!Options::get().BuildPath.empty()) {
     std::string ErrorMessage;
     mCompilations =
@@ -522,7 +514,6 @@
     mCompilations = std::unique_ptr<CompilationDatabase>(
       new FixedCompilationDatabase(".", mCommandLine));
   }
->>>>>>> d498eb85
   OptionList IncompatibleOpts;
   auto addIfSet = [&IncompatibleOpts](cl::opt<bool> &O) -> cl::opt<bool> & {
     if (O)
@@ -587,11 +578,7 @@
   mGlobalOpts.NoExternalCalls = Options::get().NoExternalCalls;
   if (Options::get().ExternalCalls && Options::get().NoExternalCalls) {
     std::string Msg("error - this option is incompatible with");
-<<<<<<< HEAD
-    Msg.append(" -").append(Options::get().NoExternalCalls.ArgStr);
-=======
     Msg.append(" -").append(Options::get().NoExternalCalls.ArgStr.data());
->>>>>>> d498eb85
     Options::get().ExternalCalls.error(Msg);
     exit(1);
   }
@@ -622,11 +609,7 @@
       addIfSetIf(Options::get().UseServer, !mPrint && (!NoTfmPass || mCheck));
   if (!Options::get().PrintStep.empty() && mServer) {
     std::string Msg("error - this option is incompatible with");
-<<<<<<< HEAD
-    Msg.append(" -").append(Options::get().PrintStep.ArgStr);
-=======
     Msg.append(" -").append(Options::get().PrintStep.ArgStr.data());
->>>>>>> d498eb85
     Options::get().UseServer.error(Msg);
     exit(1);
   }
