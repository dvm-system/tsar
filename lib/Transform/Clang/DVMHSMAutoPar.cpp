//===-- DVMHSMAutoPar.cpp - OpenMP Based Parallelization (Clang) -*- C++ -*===//
//
//                       Traits Static Analyzer (SAPFOR)
//
// Copyright 2020 DVM System Group
//
// Licensed under the Apache License, Version 2.0 (the "License");
// you may not use this file except in compliance with the License.
// You may obtain a copy of the License at
//
// http://www.apache.org/licenses/LICENSE-2.0
//
// Unless required by applicable law or agreed to in writing, software
// distributed under the License is distributed on an "AS IS" BASIS,
// WITHOUT WARRANTIES OR CONDITIONS OF ANY KIND, either express or implied.
// See the License for the specific language governing permissions and
// limitations under the License.
//
//===----------------------------------------------------------------------===//
//
// This file implements a pass to perform DVMH-based auto parallelization for
// shared memory.
//
//===----------------------------------------------------------------------===//

#include "SharedMemoryAutoPar.h"
#include "tsar/Analysis/DFRegionInfo.h"
#include "tsar/Analysis/Clang/ASTDependenceAnalysis.h"
#include "tsar/Analysis/Clang/CanonicalLoop.h"
#include "tsar/Analysis/Clang/LoopMatcher.h"
#include "tsar/Analysis/Clang/PerfectLoop.h"
#include "tsar/Analysis/Memory/DIArrayAccess.h"
#include "tsar/Analysis/Memory/DIEstimateMemory.h"
#include "tsar/Analysis/Passes.h"
#include "tsar/Analysis/Parallel/Passes.h"
#include "tsar/Analysis/Parallel/ParallelLoop.h"
#include "tsar/Core/Query.h"
#include "tsar/Core/TransformationContext.h"
#include "tsar/Frontend/Clang/Pragma.h"
#include "tsar/Support/Clang/Utils.h"
#include "tsar/Transform/Clang/Passes.h"

using namespace clang;
using namespace llvm;
using namespace tsar;

#undef DEBUG_TYPE
#define DEBUG_TYPE "clang-dvmh-sm-parallel"

namespace {
/// Sequence which determines an order of parallel constructs in a source code.
/// This is similar to a basic block in a control-flow graph.
using ParallelBlock = llvm::SmallVector<std::unique_ptr<ParallelItem>, 4>;

/// This determine location in a source code to insert parallel constructs.
struct ParallelLocation {
  /// Source-code item which implies parallel constructs.
  PointerUnion<MDNode *, Instruction *> Anchor;

  /// Parallel constructs before a specified anchor.
  ParallelBlock Entry;

  /// Parallel constructs after a specified anchor.
  ParallelBlock Exit;
};

/// This represents results of program parallelization.
class Parallelization {
  /// Collection of basic blocks with attached parallel blocks to them.
  using ParallelBlocks = llvm::DenseMap<
      llvm::BasicBlock *, llvm::SmallVector<ParallelLocation, 1>,
      llvm::DenseMapInfo<llvm::BasicBlock *>,
      TaggedDenseMapPair<bcl::tagged<llvm::BasicBlock *, llvm::BasicBlock>,
                         bcl::tagged<llvm::SmallVector<ParallelLocation, 1>,
                                     ParallelLocation>>>;

  /// Functions which contains parallel constructs.
  using ParallelFunctions = llvm::SmallPtrSet<llvm::Function *, 32>;

public:
  using iterator = ParallelBlocks::iterator;
  using const_iterator = ParallelBlocks::const_iterator;

  iterator begin() { return mParallelBlocks.begin(); }
  iterator end() { return mParallelBlocks.end(); }

  const_iterator begin() const { return mParallelBlocks.begin(); }
  const_iterator end() const { return mParallelBlocks.end(); }

  /// Return false if program has not been parallelized.
  bool empty() const { return mParallelBlocks.empty(); }

  /// Attach a new parallel block to a specified one and mark corresponding
  /// function as parallel.
  template<class... Ts>
  std::pair<iterator, bool> try_emplace(llvm::BasicBlock *BB, Ts &&... Args) {
    mParallelFuncs.insert(BB->getParent());
    return mParallelBlocks.try_emplace(BB, std::forward<Ts>(Args)...);
  }

  iterator find(const llvm::BasicBlock *BB) { return mParallelBlocks.find(BB); }
  const_iterator find(const llvm::BasicBlock *BB) const {
    return mParallelBlocks.find(BB);
  }

  using function_iterator = ParallelFunctions::iterator;
  using const_function_iterator = ParallelFunctions::const_iterator;

  function_iterator func_begin() { return mParallelFuncs.begin(); }
  function_iterator func_end() { return mParallelFuncs.end(); }

  const_function_iterator func_begin() const { return mParallelFuncs.begin(); }
  const_function_iterator func_end() const { return mParallelFuncs.end(); }

private:
  llvm::SmallPtrSet<llvm::Function *, 32> mParallelFuncs;
  ParallelBlocks mParallelBlocks;
};

class PragmaRegion : public ParallelLevel {
public:
  using SortedVarListT = ClangDependenceAnalyzer::SortedVarListT;
  using ClauseList =
      bcl::tagged_tuple<bcl::tagged<SortedVarListT, trait::Private>,
                        bcl::tagged<SortedVarListT, trait::ReadOccurred>,
                        bcl::tagged<SortedVarListT, trait::WriteOccurred>>;

  static bool classof(const ParallelItem *Item) noexcept {
    return Item->getKind() == static_cast<unsigned>(DirectiveId::DvmRegion);
  }

  explicit PragmaRegion(bool HostOnly = false)
      : ParallelLevel(static_cast<unsigned>(DirectiveId::DvmRegion), false,
                      nullptr), mHostOnly(HostOnly) {}

  ClauseList &getClauses() noexcept { return mClauses; }
  const ClauseList &getClauses() const noexcept { return mClauses; }

  void setHostOnly(bool HostOnly = true) { mHostOnly = HostOnly; }
  bool isHostOnly() const noexcept { return mHostOnly; }

private:
  ClauseList mClauses;
  bool mHostOnly;
};

class PragmaActual : public ParallelItem {
public:
  using SortedVarListT = ClangDependenceAnalyzer::SortedVarListT;

  static bool classof(const ParallelItem *Item) noexcept {
    return Item->getKind() == static_cast<unsigned>(DirectiveId::DvmActual);
  }

  PragmaActual()
      : ParallelItem(static_cast<unsigned>(DirectiveId::DvmActual), true,
                     nullptr) {}

  SortedVarListT &getMemory() noexcept { return mMemory; }
  const SortedVarListT &getMemory() const noexcept { return mMemory; }

private:
  SortedVarListT mMemory;
};

class PragmaGetActual : public ParallelItem {
public:
  using SortedVarListT = ClangDependenceAnalyzer::SortedVarListT;

  static bool classof(const ParallelItem *Item) noexcept {
    return Item->getKind() == static_cast<unsigned>(DirectiveId::DvmGetActual);
  }

  PragmaGetActual()
      : ParallelItem(static_cast<unsigned>(DirectiveId::DvmGetActual), true,
                     nullptr) {}

  SortedVarListT &getMemory() noexcept { return mMemory; }
  const SortedVarListT &getMemory() const noexcept { return mMemory; }

private:
  SortedVarListT mMemory;
};

class PragmaParallel : public ParallelItem {
public:
  using SortedVarListT = ClangDependenceAnalyzer::SortedVarListT;
  using ReductionVarListT = ClangDependenceAnalyzer::ReductionVarListT;
  using LoopNestT = SmallVector<ObjectID, 4>;
  using VarMappingT =
      DenseMap<ObjectID, SmallVector<std::pair<ObjectID, bool>, 4>>;

  using ClauseList =
      bcl::tagged_tuple<bcl::tagged<SortedVarListT, trait::Private>,
                        bcl::tagged<ReductionVarListT, trait::Reduction>,
                        bcl::tagged<LoopNestT, trait::Induction>,
                        bcl::tagged<VarMappingT, trait::DirectAccess>>;

  static bool classof(const ParallelItem *Item) noexcept {
    return Item->getKind() == static_cast<unsigned>(DirectiveId::DvmParallel);
  }

  PragmaParallel(PragmaRegion *Parent)
      : ParallelItem(static_cast<unsigned>(DirectiveId::DvmParallel), false,
                     Parent) {}

  ClauseList &getClauses() noexcept { return mClauses; }
  const ClauseList &getClauses() const noexcept { return mClauses; }

private:
  ClauseList mClauses;
};

/// This pass try to insert OpenMP directives into a source code to obtain
/// a parallel program.
class ClangDVMHSMParallelization : public ClangSMParallelization {
public:
  static char ID;
  ClangDVMHSMParallelization() : ClangSMParallelization(ID) {
    initializeClangDVMHSMParallelizationPass(*PassRegistry::getPassRegistry());
  }
<<<<<<< HEAD
=======

  bool runOnModule(llvm::Module &M) override;

>>>>>>> 3ac4e77a
private:
  ParallelItem * exploitParallelism(const DFLoop &IR, const clang::ForStmt &AST,
    const FunctionAnalysis &Provider,
    tsar::ClangDependenceAnalyzer &ASTDepInfo, ParallelItem *PI) override;

  void optimizeLevel(PointerUnion<Loop *, Function *> Level,
    const FunctionAnalysis &Provider) override;

  Parallelization mParallelizationInfo;
};

} // namespace

ParallelItem *ClangDVMHSMParallelization::exploitParallelism(
    const DFLoop &IR, const clang::ForStmt &AST,
    const FunctionAnalysis &Provider,
    tsar::ClangDependenceAnalyzer &ASTRegionAnalysis, ParallelItem *PI) {
  auto &ASTDepInfo = ASTRegionAnalysis.getDependenceInfo();
  if (!ASTDepInfo.get<trait::FirstPrivate>().empty() ||
      !ASTDepInfo.get<trait::LastPrivate>().empty()) {
    if (PI)
      PI->finalize();
    return PI;
  }
  if (PI) {
    auto DVMHParallel = cast<PragmaParallel>(PI);
    auto &PL = Provider.value<ParallelLoopPass *>()->getParallelLoopInfo();
    if (PL[IR.getLoop()].isHostOnly() ||
        ASTDepInfo.get<trait::Private>() !=
            DVMHParallel->getClauses().get<trait::Private>() ||
        ASTDepInfo.get<trait::Reduction>() !=
            DVMHParallel->getClauses().get<trait::Reduction>()) {
      PI->finalize();
      return PI;
    }
  } else {
    std::unique_ptr<PragmaActual> DVMHActual;
    std::unique_ptr<PragmaGetActual> DVMHGetActual;
    auto DVMHRegion = std::make_unique<PragmaRegion>();
    DVMHRegion->finalize();
    auto DVMHParallel = std::make_unique<PragmaParallel>(DVMHRegion.get());
    PI = DVMHParallel.get();
    DVMHParallel->getClauses().get<trait::Private>().insert(
        ASTDepInfo.get<trait::Private>().begin(),
        ASTDepInfo.get<trait::Private>().end());
    for (unsigned I = 0, EI = ASTDepInfo.get<trait::Reduction>().size(); I < EI;
         ++I)
      DVMHParallel->getClauses().get<trait::Reduction>()[I].insert(
          ASTDepInfo.get<trait::Reduction>()[I].begin(),
          ASTDepInfo.get<trait::Reduction>()[I].end());
    auto &PL = Provider.value<ParallelLoopPass *>()->getParallelLoopInfo();
    if (!PL[IR.getLoop()].isHostOnly() && ASTRegionAnalysis.evaluateDefUse()) {
      if (!ASTDepInfo.get<trait::ReadOccurred>().empty()) {
        DVMHActual = std::make_unique<PragmaActual>();
            DVMHActual->getMemory()
            .insert(ASTDepInfo.get<trait::ReadOccurred>().begin(),
                    ASTDepInfo.get<trait::ReadOccurred>().end());
        DVMHRegion->getClauses().get<trait::ReadOccurred>().insert(
            ASTDepInfo.get<trait::ReadOccurred>().begin(),
            ASTDepInfo.get<trait::ReadOccurred>().end());
      }
      if (!ASTDepInfo.get<trait::WriteOccurred>().empty()) {
        DVMHGetActual = std::make_unique<PragmaGetActual>();
        DVMHGetActual->getMemory().insert(
            ASTDepInfo.get<trait::WriteOccurred>().begin(),
            ASTDepInfo.get<trait::WriteOccurred>().end());
        DVMHRegion->getClauses().get<trait::WriteOccurred>().insert(
            ASTDepInfo.get<trait::WriteOccurred>().begin(),
            ASTDepInfo.get<trait::WriteOccurred>().end());
      }
      DVMHRegion->getClauses().get<trait::Private>().insert(
          ASTDepInfo.get<trait::Private>().begin(),
          ASTDepInfo.get<trait::Private>().end());
    } else {
      DVMHRegion->setHostOnly(true);
      DVMHParallel->finalize();
    }
    auto EntryInfo =
        mParallelizationInfo.try_emplace(IR.getLoop()->getHeader());
    assert(EntryInfo.second && "Unable to create a parallel block!");
    EntryInfo.first->get<ParallelLocation>().emplace_back();
    EntryInfo.first->get<ParallelLocation>().back().Anchor =
        IR.getLoop()->getLoopID();
    auto ExitingBB = IR.getLoop()->getExitingBlock();
    assert(ExitingBB && "Parallel loop must have a single exit!");
    ParallelLocation *ExitLoc = nullptr;
    if (ExitingBB == IR.getLoop()->getHeader()) {
      ExitLoc = &EntryInfo.first->get<ParallelLocation>().back();
    } else {
      auto ExitInfo = mParallelizationInfo.try_emplace(ExitingBB);
      assert(ExitInfo.second && "Unable to create a parallel block!");
      ExitInfo.first->get<ParallelLocation>().emplace_back();
      ExitLoc = &ExitInfo.first->get<ParallelLocation>().back();
      ExitLoc->Anchor = IR.getLoop()->getLoopID();
    }
    ExitLoc->Exit.push_back(
        std::make_unique<ParallelMarker<PragmaRegion>>(0, DVMHRegion.get()));
    if (DVMHActual)
      EntryInfo.first->get<ParallelLocation>().back().Entry.push_back(
          std::move(DVMHActual));
    EntryInfo.first->get<ParallelLocation>().back().Entry.push_back(
        std::move(DVMHRegion));
    EntryInfo.first->get<ParallelLocation>().back().Entry.push_back(
        std::move(DVMHParallel));
    if (DVMHGetActual)
      ExitLoc->Exit.push_back(std::move(DVMHGetActual));
  }
  cast<PragmaParallel>(PI)->getClauses().get<trait::Induction>().emplace_back(
      IR.getLoop()->getLoopID());
   auto &PerfectInfo =
      Provider.value<ClangPerfectLoopPass *>()->getPerfectLoopInfo();
  if (!PI->isFinal() && !PerfectInfo.count(&IR) || IR.getNumRegions() == 0)
    PI->finalize();
  return PI;
}

template <typename ItrT>
static void optimizeLevelImpl(ItrT I, ItrT EI, const FunctionAnalysis &Provider,
    const DIArrayAccessInfo &AccessInfo,
    Parallelization &ParallelizationInfo) {
  for (; I != EI; ++I) {
    auto ID = (*I)->getLoopID();
    if (!ID)
      continue;
    auto PLocs = ParallelizationInfo.find((*I)->getHeader());
    if (PLocs == ParallelizationInfo.end())
      continue;
    auto PL = find_if(
        PLocs->template get<ParallelLocation>(), [ID](ParallelLocation &PL) {
          return PL.Anchor.is<MDNode *>() && PL.Anchor.get<MDNode *>() == ID;
        });
    if (PL == PLocs->template get<ParallelLocation>().end())
      continue;
    auto PI = find_if(PL->Entry,
                      [](auto &PI) { return isa<PragmaParallel>(PI.get()); });
    if (PI == PL->Entry.end())
      continue;
    auto &DVMHParallel = cast<PragmaParallel>(**PI);
    for (auto &Access : AccessInfo.scope_accesses(ID)) {
      if (!isa<DIEstimateMemory>(Access.getArray()))
        continue;
      auto MappingItr =
          DVMHParallel.getClauses()
              .template get<trait::DirectAccess>()
              .try_emplace(Access.getArray()->getAsMDNode(), Access.size(),
                           std::pair<ObjectID, bool>(nullptr, true))
              .first;
      for (auto *Subscript : Access) {
        if (!Subscript || MappingItr->second[Subscript->getDimension()].first)
          continue;
        if (auto *Affine = dyn_cast<DIAffineSubscript>(Subscript)) {
          for (unsigned I = 0, EI = Affine->getNumberOfMonoms(); I < EI; ++I) {
            if (Affine->getMonom(I).Value.isNullValue())
              continue;
            auto Itr =
                find(DVMHParallel.getClauses().template get<trait::Induction>(),
                     Affine->getMonom(I).Column);
            if (Itr != DVMHParallel.getClauses()
                           .template get<trait::Induction>()
                           .end())
              MappingItr->second[Affine->getDimension()] = {
                  *Itr, !Affine->getMonom(I).Value.isNegative() };
          }
        }
      }
    }
  }
}

void ClangDVMHSMParallelization::optimizeLevel(
  PointerUnion<Loop *, Function *> Level, const FunctionAnalysis &Provider) {
  auto *AccessInfo = getAnalysis<DIArrayAccessWrapper>().getAccessInfo();
  if (!AccessInfo)
    return;
  if (Level.is<Function *>()) {
    auto &LI = Provider.value<LoopInfoWrapperPass *>()->getLoopInfo();
    optimizeLevelImpl(LI.begin(), LI.end(), Provider, *AccessInfo,
                      mParallelizationInfo);
  } else {
    optimizeLevelImpl(Level.get<Loop *>()->begin(), Level.get<Loop *>()->end(),
                      Provider, *AccessInfo, mParallelizationInfo);
  }
}

/// Compute inductions for loops in a parallel nest with a specified outermost
/// loop 'L'.
static void getBaseInductionsForNest(
    Loop &L, PragmaParallel &Parallel, const FunctionAnalysis &Provider,
    SmallVectorImpl<std::pair<ObjectID, StringRef>> &Inductions) {
  auto &CL = Provider.value<CanonicalLoopPass *>()->getCanonicalLoopInfo();
  auto &RI = Provider.value<DFRegionInfoPass *>()->getRegionInfo();
  auto &MemoryMatcher =
      Provider.value<MemoryMatcherImmutableWrapper *>()->get();
  auto addToInductions = [&Inductions, &CL, &MemoryMatcher, &RI](Loop &L) {
    auto *DFL = RI.getRegionFor(&L);
    assert(DFL && "A parallel directive has been attached to an "
                  "unknown loop!");
    auto CanonicalItr = CL.find_as(DFL);
    auto *Induction = (**CanonicalItr).getInduction();
    assert(Induction &&
           "Induction variable must not be null in canonical loop!");
    auto MatchItr = MemoryMatcher.Matcher.find<IR>(Induction);
    assert(MatchItr != MemoryMatcher.Matcher.end() &&
           "AST-level variable representation must be available!");
    Inductions.emplace_back(L.getLoopID(), MatchItr->get<AST>()->getName());
  };
  addToInductions(L);
  auto *CurrLoop = &L;
  for (unsigned I = 1,
                EI = Parallel.getClauses().get<trait::Induction>().size();
       I < EI; ++I) {
    CurrLoop = *CurrLoop->begin();
    addToInductions(*CurrLoop);
  }
}

static inline void addVarList(
    const ClangDependenceAnalyzer::SortedVarListT &VarInfoList,
    SmallVectorImpl<char> &Clause) {
  Clause.push_back('(');
  auto I = VarInfoList.begin(), EI = VarInfoList.end();
  Clause.append(I->begin(), I->end());
  for (++I; I != EI; ++I) {
    Clause.append({ ',', ' ' });
    Clause.append(I->begin(), I->end());
  }
  Clause.push_back(')');
}

static void addParallelMapping(Loop &L, PragmaParallel &Parallel,
    const FunctionAnalysis &Provider, SmallVectorImpl<char> &PragmaStr) {
  auto &CL = Provider.value<CanonicalLoopPass *>()->getCanonicalLoopInfo();
  auto &RI = Provider.value<DFRegionInfoPass *>()->getRegionInfo();
  auto &DIAT = Provider.value<DIEstimateMemoryPass *>()->getAliasTree();
  auto &MemoryMatcher =
      Provider.value<MemoryMatcherImmutableWrapper *>()->get();
  SmallVector<std::pair<ObjectID, StringRef>, 4> Inductions;
  getBaseInductionsForNest(L, Parallel, Provider, Inductions);
  PragmaStr.push_back('(');
  for (auto &LToI : Inductions) {
    PragmaStr.push_back('[');
    PragmaStr.append(LToI.second.begin(), LToI.second.end());
    PragmaStr.push_back(']');
  }
  PragmaStr.push_back(')');
  // We sort arrays to ensure the same order of variables after
  // different launches of parallelization.
  ClangDependenceAnalyzer::SortedVarListT MappingStr;
  for (auto &Mapping : Parallel.getClauses().get<trait::DirectAccess>()) {
    auto &DIEM = cast<DIEstimateMemory>(*DIAT.find(*Mapping.first));
    SmallString<32> Tie{DIEM.getVariable()->getName()};
    for (auto &Map : Mapping.second) {
      Tie += "[";
      if (Map.first) {
        if (!Map.second)
          Tie += "-";
        Tie += find_if(Inductions, [&Map](auto &LToI) {
                 return LToI.first == Map.first;
               })->second;
      }
      Tie += "]";
    }
    MappingStr.insert(std::string(Tie));
  }
  PragmaStr.append({ ' ', 't', 'i', 'e' });
  addVarList(MappingStr, PragmaStr);
}

static inline void addClauseIfNeed(StringRef Name,
    ClangDependenceAnalyzer::SortedVarListT &Vars,
    SmallVectorImpl<char> &PragmaStr) {
  if (!Vars.empty()) {
    PragmaStr.append(Name.begin(), Name.end());
    addVarList(Vars, PragmaStr);
  }
}

/// Add clauses for all reduction variables from a specified list to
/// the end of `ParallelFor` pragma.
static void addReductionIfNeed(
    const ClangDependenceAnalyzer::ReductionVarListT &VarInfoList,
    SmallVectorImpl<char> &ParallelFor) {
  unsigned I = trait::Reduction::RK_First;
  unsigned EI = trait::Reduction::RK_NumberOf;
  for (; I < EI; ++I) {
    if (VarInfoList[I].empty())
      continue;
    SmallString<7> RedKind;
    switch (static_cast<trait::Reduction::Kind>(I)) {
    case trait::Reduction::RK_Add: RedKind += "sum"; break;
    case trait::Reduction::RK_Mult: RedKind += "product"; break;
    case trait::Reduction::RK_Or: RedKind += "or"; break;
    case trait::Reduction::RK_And: RedKind += "and"; break;
    case trait::Reduction::RK_Xor: RedKind + "xor "; break;
    case trait::Reduction::RK_Max: RedKind += "max"; break;
    case trait::Reduction::RK_Min: RedKind += "min"; break;
    default: llvm_unreachable("Unknown reduction kind!"); break;
    }
    ParallelFor.append({ 'r', 'e', 'd', 'u', 'c', 't', 'i', 'o', 'n' });
    ParallelFor.push_back('(');
    auto VarItr = VarInfoList[I].begin(), VarItrE = VarInfoList[I].end();
    ParallelFor.append(RedKind.begin(), RedKind.end());
    ParallelFor.push_back('(');
    ParallelFor.append(VarItr->begin(), VarItr->end());
    ParallelFor.push_back(')');
    for (++VarItr; VarItr != VarItrE; ++VarItr) {
      ParallelFor.push_back(',');
      ParallelFor.append(RedKind.begin(), RedKind.end());
      ParallelFor.push_back('(');
      ParallelFor.append(VarItr->begin(), VarItr->end());
      ParallelFor.push_back(')');
    }
    ParallelFor.push_back(')');
  }
}

bool ClangDVMHSMParallelization::runOnModule(llvm::Module &M) {
  ClangSMParallelization::runOnModule(M);
  auto *TfmCtx = getAnalysis<TransformationEnginePass>().getContext(M);
  for (auto F : make_range(mParallelizationInfo.func_begin(),
                           mParallelizationInfo.func_end())) {
    auto Provider = analyzeFunction(*F);
    auto &LI = Provider.value<LoopInfoWrapperPass*>()->getLoopInfo();
    auto &LM = Provider.value<LoopMatcherPass *>()->getMatcher();
    for (auto &BB : *F) {
      auto ParallelItr = mParallelizationInfo.find(&BB);
      if (ParallelItr == mParallelizationInfo.end())
        continue;
      for (auto &PL : ParallelItr->get<ParallelLocation>()) {
        if (PL.Anchor.is<Instruction *>()) {
          llvm_unreachable(
              "Directives cannot be attached to instructions yet!");
          continue;
        }
        auto ID = PL.Anchor.get<MDNode *>();
        auto *L = LI.getLoopFor(&BB);
        while (L->getLoopID() && L->getLoopID() != ID)
          L = L->getParentLoop();
        assert(L &&
               "A parallel directive has been attached to an unknown loop!");
        auto LMatchItr = LM.find<IR>(L);
        assert(LMatchItr != LM.end() &&
               "Unable to find AST representation for a loop!");
        for (auto &PI : PL.Entry) {
          SmallString<128> PragmaStr;
          if (auto *Parallel = dyn_cast<PragmaParallel>(PI.get())) {
            getPragmaText(DirectiveId::DvmParallel, PragmaStr);
            PragmaStr.resize(PragmaStr.size() - 1);
            if (Parallel->getClauses().get<trait::DirectAccess>().empty())
              PragmaStr +=
                  "(" +
                  std::to_string(
                      Parallel->getClauses().get<trait::Induction>().size()) +
                  ")";
            else
              addParallelMapping(*L, *Parallel, Provider, PragmaStr);
            addClauseIfNeed(" private",
                            Parallel->getClauses().get<trait::Private>(),
                            PragmaStr);
            addReductionIfNeed(Parallel->getClauses().get<trait::Reduction>(),
                       PragmaStr);
          } else if (auto *Region = dyn_cast<PragmaRegion>(PI.get())) {
            getPragmaText(DirectiveId::DvmRegion, PragmaStr);
            PragmaStr.resize(PragmaStr.size() - 1);
            addClauseIfNeed(" in",
                            Region->getClauses().get<trait::ReadOccurred>(),
                            PragmaStr);
            addClauseIfNeed(" out",
                            Region->getClauses().get<trait::WriteOccurred>(),
                            PragmaStr);
            addClauseIfNeed(" local",
                            Region->getClauses().get<trait::Private>(),
                            PragmaStr);
            if (Region->isHostOnly())
              PragmaStr += " targets(HOST)";
            PragmaStr += "\n{";
          } else if (auto *Actual = dyn_cast<PragmaActual>(PI.get())) {
            if (Actual->getMemory().empty())
              continue;
            getPragmaText(DirectiveId::DvmActual, PragmaStr);
            PragmaStr.resize(PragmaStr.size() - 1);
            addVarList(Actual->getMemory(), PragmaStr);
          } else {
            llvm_unreachable("An unknown pragma has been attached to a loop!");
          }
          PragmaStr += "\n";
          TfmCtx->getRewriter().InsertTextAfter(
              LMatchItr->get<AST>()->getBeginLoc(), PragmaStr);
        }
        if (PL.Exit.empty())
          continue;
        auto &ASTCtx = TfmCtx->getContext();
        Token SemiTok;
        auto InsertLoc = (!getRawTokenAfter(LMatchItr->get<AST>()->getEndLoc(),
                                            ASTCtx.getSourceManager(),
                                            ASTCtx.getLangOpts(), SemiTok) &&
                          SemiTok.is(tok::semi))
                             ? SemiTok.getLocation()
                             : LMatchItr->get<AST>()->getEndLoc();
        for (auto &PI : PL.Exit) {
          SmallString<128> PragmaStr;
          if (auto *GetActual = dyn_cast<PragmaGetActual>(PI.get())) {
            if (GetActual->getMemory().empty())
              continue;
            getPragmaText(DirectiveId::DvmGetActual, PragmaStr);
            PragmaStr.resize(PragmaStr.size() - 1);
            addVarList(GetActual->getMemory(), PragmaStr);

          } else if (auto *Marker =
                         dyn_cast<ParallelMarker<PragmaRegion>>(PI.get())) {
            PragmaStr = "}";
          } else {
            llvm_unreachable("An unknown pragma has been attached to a loop!");
          }
          PragmaStr += "\n";
          TfmCtx->getRewriter().InsertTextAfterToken(InsertLoc, PragmaStr);
        }
      }
    }
  }
  return false;
}

ModulePass *llvm::createClangDVMHSMParallelization() {
  return new ClangDVMHSMParallelization;
}

char ClangDVMHSMParallelization::ID = 0;
INITIALIZE_SHARED_PARALLELIZATION(ClangDVMHSMParallelization,
  "clang-dvmh-sm-parallel", "Shared Memory DVMH-based Parallelization (Clang)")<|MERGE_RESOLUTION|>--- conflicted
+++ resolved
@@ -219,12 +219,9 @@
   ClangDVMHSMParallelization() : ClangSMParallelization(ID) {
     initializeClangDVMHSMParallelizationPass(*PassRegistry::getPassRegistry());
   }
-<<<<<<< HEAD
-=======
 
   bool runOnModule(llvm::Module &M) override;
 
->>>>>>> 3ac4e77a
 private:
   ParallelItem * exploitParallelism(const DFLoop &IR, const clang::ForStmt &AST,
     const FunctionAnalysis &Provider,
