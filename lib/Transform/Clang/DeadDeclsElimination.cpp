//=== DeadDeclsElimination.cpp - Dead Decls Elimination (Clang) --*- C++ -*===//
//
//                       Traits Static Analyzer (SAPFOR)
//
// Copyright 2018 DVM System Group
//
// Licensed under the Apache License, Version 2.0 (the "License");
// you may not use this file except in compliance with the License.
// You may obtain a copy of the License at
//
// http://www.apache.org/licenses/LICENSE-2.0
//
// Unless required by applicable law or agreed to in writing, software
// distributed under the License is distributed on an "AS IS" BASIS,
// WITHOUT WARRANTIES OR CONDITIONS OF ANY KIND, either express or implied.
// See the License for the specific language governing permissions and
// limitations under the License.
//
//===----------------------------------------------------------------------===//
//
// This file implements a pass to eliminate dead declarations in a source code.
//
//===----------------------------------------------------------------------===//

#include "tsar/Transform/Clang/DeadDeclsElimination.h"
#include "tsar/Analysis/Clang/GlobalInfoExtractor.h"
#include "tsar/Analysis/Clang/NoMacroAssert.h"
#include "tsar/Core/Query.h"
#include "tsar/Core/TransformationContext.h"
#include "tsar/Support/Clang/Diagnostic.h"
#include <clang/AST/Decl.h>
#include <clang/AST/RecursiveASTVisitor.h>
#include <clang/AST/Stmt.h>
#include <llvm/ADT/DenseMap.h>
#include <llvm/ADT/DenseSet.h>
#include <llvm/ADT/SmallVector.h>
#include <llvm/IR/Function.h>
#include <llvm/IR/Module.h>
#include <llvm/Support/Debug.h>
#include <llvm/Support/raw_ostream.h>
#include <vector>

using namespace clang;
using namespace llvm;
using namespace tsar;

#undef DEBUG_TYPE
#define DEBUG_TYPE "clang-de-decls"

char ClangDeadDeclsElimination::ID = 0;

INITIALIZE_PASS_IN_GROUP_BEGIN(ClangDeadDeclsElimination, "clang-de-decls",
  "Dead Declarations Elimination (Clang)", false, false,
  TransformationQueryManager::getPassRegistry())
INITIALIZE_PASS_DEPENDENCY(TransformationEnginePass)
INITIALIZE_PASS_DEPENDENCY(ClangGlobalInfoPass)
INITIALIZE_PASS_IN_GROUP_END(ClangDeadDeclsElimination, "clang-de-decls",
  "Dead Declarations Elimination (Clang)", false, false,
  TransformationQueryManager::getPassRegistry())

namespace {
class DeclVisitor : public RecursiveASTVisitor<DeclVisitor> {
  struct DeclarationInfo {
    DeclarationInfo(Stmt *S) : Scope(S) {}

    Stmt *Scope;
    SmallVector<Stmt *, 16> DeadAccesses;
  };
public:
  explicit DeclVisitor(clang::Rewriter &Rewriter) : mRewriter(&Rewriter) {}

  bool VisitVarDecl(VarDecl *D) {
    mDeadDecls.emplace(D, getScope());
    return true;
  }

  bool VisitTypeDecl(TypeDecl *D) {
    auto Itr = mDeadDecls.emplace(D, getScope()).first;
    assert(Itr != mDeadDecls.end() &&
      "Unable to insert declaration in the map!");
    mTypeDecls.try_emplace(D->getTypeForDecl(), Itr);
    return true;
  }

  bool VisitDeclRefExpr(DeclRefExpr *D) {
    if (D != mSimpleAssignLHS)
      mDeadDecls.erase(D->getFoundDecl());
    return true;
  }

  bool VisitTypeLoc(TypeLoc TL) {
    auto DeclItr = mTypeDecls.find(TL.getTypePtr());
    if (DeclItr != mTypeDecls.end()) {
      mDeadDecls.erase(DeclItr->second);
      mTypeDecls.erase(DeclItr);
    }
    return true;
  }

  bool VisitDeclStmt(DeclStmt *S) {
    auto Group = S->getDeclGroup();
    if(!S->isSingleDecl())
      mMultipleDecls.insert(S);
    return true;
  }

<<<<<<< HEAD
  bool TraverseBinAssign(BinaryOperator *BO) {
=======
  bool TraverseBinaryOperator(BinaryOperator *BO) {
    if (!BO || !BO->isAssignmentOp())
      return RecursiveASTVisitor::TraverseBinaryOperator(BO);
>>>>>>> d498eb85
    if (!BO->isCompoundAssignmentOp()) {
      auto ParentItr = mScopes.rbegin() + 1; // mScopes.back() is BO
      if (isa<CompoundStmt>(*ParentItr))
        if (auto *Ref = dyn_cast<DeclRefExpr>(BO->getLHS()))
          if (!findSideEffect(*BO->getRHS())) {
            auto Itr = mDeadDecls.find(Ref->getFoundDecl());
            if (Itr != mDeadDecls.end()) {
              Itr->second.DeadAccesses.push_back(BO);
              auto Stash = mSimpleAssignLHS;
              mSimpleAssignLHS = Ref;
<<<<<<< HEAD
              auto Res = RecursiveASTVisitor::TraverseBinAssign(BO);
=======
              auto Res = RecursiveASTVisitor::TraverseBinaryOperator(BO);
>>>>>>> d498eb85
              mSimpleAssignLHS = Stash;
              return Res;
            }
          }
    }
<<<<<<< HEAD
    return RecursiveASTVisitor::TraverseBinAssign(BO);
=======
    return RecursiveASTVisitor::TraverseBinaryOperator(BO);
>>>>>>> d498eb85
  }

  bool TraverseStmt(Stmt *S) {
    if (!S)
      return true;
    mScopes.push_back(S);
    auto Res = RecursiveASTVisitor::TraverseStmt(S);
    mScopes.pop_back();
    return Res;
  }

  /// Checks precondition and performs elimination of dead declarations.
  void eliminateDeadDecls(const ClangGlobalInfoPass::RawInfo &RawInfo) {
    auto &Diags = mRewriter->getSourceMgr().getDiagnostics();
    DenseMap<Stmt *, SourceLocation> ScopeWithMacro;
    for (auto I = mDeadDecls.begin(), EI = mDeadDecls.end(); I != EI;) {
      if (auto VD = dyn_cast<VarDecl>(I->first)) {
        if (!VD->isLocalVarDecl() && VD->isLocalVarDeclOrParm()) {
          toDiag(Diags, VD->getLocation(), diag::warn_disable_de_parameter);
          I = mDeadDecls.erase(I);
          continue;
        } else if (VD->hasInit()) {
          if (auto SideEffect = findSideEffect(*VD->getInit())) {
            toDiag(Diags, VD->getLocation(), diag::warn_disable_de);
<<<<<<< HEAD
            toDiag(Diags, SideEffect->getLocStart(),
=======
            toDiag(Diags, SideEffect->getBeginLoc(),
>>>>>>> d498eb85
                   diag::note_de_side_effect_prevent);
            I = mDeadDecls.erase(I);
            continue;
          }
        }
      }
      assert(I->second.Scope && "Scope must not be global!");
      SourceLocation MacroLoc;
      auto MacroItr = ScopeWithMacro.find(I->second.Scope);
      if (MacroItr == ScopeWithMacro.end()) {
        for_each_macro(I->second.Scope, mRewriter->getSourceMgr(),
          mRewriter->getLangOpts(), RawInfo.Macros,
          [&MacroLoc](SourceLocation Loc) { MacroLoc = Loc; });
        ScopeWithMacro.try_emplace(I->second.Scope, MacroLoc);
      } else {
        MacroLoc = MacroItr->second;
      }
      if (MacroLoc.isValid()) {
        toDiag(Diags, I->first->getLocation(), diag::warn_disable_de);
        toDiag(Diags, MacroLoc, diag::note_de_macro_prevent);
        I = mDeadDecls.erase(I);
        continue;
      }
      ++I;
    }
    // Check that all declarations in a group are dead.
    for (auto *S : mMultipleDecls) {
      auto Group = S->getDeclGroup();
      const Decl *LiveD = nullptr;
      SmallVector<NamedDecl *, 8> DeadInGroup;
      for (auto *D : Group) {
        if (auto ND = dyn_cast<NamedDecl>(D))
          if (mDeadDecls.count(ND)) {
            DeadInGroup.push_back(ND);
            continue;
          }
        LiveD = D;
      }
      if (!DeadInGroup.empty() && LiveD) {
        for (auto *ND : DeadInGroup) {
          toDiag(Diags, ND->getLocation(), diag::warn_disable_de);
          toDiag(Diags, LiveD->getLocation(), diag::note_de_multiple_prevent);
          mDeadDecls.erase(ND);
        }
      }
    }
    auto &SrcMgr = mRewriter->getSourceMgr();
    auto &LangOpts = mRewriter->getLangOpts();
    Rewriter::RewriteOptions RemoveEmptyLine;
    /// TODO (kaniandr@gmail.com): it seems that RemoveLineIfEmpty is
    /// set to true then removing (in RewriterBuffer) works incorrect.
    RemoveEmptyLine.RemoveLineIfEmpty = false;
    for (auto I = mDeadDecls.begin(), EI = mDeadDecls.end(); I != EI; I++) {
      mRewriter->RemoveText(I->first->getSourceRange());
      for (auto S : I->second.DeadAccesses) {
        mRewriter->RemoveText(S->getSourceRange());
        // TODO (kaniandr@gmail.com): at this moment dead assignments could be
        // removed inside a compound statement only, so it is safe to remove
        // ending semicolon.
<<<<<<< HEAD
        Token SemiTok;
        if (!getRawTokenAfter(SrcMgr.getFileLoc(S->getLocEnd()),
            SrcMgr, LangOpts, SemiTok) && SemiTok.is(tok::semi))
          mRewriter->RemoveText(SemiTok.getLocation(), RemoveEmptyLine);
      }
      if (I->second.Scope && isa<CompoundStmt>(I->second.Scope)) {
        Token SemiTok;
        if (!getRawTokenAfter(SrcMgr.getFileLoc(I->first->getLocEnd()),
=======
        Token SemiTok;
        if (!getRawTokenAfter(SrcMgr.getFileLoc(S->getEndLoc()),
            SrcMgr, LangOpts, SemiTok) && SemiTok.is(tok::semi))
          mRewriter->RemoveText(SemiTok.getLocation(), RemoveEmptyLine);
      }
      if (I->second.Scope && isa<CompoundStmt>(I->second.Scope)) {
        Token SemiTok;
        if (!getRawTokenAfter(SrcMgr.getFileLoc(I->first->getEndLoc()),
>>>>>>> d498eb85
            SrcMgr, LangOpts, SemiTok) && SemiTok.is(tok::semi))
          mRewriter->RemoveText(SemiTok.getLocation(), RemoveEmptyLine);
      }
    }
  }

#ifdef LLVM_DEBUG
  void printRemovedDecls() {
    for (auto &D : mDeadDecls)
      dbgs() << D.first->getName() << "(" << D.first <<") ";
    dbgs() << "\n";
  }
#endif

private:
  /// Return current scope.
  Stmt *getScope() {
    for (auto I = mScopes.rbegin(), EI = mScopes.rend(); I != EI; ++I)
      if (isa<ForStmt>(*I) || isa<CompoundStmt>(*I))
        return *I;
    return nullptr;
  }

  /// Return true if there is a side effect inside a specified statement.
  const Stmt * findSideEffect(const Stmt &S) {
    if (!isa<CallExpr>(S) &&
        !(isa<BinaryOperator>(S) && cast<BinaryOperator>(S).isAssignmentOp()) &&
        !(isa<UnaryOperator>(S) &&
          cast<UnaryOperator>(S).isIncrementDecrementOp())) {
      for (auto Child : make_range(S.child_begin(), S.child_end()))
        if (Child)
          if (auto SideEffect = findSideEffect(*Child))
          return SideEffect;
      return nullptr;
    }
    return &S;
  }

  std::map<NamedDecl *, DeclarationInfo> mDeadDecls;
  std::vector<Stmt*> mScopes;
  clang::Rewriter *mRewriter;
  DenseSet<DeclStmt*> mMultipleDecls;
  DenseMap<const clang::Type *, decltype(mDeadDecls)::const_iterator> mTypeDecls;
  DeclRefExpr *mSimpleAssignLHS = nullptr;
};
}

bool ClangDeadDeclsElimination::runOnFunction(Function &F) {
  auto *M = F.getParent();
  auto TfmCtx = getAnalysis<TransformationEnginePass>().getContext(*M);
  if (!TfmCtx || !TfmCtx->hasInstance()) {
    M->getContext().emitError("can not transform sources"
      ": transformation context is not available");
    return false;
  }
  auto FuncDecl = TfmCtx->getDeclForMangledName(F.getName());
  if (!FuncDecl)
    return false;
  DeclVisitor Visitor(TfmCtx->getRewriter());
  Visitor.TraverseDecl(FuncDecl);
  auto &GIP = getAnalysis<ClangGlobalInfoPass>();
  LLVM_DEBUG(
    dbgs() << "[DEAD DECLS ELIMINATION]: list of all dead declarations ";
    Visitor.printRemovedDecls());
  Visitor.eliminateDeadDecls(GIP.getRawInfo());
  LLVM_DEBUG(
    dbgs() << "[DEAD DECLS ELIMINATION]: list of removed declarations ";
    Visitor.printRemovedDecls());
  return false;
}

void ClangDeadDeclsElimination::getAnalysisUsage(AnalysisUsage &AU) const {
  AU.addRequired<TransformationEnginePass>();
  AU.addRequired<ClangGlobalInfoPass>();
  AU.setPreservesAll();
}

FunctionPass *llvm::createClangDeadDeclsElimination() {
  return new ClangDeadDeclsElimination();
}<|MERGE_RESOLUTION|>--- conflicted
+++ resolved
@@ -104,13 +104,9 @@
     return true;
   }
 
-<<<<<<< HEAD
-  bool TraverseBinAssign(BinaryOperator *BO) {
-=======
   bool TraverseBinaryOperator(BinaryOperator *BO) {
     if (!BO || !BO->isAssignmentOp())
       return RecursiveASTVisitor::TraverseBinaryOperator(BO);
->>>>>>> d498eb85
     if (!BO->isCompoundAssignmentOp()) {
       auto ParentItr = mScopes.rbegin() + 1; // mScopes.back() is BO
       if (isa<CompoundStmt>(*ParentItr))
@@ -121,21 +117,13 @@
               Itr->second.DeadAccesses.push_back(BO);
               auto Stash = mSimpleAssignLHS;
               mSimpleAssignLHS = Ref;
-<<<<<<< HEAD
-              auto Res = RecursiveASTVisitor::TraverseBinAssign(BO);
-=======
               auto Res = RecursiveASTVisitor::TraverseBinaryOperator(BO);
->>>>>>> d498eb85
               mSimpleAssignLHS = Stash;
               return Res;
             }
           }
     }
-<<<<<<< HEAD
-    return RecursiveASTVisitor::TraverseBinAssign(BO);
-=======
     return RecursiveASTVisitor::TraverseBinaryOperator(BO);
->>>>>>> d498eb85
   }
 
   bool TraverseStmt(Stmt *S) {
@@ -160,11 +148,7 @@
         } else if (VD->hasInit()) {
           if (auto SideEffect = findSideEffect(*VD->getInit())) {
             toDiag(Diags, VD->getLocation(), diag::warn_disable_de);
-<<<<<<< HEAD
-            toDiag(Diags, SideEffect->getLocStart(),
-=======
             toDiag(Diags, SideEffect->getBeginLoc(),
->>>>>>> d498eb85
                    diag::note_de_side_effect_prevent);
             I = mDeadDecls.erase(I);
             continue;
@@ -224,16 +208,6 @@
         // TODO (kaniandr@gmail.com): at this moment dead assignments could be
         // removed inside a compound statement only, so it is safe to remove
         // ending semicolon.
-<<<<<<< HEAD
-        Token SemiTok;
-        if (!getRawTokenAfter(SrcMgr.getFileLoc(S->getLocEnd()),
-            SrcMgr, LangOpts, SemiTok) && SemiTok.is(tok::semi))
-          mRewriter->RemoveText(SemiTok.getLocation(), RemoveEmptyLine);
-      }
-      if (I->second.Scope && isa<CompoundStmt>(I->second.Scope)) {
-        Token SemiTok;
-        if (!getRawTokenAfter(SrcMgr.getFileLoc(I->first->getLocEnd()),
-=======
         Token SemiTok;
         if (!getRawTokenAfter(SrcMgr.getFileLoc(S->getEndLoc()),
             SrcMgr, LangOpts, SemiTok) && SemiTok.is(tok::semi))
@@ -242,7 +216,6 @@
       if (I->second.Scope && isa<CompoundStmt>(I->second.Scope)) {
         Token SemiTok;
         if (!getRawTokenAfter(SrcMgr.getFileLoc(I->first->getEndLoc()),
->>>>>>> d498eb85
             SrcMgr, LangOpts, SemiTok) && SemiTok.is(tok::semi))
           mRewriter->RemoveText(SemiTok.getLocation(), RemoveEmptyLine);
       }
