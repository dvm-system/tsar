<<<<<<< HEAD
//===- SharedMemoryAutoPar.cpp - Shared Memory Parallelization ---*- C++ -*===//
//
//                       Traits Static Analyzer (SAPFOR)
//
// Copyright 2020 DVM System Group
//
// Licensed under the Apache License, Version 2.0 (the "License");
// you may not use this file except in compliance with the License.
// You may obtain a copy of the License at
//
// http://www.apache.org/licenses/LICENSE-2.0
//
// Unless required by applicable law or agreed to in writing, software
// distributed under the License is distributed on an "AS IS" BASIS,
// WITHOUT WARRANTIES OR CONDITIONS OF ANY KIND, either express or implied.
// See the License for the specific language governing permissions and
// limitations under the License.
//
//===----------------------------------------------------------------------===//
//
// This file implements a general abstract pass to perform auto parallelization
// for a shared memory.
//
//===----------------------------------------------------------------------===//

#include "SharedMemoryAutoPar.h"
#include "tsar/Analysis/AnalysisServer.h"
#include "tsar/Analysis/Clang/ASTDependenceAnalysis.h"
#include "tsar/Analysis/Clang/CanonicalLoop.h"
#include "tsar/Analysis/Clang/DIMemoryMatcher.h"
#include "tsar/Analysis/Clang/LoopMatcher.h"
#include "tsar/Analysis/Clang/MemoryMatcher.h"
#include "tsar/Analysis/Clang/PerfectLoop.h"
#include "tsar/Analysis/Clang/RegionDirectiveInfo.h"
#include "tsar/Analysis/DFRegionInfo.h"
#include "tsar/Analysis/Memory/ClonedDIMemoryMatcher.h"
#include "tsar/Analysis/Memory/DIDependencyAnalysis.h"
#include "tsar/Analysis/Memory/DIEstimateMemory.h"
#include "tsar/Analysis/Memory/DIMemoryTrait.h"
#include "tsar/Analysis/Memory/MemoryTraitUtils.h"
#include "tsar/Analysis/Memory/Passes.h"
#include "tsar/Analysis/Parallel/ParallelLoop.h"
#include "tsar/Core/Query.h"
#include "tsar/Core/TransformationContext.h"
#include "tsar/Support/Clang/Diagnostic.h"
#include "tsar/Support/GlobalOptions.h"
#include "tsar/Support/PassAAProvider.h"
#include "tsar/Transform/Clang/Passes.h"
#include "tsar/Transform/IR/InterprocAttr.h"
#include <clang/AST/RecursiveASTVisitor.h>
#include <clang/AST/Stmt.h>
#include <llvm/ADT/SCCIterator.h>
#include <llvm/Analysis/CallGraph.h>
#include <llvm/Analysis/CallGraphSCCPass.h>
#include <llvm/Analysis/LoopInfo.h>
#include <llvm/IR/Verifier.h>
#include <algorithm>

using namespace llvm;
using namespace tsar;

#undef DEBUG_TYPE
#define DEBUG_TYPE "clang-shared-parallel"

void ClangSMParallelizationInfo::addBeforePass(
    legacy::PassManager &Passes) const {
  addImmutableAliasAnalysis(Passes);
  addInitialTransformations(Passes);
  Passes.add(createAnalysisSocketImmutableStorage());
  Passes.add(createDIMemoryTraitPoolStorage());
  Passes.add(createDIMemoryEnvironmentStorage());
  Passes.add(createDIEstimateMemoryPass());
  Passes.add(createDIMemoryAnalysisServer());
  Passes.add(createAnalysisWaitServerPass());
  Passes.add(createMemoryMatcherPass());
  Passes.add(createAnalysisWaitServerPass());
}

void ClangSMParallelizationInfo::addAfterPass(
    legacy::PassManager &Passes) const {
  Passes.add(createAnalysisReleaseServerPass());
  Passes.add(createAnalysisCloseConnectionPass());
}

bool ClangSMParallelization::findParallelLoops(
    Loop &L, Function &F, ClangSMParallelProvider &Provider) {
  if (!mRegions.empty() &&
      std::none_of(mRegions.begin(), mRegions.end(),
                   [&L](const OptimizationRegion *R) { return R->contain(L); }))
    return findParallelLoops(L.begin(), L.end(), F, Provider);
  auto &PL = Provider.get<ParallelLoopPass>().getParallelLoopInfo();
  auto &CL = Provider.get<CanonicalLoopPass>().getCanonicalLoopInfo();
  auto &RI = Provider.get<DFRegionInfoPass>().getRegionInfo();
  auto &LM = Provider.get<LoopMatcherPass>().getMatcher();
  auto &SrcMgr = mTfmCtx->getRewriter().getSourceMgr();
  auto &Diags = SrcMgr.getDiagnostics();
  if (!PL.count(&L))
    return findParallelLoops(L.begin(), L.end(), F, Provider);
  auto LMatchItr = LM.find<IR>(&L);
  if (LMatchItr != LM.end())
    toDiag(Diags, LMatchItr->get<AST>()->getBeginLoc(),
           clang::diag::remark_parallel_loop);
  auto DFL = cast<DFLoop>(RI.getRegionFor(&L));
  auto CanonicalItr = CL.find_as(DFL);
  if (CanonicalItr == CL.end() || !(**CanonicalItr).isCanonical()) {
    toDiag(Diags, LMatchItr->get<AST>()->getBeginLoc(),
           clang::diag::warn_parallel_not_canonical);
    return findParallelLoops(L.begin(), L.end(), F, Provider);
  }
  auto &Socket = mSocketInfo->getActive()->second;
  auto RF =
      Socket.getAnalysis<DIEstimateMemoryPass, DIDependencyAnalysisPass>(F);
  assert(RF && "Dependence analysis must be available for a parallel loop!");
  auto &DIAT = RF->value<DIEstimateMemoryPass *>()->getAliasTree();
  auto &DIDepInfo = RF->value<DIDependencyAnalysisPass *>()->getDependencies();
  auto RM = Socket.getAnalysis<AnalysisClientServerMatcherWrapper,
                                 ClonedDIMemoryMatcherWrapper>();
  assert(RM && "Client to server IR-matcher must be available!");
  auto &ClientToServer = **RM->value<AnalysisClientServerMatcherWrapper *>();
  assert(L.getLoopID() && "ID must be available for a parallel loop!");
  auto ServerLoopID = cast<MDNode>(*ClientToServer.getMappedMD(L.getLoopID()));
  auto DIDepSet = DIDepInfo[ServerLoopID];
  auto *ServerF = cast<Function>(ClientToServer[&F]);
  auto *DIMemoryMatcher =
      (**RM->value<ClonedDIMemoryMatcherWrapper *>())[*ServerF];
  assert(DIMemoryMatcher && "Cloned memory matcher must not be null!");
  auto &ASTToClient = Provider.get<ClangDIMemoryMatcherPass>().getMatcher();
  auto *ForStmt = (**CanonicalItr).getASTLoop();
  assert(ForStmt && "Source-level representation of a loop must be available!");
  ClangDependenceAnalyzer RegionAnalysis(const_cast<clang::ForStmt *>(ForStmt),
    *mGlobalOpts, Diags, DIAT, DIDepSet, *DIMemoryMatcher, ASTToClient);
  if (!RegionAnalysis.evaluateDependency())
    return findParallelLoops(L.begin(), L.end(), F, Provider);
  if (!exploitParallelism(*DFL, *ForStmt, Provider, RegionAnalysis, *mTfmCtx))
    return findParallelLoops(L.begin(), L.end(), F, Provider);
  for (auto *BB : L.blocks())
    for (auto &I : *BB) {
      auto *Call = dyn_cast<CallBase>(&I);
      if (!Call)
        continue;
      auto Callee = dyn_cast<Function>(
        Call->getCalledOperand()->stripPointerCasts());
      if (!Callee)
        continue;
      auto Info = mParallelCallees.try_emplace(Callee);
      if (Info.second)
        Info.first->getSecond() = mCGNodes[Callee];
    }
  return true;
}

void ClangSMParallelization::initializeProviderOnClient(Module &M) {
  ClangSMParallelProvider::initialize<GlobalOptionsImmutableWrapper>(
      [this](GlobalOptionsImmutableWrapper &Wrapper) {
        Wrapper.setOptions(mGlobalOpts);
      });
  ClangSMParallelProvider::initialize<AnalysisSocketImmutableWrapper>(
      [this](AnalysisSocketImmutableWrapper &Wrapper) {
        Wrapper.set(*mSocketInfo);
      });
  ClangSMParallelProvider::initialize<TransformationEnginePass>(
      [this, &M](TransformationEnginePass &Wrapper) {
        Wrapper.setContext(M, mTfmCtx);
      });
  ClangSMParallelProvider::initialize<MemoryMatcherImmutableWrapper>(
      [this](MemoryMatcherImmutableWrapper &Wrapper) {
        Wrapper.set(*mMemoryMatcher);
      });
  ClangSMParallelProvider::initialize<
      GlobalsAAResultImmutableWrapper>(
      [this](GlobalsAAResultImmutableWrapper &Wrapper) {
        Wrapper.set(*mGlobalsAA);
      });
  ClangSMParallelProvider::initialize<DIMemoryEnvironmentWrapper>(
      [this](DIMemoryEnvironmentWrapper &Wrapper) {
        Wrapper.set(*mDIMEnv);
      });
}

bool ClangSMParallelization::runOnModule(Module &M) {
  releaseMemory();
  mTfmCtx = getAnalysis<TransformationEnginePass>().getContext(M);
  if (!mTfmCtx || !mTfmCtx->hasInstance()) {
    M.getContext().emitError("can not transform sources"
                             ": transformation context is not available");
    return false;
  }
  mSocketInfo = &getAnalysis<AnalysisSocketImmutableWrapper>().get();
  mGlobalOpts = &getAnalysis<GlobalOptionsImmutableWrapper>().getOptions();
  mMemoryMatcher = &getAnalysis<MemoryMatcherImmutableWrapper>().get();
  mGlobalsAA = &getAnalysis<GlobalsAAWrapperPass>().getResult();
  mDIMEnv = &getAnalysis<DIMemoryEnvironmentWrapper>().get();
  initializeProviderOnClient(M);
  auto &RegionInfo = getAnalysis<ClangRegionCollector>().getRegionInfo();
  if (mGlobalOpts->OptRegions.empty()) {
    transform(RegionInfo, std::back_inserter(mRegions),
              [](const OptimizationRegion &R) { return &R; });
  } else {
    for (auto &Name : mGlobalOpts->OptRegions)
      if (auto *R = RegionInfo.get(Name))
        mRegions.push_back(R);
      else
        toDiag(mTfmCtx->getContext().getDiagnostics(),
               clang::diag::warn_region_not_found) << Name;
  }
  auto &CG = getAnalysis<CallGraphWrapperPass>().getCallGraph();
  std::vector<
    bcl::tagged_tuple<
      bcl::tagged<Function *, Function>,
      bcl::tagged<std::size_t, Preorder>,
      bcl::tagged<std::size_t, ReversePreorder>,
      bcl::tagged<std::size_t, Postorder>,
      bcl::tagged<std::size_t, ReversePostorder>>> PostorderTraverse;
  std::size_t LastPostorderNum = 1;
  for (scc_iterator<CallGraph *> I = scc_begin(&CG); !I.isAtEnd();
       ++I, ++LastPostorderNum)
    if (!I.hasCycle() && I->front()->getFunction()) {
      PostorderTraverse.emplace_back();
      PostorderTraverse.back().get<Function>() = I->front()->getFunction();
      PostorderTraverse.back().get<Postorder>() = LastPostorderNum;
    }
  if (PostorderTraverse.empty())
    return false;
  std::size_t PrevPostorderNum = 0, LastPreorderNum = 1;
  for (auto I = PostorderTraverse.rbegin(), EI = PostorderTraverse.rend();
       I != EI; PrevPostorderNum = I->get<Postorder>(), ++I) {
    auto Itr = mCGNodes.try_emplace(I->get<Function>()).first;
    Itr->get<Postorder>() = I->get<Postorder>();
    Itr->get<ReversePostorder>() = I->get<ReversePostorder>() =
      LastPostorderNum - I->get<Postorder>();
    Itr->get<Preorder>() = I->get<Preorder>() =
      LastPreorderNum + I->get<Postorder>() - PrevPostorderNum;
    Itr->get<ReversePreorder>() = I->get<ReversePreorder>() =
      LastPostorderNum - I->get<Preorder>();
    LLVM_DEBUG(
        dbgs() << "Numbering for " << I->get<Function>()->getName() << " "
               << "postorder " << Itr->get<Postorder>() << " "
               << "reverse postorder " << Itr->get<ReversePostorder>() << " "
               << "preorder " << Itr->get<Preorder>() << " "
               << "reverse preorder " << Itr->get<ReversePreorder>()
               << "\n");
  }
  for (auto &Current : llvm::reverse(PostorderTraverse)) {
    auto *F = Current.get<Function>();
    if (!F || F->isIntrinsic() || F->isDeclaration() ||
        hasFnAttr(*F, AttrKind::LibFunc))
      continue;
    if (!mRegions.empty() && std::all_of(mRegions.begin(), mRegions.end(),
                                         [F](const OptimizationRegion *R) {
                                           return R->contain(*F) ==
                                                  OptimizationRegion::CS_No;
                                         }))
      continue;
    // Check that current function is not reachable from any parallel region.
    if (mParallelCallees.count(F) ||
        llvm::any_of(mParallelCallees,
                     [&Current](const CGNodeNumbering::value_type &Parallel) {
                       if (Parallel.get<Preorder>() < Current.get<Preorder>() &&
                           Parallel.get<ReversePostorder>() <
                               Current.get<ReversePostorder>())
                         return true;
                       return false;
                     })) {
      LLVM_DEBUG(dbgs() << "[SHARED PARALLEL]: ignore function reachable from "
                           "parallel region " << F->getName() << "\n");
      continue;
    }
    LLVM_DEBUG(dbgs() << "[SHARED PARALLEL]: process function " << F->getName()
                      << "\n");
    auto &Provider = getAnalysis<ClangSMParallelProvider>(*F);
    auto &LI = Provider.get<LoopInfoWrapperPass>().getLoopInfo();
    findParallelLoops(LI.begin(), LI.end(), *F, Provider);
  }
  return false;
}

void ClangSMParallelization::getAnalysisUsage(AnalysisUsage &AU) const {
  AU.addRequired<ClangSMParallelProvider>();
  AU.addRequired<AnalysisSocketImmutableWrapper>();
  AU.addRequired<TransformationEnginePass>();
  AU.addRequired<MemoryMatcherImmutableWrapper>();
  AU.addRequired<CallGraphWrapperPass>();
  AU.addRequired<GlobalOptionsImmutableWrapper>();
  AU.addRequired<GlobalsAAWrapperPass>();
  AU.addRequired<ClangRegionCollector>();
  AU.addRequired<DIMemoryEnvironmentWrapper>();
  AU.addRequired<DIArrayAccessWrapper>();
  AU.setPreservesAll();
}

INITIALIZE_PROVIDER(ClangSMParallelProvider,
                    "clang-shared-parallel-provider",
                    "Shared Memory Parallelization (Clang, Provider)")

ClangSMParallelization::ClangSMParallelization(char &ID) : ModulePass(ID) {
  initializeClangSMParallelProviderPass(*PassRegistry::getPassRegistry());
}
=======
//===- SharedMemoryAutoPar.cpp - Shared Memory Parallelization ---*- C++ -*===//
//
//                       Traits Static Analyzer (SAPFOR)
//
// Copyright 2020 DVM System Group
//
// Licensed under the Apache License, Version 2.0 (the "License");
// you may not use this file except in compliance with the License.
// You may obtain a copy of the License at
//
// http://www.apache.org/licenses/LICENSE-2.0
//
// Unless required by applicable law or agreed to in writing, software
// distributed under the License is distributed on an "AS IS" BASIS,
// WITHOUT WARRANTIES OR CONDITIONS OF ANY KIND, either express or implied.
// See the License for the specific language governing permissions and
// limitations under the License.
//
//===----------------------------------------------------------------------===//
//
// This file implements a general abstract pass to perform auto parallelization
// for a shared memory.
//
//===----------------------------------------------------------------------===//

#include "SharedMemoryAutoPar.h"
#include "tsar/Analysis/AnalysisServer.h"
#include "tsar/Analysis/Clang/ASTDependenceAnalysis.h"
#include "tsar/Analysis/Clang/CanonicalLoop.h"
#include "tsar/Analysis/Clang/DIMemoryMatcher.h"
#include "tsar/Analysis/Clang/LoopMatcher.h"
#include "tsar/Analysis/Clang/MemoryMatcher.h"
#include "tsar/Analysis/Clang/PerfectLoop.h"
#include "tsar/Analysis/Clang/RegionDirectiveInfo.h"
#include "tsar/Analysis/DFRegionInfo.h"
#include "tsar/Analysis/Memory/ClonedDIMemoryMatcher.h"
#include "tsar/Analysis/Memory/DIDependencyAnalysis.h"
#include "tsar/Analysis/Memory/DIEstimateMemory.h"
#include "tsar/Analysis/Memory/DIMemoryTrait.h"
#include "tsar/Analysis/Memory/MemoryTraitUtils.h"
#include "tsar/Analysis/Memory/Passes.h"
#include "tsar/Analysis/Parallel/ParallelLoop.h"
#include "tsar/Core/Query.h"
#include "tsar/Core/TransformationContext.h"
#include "tsar/Support/Clang/Diagnostic.h"
#include "tsar/Support/GlobalOptions.h"
#include "tsar/Support/PassAAProvider.h"
#include "tsar/Transform/Clang/Passes.h"
#include "tsar/Transform/IR/InterprocAttr.h"
#include <clang/AST/RecursiveASTVisitor.h>
#include <clang/AST/Stmt.h>
#include <llvm/ADT/SCCIterator.h>
#include <llvm/Analysis/CallGraph.h>
#include <llvm/Analysis/CallGraphSCCPass.h>
#include <llvm/Analysis/LoopInfo.h>
#include <llvm/IR/Verifier.h>
#include <algorithm>

using namespace llvm;
using namespace tsar;

#undef DEBUG_TYPE
#define DEBUG_TYPE "clang-shared-parallel"

namespace {
template <typename... Analysis>
FunctionPassAAProvider<std::remove_pointer_t<Analysis>...>
functionAnalysisList(bcl::StaticTypeMap<Analysis...> &&);

using ClangSMParallelProvider =
    decltype(functionAnalysisList(std::declval<FunctionAnalysis>()));
}

void ClangSMParallelizationInfo::addBeforePass(
    legacy::PassManager &Passes) const {
  addImmutableAliasAnalysis(Passes);
  addInitialTransformations(Passes);
  Passes.add(createAnalysisSocketImmutableStorage());
  Passes.add(createDIMemoryTraitPoolStorage());
  Passes.add(createDIMemoryEnvironmentStorage());
  Passes.add(createDIEstimateMemoryPass());
  Passes.add(createDIMemoryAnalysisServer());
  Passes.add(createAnalysisWaitServerPass());
  Passes.add(createMemoryMatcherPass());
  Passes.add(createAnalysisWaitServerPass());
}

void ClangSMParallelizationInfo::addAfterPass(
    legacy::PassManager &Passes) const {
  Passes.add(createAnalysisReleaseServerPass());
  Passes.add(createAnalysisCloseConnectionPass());
}

bool ClangSMParallelization::findParallelLoops(Loop &L,
    const FunctionAnalysis &Provider, ParallelItem *PI) {
  auto &F = *L.getHeader()->getParent();
  if (!mRegions.empty() &&
    std::none_of(mRegions.begin(), mRegions.end(),
      [&L](const OptimizationRegion *R) { return R->contain(L); })) {
    assert(!PI && "Loop located inside a parallel item must be contained in an "
                  "optimization region!");
    return findParallelLoops(&L, L.begin(), L.end(), Provider, PI);
  }
  auto &PL = Provider.value<ParallelLoopPass *>()->getParallelLoopInfo();
  auto &CL = Provider.value<CanonicalLoopPass *>()->getCanonicalLoopInfo();
  auto &RI = Provider.value<DFRegionInfoPass *>()->getRegionInfo();
  auto &LM = Provider.value<LoopMatcherPass *>()->getMatcher();
  auto &SrcMgr = mTfmCtx->getRewriter().getSourceMgr();
  auto &Diags = SrcMgr.getDiagnostics();
  if (!PL.count(&L)) {
    if (PI)
      PI->finalize();
    if (!PI || PI && PI->isChildPossible())
      return findParallelLoops(&L, L.begin(), L.end(), Provider, PI);
    return false;
  }
  auto LMatchItr = LM.find<IR>(&L);
  if (LMatchItr != LM.end())
    toDiag(Diags, LMatchItr->get<AST>()->getBeginLoc(),
           clang::diag::remark_parallel_loop);
  auto DFL = cast<DFLoop>(RI.getRegionFor(&L));
  auto CanonicalItr = CL.find_as(DFL);
  if (CanonicalItr == CL.end() || !(**CanonicalItr).isCanonical()) {
    toDiag(Diags, LMatchItr->get<AST>()->getBeginLoc(),
           clang::diag::warn_parallel_not_canonical);
    if (PI)
      PI->finalize();
    if (!PI || PI && PI->isChildPossible())
      return findParallelLoops(&L, L.begin(), L.end(), Provider, PI);
    return false;
  }
  auto &Socket = mSocketInfo->getActive()->second;
  auto RF =
      Socket.getAnalysis<DIEstimateMemoryPass, DIDependencyAnalysisPass>(F);
  assert(RF && "Dependence analysis must be available for a parallel loop!");
  auto &DIAT = RF->value<DIEstimateMemoryPass *>()->getAliasTree();
  auto &DIDepInfo = RF->value<DIDependencyAnalysisPass *>()->getDependencies();
  auto RM = Socket.getAnalysis<AnalysisClientServerMatcherWrapper,
                                 ClonedDIMemoryMatcherWrapper>();
  assert(RM && "Client to server IR-matcher must be available!");
  auto &ClientToServer = **RM->value<AnalysisClientServerMatcherWrapper *>();
  assert(L.getLoopID() && "ID must be available for a parallel loop!");
  auto ServerLoopID = cast<MDNode>(*ClientToServer.getMappedMD(L.getLoopID()));
  auto DIDepSet = DIDepInfo[ServerLoopID];
  auto *ServerF = cast<Function>(ClientToServer[&F]);
  auto *DIMemoryMatcher =
      (**RM->value<ClonedDIMemoryMatcherWrapper *>())[*ServerF];
  assert(DIMemoryMatcher && "Cloned memory matcher must not be null!");
  auto &ASTToClient =
      Provider.value<ClangDIMemoryMatcherPass *>()->getMatcher();
  auto *ForStmt = (**CanonicalItr).getASTLoop();
  assert(ForStmt && "Source-level representation of a loop must be available!");
  ClangDependenceAnalyzer RegionAnalysis(const_cast<clang::ForStmt *>(ForStmt),
    *mGlobalOpts, Diags, DIAT, DIDepSet, *DIMemoryMatcher, ASTToClient);
  if (!RegionAnalysis.evaluateDependency()) {
    if (PI)
      PI->finalize();
    if (!PI || PI && PI->isChildPossible())
      return findParallelLoops(&L, L.begin(), L.end(), Provider, PI);
    return false;
  }
  bool InParallelItem = PI;
  PI = exploitParallelism(*DFL, *ForStmt, Provider, RegionAnalysis, PI);
  if (PI && !InParallelItem) {
    for (auto *BB : L.blocks())
      for (auto &I : *BB) {
        auto *Call = dyn_cast<CallBase>(&I);
        if (!Call)
          continue;
        auto Callee = dyn_cast<Function>(
          Call->getCalledOperand()->stripPointerCasts());
        if (!Callee)
          continue;
        auto Info = mParallelCallees.try_emplace(Callee);
        if (Info.second)
          Info.first->getSecond() = mCGNodes[Callee];
      }
  }
  if (!PI || PI && (!PI->isFinal() || PI->isChildPossible()))
    return findParallelLoops(&L, L.begin(), L.end(), Provider, PI);
  return PI;
}

void ClangSMParallelization::initializeProviderOnClient(Module &M) {
  ClangSMParallelProvider::initialize<GlobalOptionsImmutableWrapper>(
      [this](GlobalOptionsImmutableWrapper &Wrapper) {
        Wrapper.setOptions(mGlobalOpts);
      });
  ClangSMParallelProvider::initialize<AnalysisSocketImmutableWrapper>(
      [this](AnalysisSocketImmutableWrapper &Wrapper) {
        Wrapper.set(*mSocketInfo);
      });
  ClangSMParallelProvider::initialize<TransformationEnginePass>(
      [this, &M](TransformationEnginePass &Wrapper) {
        Wrapper.setContext(M, mTfmCtx);
      });
  ClangSMParallelProvider::initialize<MemoryMatcherImmutableWrapper>(
      [this](MemoryMatcherImmutableWrapper &Wrapper) {
        Wrapper.set(*mMemoryMatcher);
      });
  ClangSMParallelProvider::initialize<
      GlobalsAAResultImmutableWrapper>(
      [this](GlobalsAAResultImmutableWrapper &Wrapper) {
        Wrapper.set(*mGlobalsAA);
      });
  ClangSMParallelProvider::initialize<DIMemoryEnvironmentWrapper>(
      [this](DIMemoryEnvironmentWrapper &Wrapper) {
        Wrapper.set(*mDIMEnv);
      });
}

bool ClangSMParallelization::runOnModule(Module &M) {
  releaseMemory();
  mTfmCtx = getAnalysis<TransformationEnginePass>().getContext(M);
  if (!mTfmCtx || !mTfmCtx->hasInstance()) {
    M.getContext().emitError("can not transform sources"
                             ": transformation context is not available");
    return false;
  }
  mSocketInfo = &getAnalysis<AnalysisSocketImmutableWrapper>().get();
  mGlobalOpts = &getAnalysis<GlobalOptionsImmutableWrapper>().getOptions();
  mMemoryMatcher = &getAnalysis<MemoryMatcherImmutableWrapper>().get();
  mGlobalsAA = &getAnalysis<GlobalsAAWrapperPass>().getResult();
  mDIMEnv = &getAnalysis<DIMemoryEnvironmentWrapper>().get();
  initializeProviderOnClient(M);
  auto &RegionInfo = getAnalysis<ClangRegionCollector>().getRegionInfo();
  if (mGlobalOpts->OptRegions.empty()) {
    transform(RegionInfo, std::back_inserter(mRegions),
              [](const OptimizationRegion &R) { return &R; });
  } else {
    for (auto &Name : mGlobalOpts->OptRegions)
      if (auto *R = RegionInfo.get(Name))
        mRegions.push_back(R);
      else
        toDiag(mTfmCtx->getContext().getDiagnostics(),
               clang::diag::warn_region_not_found) << Name;
  }
  auto &CG = getAnalysis<CallGraphWrapperPass>().getCallGraph();
  std::vector<
    bcl::tagged_tuple<
      bcl::tagged<Function *, Function>,
      bcl::tagged<std::size_t, Preorder>,
      bcl::tagged<std::size_t, ReversePreorder>,
      bcl::tagged<std::size_t, Postorder>,
      bcl::tagged<std::size_t, ReversePostorder>>> PostorderTraverse;
  std::size_t LastPostorderNum = 1;
  for (scc_iterator<CallGraph *> I = scc_begin(&CG); !I.isAtEnd();
       ++I, ++LastPostorderNum)
    if (!I.hasCycle() && I->front()->getFunction()) {
      PostorderTraverse.emplace_back();
      PostorderTraverse.back().get<Function>() = I->front()->getFunction();
      PostorderTraverse.back().get<Postorder>() = LastPostorderNum;
    }
  if (PostorderTraverse.empty())
    return false;
  std::size_t PrevPostorderNum = 0, LastPreorderNum = 1;
  for (auto I = PostorderTraverse.rbegin(), EI = PostorderTraverse.rend();
       I != EI; PrevPostorderNum = I->get<Postorder>(), ++I) {
    auto Itr = mCGNodes.try_emplace(I->get<Function>()).first;
    Itr->get<Postorder>() = I->get<Postorder>();
    Itr->get<ReversePostorder>() = I->get<ReversePostorder>() =
      LastPostorderNum - I->get<Postorder>();
    Itr->get<Preorder>() = I->get<Preorder>() =
      LastPreorderNum + I->get<Postorder>() - PrevPostorderNum;
    Itr->get<ReversePreorder>() = I->get<ReversePreorder>() =
      LastPostorderNum - I->get<Preorder>();
    LLVM_DEBUG(
        dbgs() << "Numbering for " << I->get<Function>()->getName() << " "
               << "postorder " << Itr->get<Postorder>() << " "
               << "reverse postorder " << Itr->get<ReversePostorder>() << " "
               << "preorder " << Itr->get<Preorder>() << " "
               << "reverse preorder " << Itr->get<ReversePreorder>()
               << "\n");
  }
  for (auto &Current : llvm::reverse(PostorderTraverse)) {
    auto *F = Current.get<Function>();
    if (!F || F->isIntrinsic() || F->isDeclaration() ||
        hasFnAttr(*F, AttrKind::LibFunc))
      continue;
    if (!mRegions.empty() && std::all_of(mRegions.begin(), mRegions.end(),
                                         [F](const OptimizationRegion *R) {
                                           return R->contain(*F) ==
                                                  OptimizationRegion::CS_No;
                                         }))
      continue;
    // Check that current function is not reachable from any parallel region.
    if (mParallelCallees.count(F) ||
        llvm::any_of(mParallelCallees,
                     [&Current](const CGNodeNumbering::value_type &Parallel) {
                       if (Parallel.get<Preorder>() < Current.get<Preorder>() &&
                           Parallel.get<ReversePostorder>() <
                               Current.get<ReversePostorder>())
                         return true;
                       return false;
                     })) {
      LLVM_DEBUG(dbgs() << "[SHARED PARALLEL]: ignore function reachable from "
                           "parallel region " << F->getName() << "\n");
      continue;
    }
    LLVM_DEBUG(dbgs() << "[SHARED PARALLEL]: process function " << F->getName()
                      << "\n");
    auto Provider = analyzeFunction(*F);
    auto &LI = Provider.value<LoopInfoWrapperPass *>()->getLoopInfo();
    findParallelLoops(F, LI.begin(), LI.end(), Provider, nullptr);
  }
  return false;
}

FunctionAnalysis
ClangSMParallelization::analyzeFunction(llvm::Function &F) {
  auto &Provider = getAnalysis<ClangSMParallelProvider>(F);
  FunctionAnalysis Results;
  Results.for_each([&Provider](auto &T) {
    T = &Provider.get<std::remove_pointer_t<std::decay_t<decltype(T)>>>();
  });
  return Results;
}

void ClangSMParallelization::getAnalysisUsage(AnalysisUsage &AU) const {
  AU.addRequired<ClangSMParallelProvider>();
  AU.addRequired<AnalysisSocketImmutableWrapper>();
  AU.addRequired<TransformationEnginePass>();
  AU.addRequired<MemoryMatcherImmutableWrapper>();
  AU.addRequired<CallGraphWrapperPass>();
  AU.addRequired<GlobalOptionsImmutableWrapper>();
  AU.addRequired<GlobalsAAWrapperPass>();
  AU.addRequired<ClangRegionCollector>();
  AU.addRequired<DIMemoryEnvironmentWrapper>();
  AU.addRequired<DIArrayAccessWrapper>();
  AU.setPreservesAll();
}

INITIALIZE_PROVIDER(ClangSMParallelProvider,
                    "clang-shared-parallel-provider",
                    "Shared Memory Parallelization (Clang, Provider)")

ClangSMParallelization::ClangSMParallelization(char &ID) : ModulePass(ID) {
  initializeClangSMParallelProviderPass(*PassRegistry::getPassRegistry());
}

>>>>>>> 3ac4e77a
<|MERGE_RESOLUTION|>--- conflicted
+++ resolved
@@ -1,640 +1,340 @@
-<<<<<<< HEAD
-//===- SharedMemoryAutoPar.cpp - Shared Memory Parallelization ---*- C++ -*===//
-//
-//                       Traits Static Analyzer (SAPFOR)
-//
-// Copyright 2020 DVM System Group
-//
-// Licensed under the Apache License, Version 2.0 (the "License");
-// you may not use this file except in compliance with the License.
-// You may obtain a copy of the License at
-//
-// http://www.apache.org/licenses/LICENSE-2.0
-//
-// Unless required by applicable law or agreed to in writing, software
-// distributed under the License is distributed on an "AS IS" BASIS,
-// WITHOUT WARRANTIES OR CONDITIONS OF ANY KIND, either express or implied.
-// See the License for the specific language governing permissions and
-// limitations under the License.
-//
-//===----------------------------------------------------------------------===//
-//
-// This file implements a general abstract pass to perform auto parallelization
-// for a shared memory.
-//
-//===----------------------------------------------------------------------===//
-
-#include "SharedMemoryAutoPar.h"
-#include "tsar/Analysis/AnalysisServer.h"
-#include "tsar/Analysis/Clang/ASTDependenceAnalysis.h"
-#include "tsar/Analysis/Clang/CanonicalLoop.h"
-#include "tsar/Analysis/Clang/DIMemoryMatcher.h"
-#include "tsar/Analysis/Clang/LoopMatcher.h"
-#include "tsar/Analysis/Clang/MemoryMatcher.h"
-#include "tsar/Analysis/Clang/PerfectLoop.h"
-#include "tsar/Analysis/Clang/RegionDirectiveInfo.h"
-#include "tsar/Analysis/DFRegionInfo.h"
-#include "tsar/Analysis/Memory/ClonedDIMemoryMatcher.h"
-#include "tsar/Analysis/Memory/DIDependencyAnalysis.h"
-#include "tsar/Analysis/Memory/DIEstimateMemory.h"
-#include "tsar/Analysis/Memory/DIMemoryTrait.h"
-#include "tsar/Analysis/Memory/MemoryTraitUtils.h"
-#include "tsar/Analysis/Memory/Passes.h"
-#include "tsar/Analysis/Parallel/ParallelLoop.h"
-#include "tsar/Core/Query.h"
-#include "tsar/Core/TransformationContext.h"
-#include "tsar/Support/Clang/Diagnostic.h"
-#include "tsar/Support/GlobalOptions.h"
-#include "tsar/Support/PassAAProvider.h"
-#include "tsar/Transform/Clang/Passes.h"
-#include "tsar/Transform/IR/InterprocAttr.h"
-#include <clang/AST/RecursiveASTVisitor.h>
-#include <clang/AST/Stmt.h>
-#include <llvm/ADT/SCCIterator.h>
-#include <llvm/Analysis/CallGraph.h>
-#include <llvm/Analysis/CallGraphSCCPass.h>
-#include <llvm/Analysis/LoopInfo.h>
-#include <llvm/IR/Verifier.h>
-#include <algorithm>
-
-using namespace llvm;
-using namespace tsar;
-
-#undef DEBUG_TYPE
-#define DEBUG_TYPE "clang-shared-parallel"
-
-void ClangSMParallelizationInfo::addBeforePass(
-    legacy::PassManager &Passes) const {
-  addImmutableAliasAnalysis(Passes);
-  addInitialTransformations(Passes);
-  Passes.add(createAnalysisSocketImmutableStorage());
-  Passes.add(createDIMemoryTraitPoolStorage());
-  Passes.add(createDIMemoryEnvironmentStorage());
-  Passes.add(createDIEstimateMemoryPass());
-  Passes.add(createDIMemoryAnalysisServer());
-  Passes.add(createAnalysisWaitServerPass());
-  Passes.add(createMemoryMatcherPass());
-  Passes.add(createAnalysisWaitServerPass());
-}
-
-void ClangSMParallelizationInfo::addAfterPass(
-    legacy::PassManager &Passes) const {
-  Passes.add(createAnalysisReleaseServerPass());
-  Passes.add(createAnalysisCloseConnectionPass());
-}
-
-bool ClangSMParallelization::findParallelLoops(
-    Loop &L, Function &F, ClangSMParallelProvider &Provider) {
-  if (!mRegions.empty() &&
-      std::none_of(mRegions.begin(), mRegions.end(),
-                   [&L](const OptimizationRegion *R) { return R->contain(L); }))
-    return findParallelLoops(L.begin(), L.end(), F, Provider);
-  auto &PL = Provider.get<ParallelLoopPass>().getParallelLoopInfo();
-  auto &CL = Provider.get<CanonicalLoopPass>().getCanonicalLoopInfo();
-  auto &RI = Provider.get<DFRegionInfoPass>().getRegionInfo();
-  auto &LM = Provider.get<LoopMatcherPass>().getMatcher();
-  auto &SrcMgr = mTfmCtx->getRewriter().getSourceMgr();
-  auto &Diags = SrcMgr.getDiagnostics();
-  if (!PL.count(&L))
-    return findParallelLoops(L.begin(), L.end(), F, Provider);
-  auto LMatchItr = LM.find<IR>(&L);
-  if (LMatchItr != LM.end())
-    toDiag(Diags, LMatchItr->get<AST>()->getBeginLoc(),
-           clang::diag::remark_parallel_loop);
-  auto DFL = cast<DFLoop>(RI.getRegionFor(&L));
-  auto CanonicalItr = CL.find_as(DFL);
-  if (CanonicalItr == CL.end() || !(**CanonicalItr).isCanonical()) {
-    toDiag(Diags, LMatchItr->get<AST>()->getBeginLoc(),
-           clang::diag::warn_parallel_not_canonical);
-    return findParallelLoops(L.begin(), L.end(), F, Provider);
-  }
-  auto &Socket = mSocketInfo->getActive()->second;
-  auto RF =
-      Socket.getAnalysis<DIEstimateMemoryPass, DIDependencyAnalysisPass>(F);
-  assert(RF && "Dependence analysis must be available for a parallel loop!");
-  auto &DIAT = RF->value<DIEstimateMemoryPass *>()->getAliasTree();
-  auto &DIDepInfo = RF->value<DIDependencyAnalysisPass *>()->getDependencies();
-  auto RM = Socket.getAnalysis<AnalysisClientServerMatcherWrapper,
-                                 ClonedDIMemoryMatcherWrapper>();
-  assert(RM && "Client to server IR-matcher must be available!");
-  auto &ClientToServer = **RM->value<AnalysisClientServerMatcherWrapper *>();
-  assert(L.getLoopID() && "ID must be available for a parallel loop!");
-  auto ServerLoopID = cast<MDNode>(*ClientToServer.getMappedMD(L.getLoopID()));
-  auto DIDepSet = DIDepInfo[ServerLoopID];
-  auto *ServerF = cast<Function>(ClientToServer[&F]);
-  auto *DIMemoryMatcher =
-      (**RM->value<ClonedDIMemoryMatcherWrapper *>())[*ServerF];
-  assert(DIMemoryMatcher && "Cloned memory matcher must not be null!");
-  auto &ASTToClient = Provider.get<ClangDIMemoryMatcherPass>().getMatcher();
-  auto *ForStmt = (**CanonicalItr).getASTLoop();
-  assert(ForStmt && "Source-level representation of a loop must be available!");
-  ClangDependenceAnalyzer RegionAnalysis(const_cast<clang::ForStmt *>(ForStmt),
-    *mGlobalOpts, Diags, DIAT, DIDepSet, *DIMemoryMatcher, ASTToClient);
-  if (!RegionAnalysis.evaluateDependency())
-    return findParallelLoops(L.begin(), L.end(), F, Provider);
-  if (!exploitParallelism(*DFL, *ForStmt, Provider, RegionAnalysis, *mTfmCtx))
-    return findParallelLoops(L.begin(), L.end(), F, Provider);
-  for (auto *BB : L.blocks())
-    for (auto &I : *BB) {
-      auto *Call = dyn_cast<CallBase>(&I);
-      if (!Call)
-        continue;
-      auto Callee = dyn_cast<Function>(
-        Call->getCalledOperand()->stripPointerCasts());
-      if (!Callee)
-        continue;
-      auto Info = mParallelCallees.try_emplace(Callee);
-      if (Info.second)
-        Info.first->getSecond() = mCGNodes[Callee];
-    }
-  return true;
-}
-
-void ClangSMParallelization::initializeProviderOnClient(Module &M) {
-  ClangSMParallelProvider::initialize<GlobalOptionsImmutableWrapper>(
-      [this](GlobalOptionsImmutableWrapper &Wrapper) {
-        Wrapper.setOptions(mGlobalOpts);
-      });
-  ClangSMParallelProvider::initialize<AnalysisSocketImmutableWrapper>(
-      [this](AnalysisSocketImmutableWrapper &Wrapper) {
-        Wrapper.set(*mSocketInfo);
-      });
-  ClangSMParallelProvider::initialize<TransformationEnginePass>(
-      [this, &M](TransformationEnginePass &Wrapper) {
-        Wrapper.setContext(M, mTfmCtx);
-      });
-  ClangSMParallelProvider::initialize<MemoryMatcherImmutableWrapper>(
-      [this](MemoryMatcherImmutableWrapper &Wrapper) {
-        Wrapper.set(*mMemoryMatcher);
-      });
-  ClangSMParallelProvider::initialize<
-      GlobalsAAResultImmutableWrapper>(
-      [this](GlobalsAAResultImmutableWrapper &Wrapper) {
-        Wrapper.set(*mGlobalsAA);
-      });
-  ClangSMParallelProvider::initialize<DIMemoryEnvironmentWrapper>(
-      [this](DIMemoryEnvironmentWrapper &Wrapper) {
-        Wrapper.set(*mDIMEnv);
-      });
-}
-
-bool ClangSMParallelization::runOnModule(Module &M) {
-  releaseMemory();
-  mTfmCtx = getAnalysis<TransformationEnginePass>().getContext(M);
-  if (!mTfmCtx || !mTfmCtx->hasInstance()) {
-    M.getContext().emitError("can not transform sources"
-                             ": transformation context is not available");
-    return false;
-  }
-  mSocketInfo = &getAnalysis<AnalysisSocketImmutableWrapper>().get();
-  mGlobalOpts = &getAnalysis<GlobalOptionsImmutableWrapper>().getOptions();
-  mMemoryMatcher = &getAnalysis<MemoryMatcherImmutableWrapper>().get();
-  mGlobalsAA = &getAnalysis<GlobalsAAWrapperPass>().getResult();
-  mDIMEnv = &getAnalysis<DIMemoryEnvironmentWrapper>().get();
-  initializeProviderOnClient(M);
-  auto &RegionInfo = getAnalysis<ClangRegionCollector>().getRegionInfo();
-  if (mGlobalOpts->OptRegions.empty()) {
-    transform(RegionInfo, std::back_inserter(mRegions),
-              [](const OptimizationRegion &R) { return &R; });
-  } else {
-    for (auto &Name : mGlobalOpts->OptRegions)
-      if (auto *R = RegionInfo.get(Name))
-        mRegions.push_back(R);
-      else
-        toDiag(mTfmCtx->getContext().getDiagnostics(),
-               clang::diag::warn_region_not_found) << Name;
-  }
-  auto &CG = getAnalysis<CallGraphWrapperPass>().getCallGraph();
-  std::vector<
-    bcl::tagged_tuple<
-      bcl::tagged<Function *, Function>,
-      bcl::tagged<std::size_t, Preorder>,
-      bcl::tagged<std::size_t, ReversePreorder>,
-      bcl::tagged<std::size_t, Postorder>,
-      bcl::tagged<std::size_t, ReversePostorder>>> PostorderTraverse;
-  std::size_t LastPostorderNum = 1;
-  for (scc_iterator<CallGraph *> I = scc_begin(&CG); !I.isAtEnd();
-       ++I, ++LastPostorderNum)
-    if (!I.hasCycle() && I->front()->getFunction()) {
-      PostorderTraverse.emplace_back();
-      PostorderTraverse.back().get<Function>() = I->front()->getFunction();
-      PostorderTraverse.back().get<Postorder>() = LastPostorderNum;
-    }
-  if (PostorderTraverse.empty())
-    return false;
-  std::size_t PrevPostorderNum = 0, LastPreorderNum = 1;
-  for (auto I = PostorderTraverse.rbegin(), EI = PostorderTraverse.rend();
-       I != EI; PrevPostorderNum = I->get<Postorder>(), ++I) {
-    auto Itr = mCGNodes.try_emplace(I->get<Function>()).first;
-    Itr->get<Postorder>() = I->get<Postorder>();
-    Itr->get<ReversePostorder>() = I->get<ReversePostorder>() =
-      LastPostorderNum - I->get<Postorder>();
-    Itr->get<Preorder>() = I->get<Preorder>() =
-      LastPreorderNum + I->get<Postorder>() - PrevPostorderNum;
-    Itr->get<ReversePreorder>() = I->get<ReversePreorder>() =
-      LastPostorderNum - I->get<Preorder>();
-    LLVM_DEBUG(
-        dbgs() << "Numbering for " << I->get<Function>()->getName() << " "
-               << "postorder " << Itr->get<Postorder>() << " "
-               << "reverse postorder " << Itr->get<ReversePostorder>() << " "
-               << "preorder " << Itr->get<Preorder>() << " "
-               << "reverse preorder " << Itr->get<ReversePreorder>()
-               << "\n");
-  }
-  for (auto &Current : llvm::reverse(PostorderTraverse)) {
-    auto *F = Current.get<Function>();
-    if (!F || F->isIntrinsic() || F->isDeclaration() ||
-        hasFnAttr(*F, AttrKind::LibFunc))
-      continue;
-    if (!mRegions.empty() && std::all_of(mRegions.begin(), mRegions.end(),
-                                         [F](const OptimizationRegion *R) {
-                                           return R->contain(*F) ==
-                                                  OptimizationRegion::CS_No;
-                                         }))
-      continue;
-    // Check that current function is not reachable from any parallel region.
-    if (mParallelCallees.count(F) ||
-        llvm::any_of(mParallelCallees,
-                     [&Current](const CGNodeNumbering::value_type &Parallel) {
-                       if (Parallel.get<Preorder>() < Current.get<Preorder>() &&
-                           Parallel.get<ReversePostorder>() <
-                               Current.get<ReversePostorder>())
-                         return true;
-                       return false;
-                     })) {
-      LLVM_DEBUG(dbgs() << "[SHARED PARALLEL]: ignore function reachable from "
-                           "parallel region " << F->getName() << "\n");
-      continue;
-    }
-    LLVM_DEBUG(dbgs() << "[SHARED PARALLEL]: process function " << F->getName()
-                      << "\n");
-    auto &Provider = getAnalysis<ClangSMParallelProvider>(*F);
-    auto &LI = Provider.get<LoopInfoWrapperPass>().getLoopInfo();
-    findParallelLoops(LI.begin(), LI.end(), *F, Provider);
-  }
-  return false;
-}
-
-void ClangSMParallelization::getAnalysisUsage(AnalysisUsage &AU) const {
-  AU.addRequired<ClangSMParallelProvider>();
-  AU.addRequired<AnalysisSocketImmutableWrapper>();
-  AU.addRequired<TransformationEnginePass>();
-  AU.addRequired<MemoryMatcherImmutableWrapper>();
-  AU.addRequired<CallGraphWrapperPass>();
-  AU.addRequired<GlobalOptionsImmutableWrapper>();
-  AU.addRequired<GlobalsAAWrapperPass>();
-  AU.addRequired<ClangRegionCollector>();
-  AU.addRequired<DIMemoryEnvironmentWrapper>();
-  AU.addRequired<DIArrayAccessWrapper>();
-  AU.setPreservesAll();
-}
-
-INITIALIZE_PROVIDER(ClangSMParallelProvider,
-                    "clang-shared-parallel-provider",
-                    "Shared Memory Parallelization (Clang, Provider)")
-
-ClangSMParallelization::ClangSMParallelization(char &ID) : ModulePass(ID) {
-  initializeClangSMParallelProviderPass(*PassRegistry::getPassRegistry());
-}
-=======
-//===- SharedMemoryAutoPar.cpp - Shared Memory Parallelization ---*- C++ -*===//
-//
-//                       Traits Static Analyzer (SAPFOR)
-//
-// Copyright 2020 DVM System Group
-//
-// Licensed under the Apache License, Version 2.0 (the "License");
-// you may not use this file except in compliance with the License.
-// You may obtain a copy of the License at
-//
-// http://www.apache.org/licenses/LICENSE-2.0
-//
-// Unless required by applicable law or agreed to in writing, software
-// distributed under the License is distributed on an "AS IS" BASIS,
-// WITHOUT WARRANTIES OR CONDITIONS OF ANY KIND, either express or implied.
-// See the License for the specific language governing permissions and
-// limitations under the License.
-//
-//===----------------------------------------------------------------------===//
-//
-// This file implements a general abstract pass to perform auto parallelization
-// for a shared memory.
-//
-//===----------------------------------------------------------------------===//
-
-#include "SharedMemoryAutoPar.h"
-#include "tsar/Analysis/AnalysisServer.h"
-#include "tsar/Analysis/Clang/ASTDependenceAnalysis.h"
-#include "tsar/Analysis/Clang/CanonicalLoop.h"
-#include "tsar/Analysis/Clang/DIMemoryMatcher.h"
-#include "tsar/Analysis/Clang/LoopMatcher.h"
-#include "tsar/Analysis/Clang/MemoryMatcher.h"
-#include "tsar/Analysis/Clang/PerfectLoop.h"
-#include "tsar/Analysis/Clang/RegionDirectiveInfo.h"
-#include "tsar/Analysis/DFRegionInfo.h"
-#include "tsar/Analysis/Memory/ClonedDIMemoryMatcher.h"
-#include "tsar/Analysis/Memory/DIDependencyAnalysis.h"
-#include "tsar/Analysis/Memory/DIEstimateMemory.h"
-#include "tsar/Analysis/Memory/DIMemoryTrait.h"
-#include "tsar/Analysis/Memory/MemoryTraitUtils.h"
-#include "tsar/Analysis/Memory/Passes.h"
-#include "tsar/Analysis/Parallel/ParallelLoop.h"
-#include "tsar/Core/Query.h"
-#include "tsar/Core/TransformationContext.h"
-#include "tsar/Support/Clang/Diagnostic.h"
-#include "tsar/Support/GlobalOptions.h"
-#include "tsar/Support/PassAAProvider.h"
-#include "tsar/Transform/Clang/Passes.h"
-#include "tsar/Transform/IR/InterprocAttr.h"
-#include <clang/AST/RecursiveASTVisitor.h>
-#include <clang/AST/Stmt.h>
-#include <llvm/ADT/SCCIterator.h>
-#include <llvm/Analysis/CallGraph.h>
-#include <llvm/Analysis/CallGraphSCCPass.h>
-#include <llvm/Analysis/LoopInfo.h>
-#include <llvm/IR/Verifier.h>
-#include <algorithm>
-
-using namespace llvm;
-using namespace tsar;
-
-#undef DEBUG_TYPE
-#define DEBUG_TYPE "clang-shared-parallel"
-
-namespace {
-template <typename... Analysis>
-FunctionPassAAProvider<std::remove_pointer_t<Analysis>...>
-functionAnalysisList(bcl::StaticTypeMap<Analysis...> &&);
-
-using ClangSMParallelProvider =
-    decltype(functionAnalysisList(std::declval<FunctionAnalysis>()));
-}
-
-void ClangSMParallelizationInfo::addBeforePass(
-    legacy::PassManager &Passes) const {
-  addImmutableAliasAnalysis(Passes);
-  addInitialTransformations(Passes);
-  Passes.add(createAnalysisSocketImmutableStorage());
-  Passes.add(createDIMemoryTraitPoolStorage());
-  Passes.add(createDIMemoryEnvironmentStorage());
-  Passes.add(createDIEstimateMemoryPass());
-  Passes.add(createDIMemoryAnalysisServer());
-  Passes.add(createAnalysisWaitServerPass());
-  Passes.add(createMemoryMatcherPass());
-  Passes.add(createAnalysisWaitServerPass());
-}
-
-void ClangSMParallelizationInfo::addAfterPass(
-    legacy::PassManager &Passes) const {
-  Passes.add(createAnalysisReleaseServerPass());
-  Passes.add(createAnalysisCloseConnectionPass());
-}
-
-bool ClangSMParallelization::findParallelLoops(Loop &L,
-    const FunctionAnalysis &Provider, ParallelItem *PI) {
-  auto &F = *L.getHeader()->getParent();
-  if (!mRegions.empty() &&
-    std::none_of(mRegions.begin(), mRegions.end(),
-      [&L](const OptimizationRegion *R) { return R->contain(L); })) {
-    assert(!PI && "Loop located inside a parallel item must be contained in an "
-                  "optimization region!");
-    return findParallelLoops(&L, L.begin(), L.end(), Provider, PI);
-  }
-  auto &PL = Provider.value<ParallelLoopPass *>()->getParallelLoopInfo();
-  auto &CL = Provider.value<CanonicalLoopPass *>()->getCanonicalLoopInfo();
-  auto &RI = Provider.value<DFRegionInfoPass *>()->getRegionInfo();
-  auto &LM = Provider.value<LoopMatcherPass *>()->getMatcher();
-  auto &SrcMgr = mTfmCtx->getRewriter().getSourceMgr();
-  auto &Diags = SrcMgr.getDiagnostics();
-  if (!PL.count(&L)) {
-    if (PI)
-      PI->finalize();
-    if (!PI || PI && PI->isChildPossible())
-      return findParallelLoops(&L, L.begin(), L.end(), Provider, PI);
-    return false;
-  }
-  auto LMatchItr = LM.find<IR>(&L);
-  if (LMatchItr != LM.end())
-    toDiag(Diags, LMatchItr->get<AST>()->getBeginLoc(),
-           clang::diag::remark_parallel_loop);
-  auto DFL = cast<DFLoop>(RI.getRegionFor(&L));
-  auto CanonicalItr = CL.find_as(DFL);
-  if (CanonicalItr == CL.end() || !(**CanonicalItr).isCanonical()) {
-    toDiag(Diags, LMatchItr->get<AST>()->getBeginLoc(),
-           clang::diag::warn_parallel_not_canonical);
-    if (PI)
-      PI->finalize();
-    if (!PI || PI && PI->isChildPossible())
-      return findParallelLoops(&L, L.begin(), L.end(), Provider, PI);
-    return false;
-  }
-  auto &Socket = mSocketInfo->getActive()->second;
-  auto RF =
-      Socket.getAnalysis<DIEstimateMemoryPass, DIDependencyAnalysisPass>(F);
-  assert(RF && "Dependence analysis must be available for a parallel loop!");
-  auto &DIAT = RF->value<DIEstimateMemoryPass *>()->getAliasTree();
-  auto &DIDepInfo = RF->value<DIDependencyAnalysisPass *>()->getDependencies();
-  auto RM = Socket.getAnalysis<AnalysisClientServerMatcherWrapper,
-                                 ClonedDIMemoryMatcherWrapper>();
-  assert(RM && "Client to server IR-matcher must be available!");
-  auto &ClientToServer = **RM->value<AnalysisClientServerMatcherWrapper *>();
-  assert(L.getLoopID() && "ID must be available for a parallel loop!");
-  auto ServerLoopID = cast<MDNode>(*ClientToServer.getMappedMD(L.getLoopID()));
-  auto DIDepSet = DIDepInfo[ServerLoopID];
-  auto *ServerF = cast<Function>(ClientToServer[&F]);
-  auto *DIMemoryMatcher =
-      (**RM->value<ClonedDIMemoryMatcherWrapper *>())[*ServerF];
-  assert(DIMemoryMatcher && "Cloned memory matcher must not be null!");
-  auto &ASTToClient =
-      Provider.value<ClangDIMemoryMatcherPass *>()->getMatcher();
-  auto *ForStmt = (**CanonicalItr).getASTLoop();
-  assert(ForStmt && "Source-level representation of a loop must be available!");
-  ClangDependenceAnalyzer RegionAnalysis(const_cast<clang::ForStmt *>(ForStmt),
-    *mGlobalOpts, Diags, DIAT, DIDepSet, *DIMemoryMatcher, ASTToClient);
-  if (!RegionAnalysis.evaluateDependency()) {
-    if (PI)
-      PI->finalize();
-    if (!PI || PI && PI->isChildPossible())
-      return findParallelLoops(&L, L.begin(), L.end(), Provider, PI);
-    return false;
-  }
-  bool InParallelItem = PI;
-  PI = exploitParallelism(*DFL, *ForStmt, Provider, RegionAnalysis, PI);
-  if (PI && !InParallelItem) {
-    for (auto *BB : L.blocks())
-      for (auto &I : *BB) {
-        auto *Call = dyn_cast<CallBase>(&I);
-        if (!Call)
-          continue;
-        auto Callee = dyn_cast<Function>(
-          Call->getCalledOperand()->stripPointerCasts());
-        if (!Callee)
-          continue;
-        auto Info = mParallelCallees.try_emplace(Callee);
-        if (Info.second)
-          Info.first->getSecond() = mCGNodes[Callee];
-      }
-  }
-  if (!PI || PI && (!PI->isFinal() || PI->isChildPossible()))
-    return findParallelLoops(&L, L.begin(), L.end(), Provider, PI);
-  return PI;
-}
-
-void ClangSMParallelization::initializeProviderOnClient(Module &M) {
-  ClangSMParallelProvider::initialize<GlobalOptionsImmutableWrapper>(
-      [this](GlobalOptionsImmutableWrapper &Wrapper) {
-        Wrapper.setOptions(mGlobalOpts);
-      });
-  ClangSMParallelProvider::initialize<AnalysisSocketImmutableWrapper>(
-      [this](AnalysisSocketImmutableWrapper &Wrapper) {
-        Wrapper.set(*mSocketInfo);
-      });
-  ClangSMParallelProvider::initialize<TransformationEnginePass>(
-      [this, &M](TransformationEnginePass &Wrapper) {
-        Wrapper.setContext(M, mTfmCtx);
-      });
-  ClangSMParallelProvider::initialize<MemoryMatcherImmutableWrapper>(
-      [this](MemoryMatcherImmutableWrapper &Wrapper) {
-        Wrapper.set(*mMemoryMatcher);
-      });
-  ClangSMParallelProvider::initialize<
-      GlobalsAAResultImmutableWrapper>(
-      [this](GlobalsAAResultImmutableWrapper &Wrapper) {
-        Wrapper.set(*mGlobalsAA);
-      });
-  ClangSMParallelProvider::initialize<DIMemoryEnvironmentWrapper>(
-      [this](DIMemoryEnvironmentWrapper &Wrapper) {
-        Wrapper.set(*mDIMEnv);
-      });
-}
-
-bool ClangSMParallelization::runOnModule(Module &M) {
-  releaseMemory();
-  mTfmCtx = getAnalysis<TransformationEnginePass>().getContext(M);
-  if (!mTfmCtx || !mTfmCtx->hasInstance()) {
-    M.getContext().emitError("can not transform sources"
-                             ": transformation context is not available");
-    return false;
-  }
-  mSocketInfo = &getAnalysis<AnalysisSocketImmutableWrapper>().get();
-  mGlobalOpts = &getAnalysis<GlobalOptionsImmutableWrapper>().getOptions();
-  mMemoryMatcher = &getAnalysis<MemoryMatcherImmutableWrapper>().get();
-  mGlobalsAA = &getAnalysis<GlobalsAAWrapperPass>().getResult();
-  mDIMEnv = &getAnalysis<DIMemoryEnvironmentWrapper>().get();
-  initializeProviderOnClient(M);
-  auto &RegionInfo = getAnalysis<ClangRegionCollector>().getRegionInfo();
-  if (mGlobalOpts->OptRegions.empty()) {
-    transform(RegionInfo, std::back_inserter(mRegions),
-              [](const OptimizationRegion &R) { return &R; });
-  } else {
-    for (auto &Name : mGlobalOpts->OptRegions)
-      if (auto *R = RegionInfo.get(Name))
-        mRegions.push_back(R);
-      else
-        toDiag(mTfmCtx->getContext().getDiagnostics(),
-               clang::diag::warn_region_not_found) << Name;
-  }
-  auto &CG = getAnalysis<CallGraphWrapperPass>().getCallGraph();
-  std::vector<
-    bcl::tagged_tuple<
-      bcl::tagged<Function *, Function>,
-      bcl::tagged<std::size_t, Preorder>,
-      bcl::tagged<std::size_t, ReversePreorder>,
-      bcl::tagged<std::size_t, Postorder>,
-      bcl::tagged<std::size_t, ReversePostorder>>> PostorderTraverse;
-  std::size_t LastPostorderNum = 1;
-  for (scc_iterator<CallGraph *> I = scc_begin(&CG); !I.isAtEnd();
-       ++I, ++LastPostorderNum)
-    if (!I.hasCycle() && I->front()->getFunction()) {
-      PostorderTraverse.emplace_back();
-      PostorderTraverse.back().get<Function>() = I->front()->getFunction();
-      PostorderTraverse.back().get<Postorder>() = LastPostorderNum;
-    }
-  if (PostorderTraverse.empty())
-    return false;
-  std::size_t PrevPostorderNum = 0, LastPreorderNum = 1;
-  for (auto I = PostorderTraverse.rbegin(), EI = PostorderTraverse.rend();
-       I != EI; PrevPostorderNum = I->get<Postorder>(), ++I) {
-    auto Itr = mCGNodes.try_emplace(I->get<Function>()).first;
-    Itr->get<Postorder>() = I->get<Postorder>();
-    Itr->get<ReversePostorder>() = I->get<ReversePostorder>() =
-      LastPostorderNum - I->get<Postorder>();
-    Itr->get<Preorder>() = I->get<Preorder>() =
-      LastPreorderNum + I->get<Postorder>() - PrevPostorderNum;
-    Itr->get<ReversePreorder>() = I->get<ReversePreorder>() =
-      LastPostorderNum - I->get<Preorder>();
-    LLVM_DEBUG(
-        dbgs() << "Numbering for " << I->get<Function>()->getName() << " "
-               << "postorder " << Itr->get<Postorder>() << " "
-               << "reverse postorder " << Itr->get<ReversePostorder>() << " "
-               << "preorder " << Itr->get<Preorder>() << " "
-               << "reverse preorder " << Itr->get<ReversePreorder>()
-               << "\n");
-  }
-  for (auto &Current : llvm::reverse(PostorderTraverse)) {
-    auto *F = Current.get<Function>();
-    if (!F || F->isIntrinsic() || F->isDeclaration() ||
-        hasFnAttr(*F, AttrKind::LibFunc))
-      continue;
-    if (!mRegions.empty() && std::all_of(mRegions.begin(), mRegions.end(),
-                                         [F](const OptimizationRegion *R) {
-                                           return R->contain(*F) ==
-                                                  OptimizationRegion::CS_No;
-                                         }))
-      continue;
-    // Check that current function is not reachable from any parallel region.
-    if (mParallelCallees.count(F) ||
-        llvm::any_of(mParallelCallees,
-                     [&Current](const CGNodeNumbering::value_type &Parallel) {
-                       if (Parallel.get<Preorder>() < Current.get<Preorder>() &&
-                           Parallel.get<ReversePostorder>() <
-                               Current.get<ReversePostorder>())
-                         return true;
-                       return false;
-                     })) {
-      LLVM_DEBUG(dbgs() << "[SHARED PARALLEL]: ignore function reachable from "
-                           "parallel region " << F->getName() << "\n");
-      continue;
-    }
-    LLVM_DEBUG(dbgs() << "[SHARED PARALLEL]: process function " << F->getName()
-                      << "\n");
-    auto Provider = analyzeFunction(*F);
-    auto &LI = Provider.value<LoopInfoWrapperPass *>()->getLoopInfo();
-    findParallelLoops(F, LI.begin(), LI.end(), Provider, nullptr);
-  }
-  return false;
-}
-
-FunctionAnalysis
-ClangSMParallelization::analyzeFunction(llvm::Function &F) {
-  auto &Provider = getAnalysis<ClangSMParallelProvider>(F);
-  FunctionAnalysis Results;
-  Results.for_each([&Provider](auto &T) {
-    T = &Provider.get<std::remove_pointer_t<std::decay_t<decltype(T)>>>();
-  });
-  return Results;
-}
-
-void ClangSMParallelization::getAnalysisUsage(AnalysisUsage &AU) const {
-  AU.addRequired<ClangSMParallelProvider>();
-  AU.addRequired<AnalysisSocketImmutableWrapper>();
-  AU.addRequired<TransformationEnginePass>();
-  AU.addRequired<MemoryMatcherImmutableWrapper>();
-  AU.addRequired<CallGraphWrapperPass>();
-  AU.addRequired<GlobalOptionsImmutableWrapper>();
-  AU.addRequired<GlobalsAAWrapperPass>();
-  AU.addRequired<ClangRegionCollector>();
-  AU.addRequired<DIMemoryEnvironmentWrapper>();
-  AU.addRequired<DIArrayAccessWrapper>();
-  AU.setPreservesAll();
-}
-
-INITIALIZE_PROVIDER(ClangSMParallelProvider,
-                    "clang-shared-parallel-provider",
-                    "Shared Memory Parallelization (Clang, Provider)")
-
-ClangSMParallelization::ClangSMParallelization(char &ID) : ModulePass(ID) {
-  initializeClangSMParallelProviderPass(*PassRegistry::getPassRegistry());
-}
-
->>>>>>> 3ac4e77a
+//===- SharedMemoryAutoPar.cpp - Shared Memory Parallelization ---*- C++ -*===//
+//
+//                       Traits Static Analyzer (SAPFOR)
+//
+// Copyright 2020 DVM System Group
+//
+// Licensed under the Apache License, Version 2.0 (the "License");
+// you may not use this file except in compliance with the License.
+// You may obtain a copy of the License at
+//
+// http://www.apache.org/licenses/LICENSE-2.0
+//
+// Unless required by applicable law or agreed to in writing, software
+// distributed under the License is distributed on an "AS IS" BASIS,
+// WITHOUT WARRANTIES OR CONDITIONS OF ANY KIND, either express or implied.
+// See the License for the specific language governing permissions and
+// limitations under the License.
+//
+//===----------------------------------------------------------------------===//
+//
+// This file implements a general abstract pass to perform auto parallelization
+// for a shared memory.
+//
+//===----------------------------------------------------------------------===//
+
+#include "SharedMemoryAutoPar.h"
+#include "tsar/Analysis/AnalysisServer.h"
+#include "tsar/Analysis/Clang/ASTDependenceAnalysis.h"
+#include "tsar/Analysis/Clang/CanonicalLoop.h"
+#include "tsar/Analysis/Clang/DIMemoryMatcher.h"
+#include "tsar/Analysis/Clang/LoopMatcher.h"
+#include "tsar/Analysis/Clang/MemoryMatcher.h"
+#include "tsar/Analysis/Clang/PerfectLoop.h"
+#include "tsar/Analysis/Clang/RegionDirectiveInfo.h"
+#include "tsar/Analysis/DFRegionInfo.h"
+#include "tsar/Analysis/Memory/ClonedDIMemoryMatcher.h"
+#include "tsar/Analysis/Memory/DIDependencyAnalysis.h"
+#include "tsar/Analysis/Memory/DIEstimateMemory.h"
+#include "tsar/Analysis/Memory/DIMemoryTrait.h"
+#include "tsar/Analysis/Memory/MemoryTraitUtils.h"
+#include "tsar/Analysis/Memory/Passes.h"
+#include "tsar/Analysis/Parallel/ParallelLoop.h"
+#include "tsar/Core/Query.h"
+#include "tsar/Core/TransformationContext.h"
+#include "tsar/Support/Clang/Diagnostic.h"
+#include "tsar/Support/GlobalOptions.h"
+#include "tsar/Support/PassAAProvider.h"
+#include "tsar/Transform/Clang/Passes.h"
+#include "tsar/Transform/IR/InterprocAttr.h"
+#include <clang/AST/RecursiveASTVisitor.h>
+#include <clang/AST/Stmt.h>
+#include <llvm/ADT/SCCIterator.h>
+#include <llvm/Analysis/CallGraph.h>
+#include <llvm/Analysis/CallGraphSCCPass.h>
+#include <llvm/Analysis/LoopInfo.h>
+#include <llvm/IR/Verifier.h>
+#include <algorithm>
+
+using namespace llvm;
+using namespace tsar;
+
+#undef DEBUG_TYPE
+#define DEBUG_TYPE "clang-shared-parallel"
+
+namespace {
+template <typename... Analysis>
+FunctionPassAAProvider<std::remove_pointer_t<Analysis>...>
+functionAnalysisList(bcl::StaticTypeMap<Analysis...> &&);
+
+using ClangSMParallelProvider =
+    decltype(functionAnalysisList(std::declval<FunctionAnalysis>()));
+}
+
+void ClangSMParallelizationInfo::addBeforePass(
+    legacy::PassManager &Passes) const {
+  addImmutableAliasAnalysis(Passes);
+  addInitialTransformations(Passes);
+  Passes.add(createAnalysisSocketImmutableStorage());
+  Passes.add(createDIMemoryTraitPoolStorage());
+  Passes.add(createDIMemoryEnvironmentStorage());
+  Passes.add(createDIEstimateMemoryPass());
+  Passes.add(createDIMemoryAnalysisServer());
+  Passes.add(createAnalysisWaitServerPass());
+  Passes.add(createMemoryMatcherPass());
+  Passes.add(createAnalysisWaitServerPass());
+}
+
+void ClangSMParallelizationInfo::addAfterPass(
+    legacy::PassManager &Passes) const {
+  Passes.add(createAnalysisReleaseServerPass());
+  Passes.add(createAnalysisCloseConnectionPass());
+}
+
+bool ClangSMParallelization::findParallelLoops(Loop &L,
+    const FunctionAnalysis &Provider, ParallelItem *PI) {
+  auto &F = *L.getHeader()->getParent();
+  if (!mRegions.empty() &&
+    std::none_of(mRegions.begin(), mRegions.end(),
+      [&L](const OptimizationRegion *R) { return R->contain(L); })) {
+    assert(!PI && "Loop located inside a parallel item must be contained in an "
+                  "optimization region!");
+    return findParallelLoops(&L, L.begin(), L.end(), Provider, PI);
+  }
+  auto &PL = Provider.value<ParallelLoopPass *>()->getParallelLoopInfo();
+  auto &CL = Provider.value<CanonicalLoopPass *>()->getCanonicalLoopInfo();
+  auto &RI = Provider.value<DFRegionInfoPass *>()->getRegionInfo();
+  auto &LM = Provider.value<LoopMatcherPass *>()->getMatcher();
+  auto &SrcMgr = mTfmCtx->getRewriter().getSourceMgr();
+  auto &Diags = SrcMgr.getDiagnostics();
+  if (!PL.count(&L)) {
+    if (PI)
+      PI->finalize();
+    if (!PI || PI && PI->isChildPossible())
+      return findParallelLoops(&L, L.begin(), L.end(), Provider, PI);
+    return false;
+  }
+  auto LMatchItr = LM.find<IR>(&L);
+  if (LMatchItr != LM.end())
+    toDiag(Diags, LMatchItr->get<AST>()->getBeginLoc(),
+           clang::diag::remark_parallel_loop);
+  auto DFL = cast<DFLoop>(RI.getRegionFor(&L));
+  auto CanonicalItr = CL.find_as(DFL);
+  if (CanonicalItr == CL.end() || !(**CanonicalItr).isCanonical()) {
+    toDiag(Diags, LMatchItr->get<AST>()->getBeginLoc(),
+           clang::diag::warn_parallel_not_canonical);
+    if (PI)
+      PI->finalize();
+    if (!PI || PI && PI->isChildPossible())
+      return findParallelLoops(&L, L.begin(), L.end(), Provider, PI);
+    return false;
+  }
+  auto &Socket = mSocketInfo->getActive()->second;
+  auto RF =
+      Socket.getAnalysis<DIEstimateMemoryPass, DIDependencyAnalysisPass>(F);
+  assert(RF && "Dependence analysis must be available for a parallel loop!");
+  auto &DIAT = RF->value<DIEstimateMemoryPass *>()->getAliasTree();
+  auto &DIDepInfo = RF->value<DIDependencyAnalysisPass *>()->getDependencies();
+  auto RM = Socket.getAnalysis<AnalysisClientServerMatcherWrapper,
+                                 ClonedDIMemoryMatcherWrapper>();
+  assert(RM && "Client to server IR-matcher must be available!");
+  auto &ClientToServer = **RM->value<AnalysisClientServerMatcherWrapper *>();
+  assert(L.getLoopID() && "ID must be available for a parallel loop!");
+  auto ServerLoopID = cast<MDNode>(*ClientToServer.getMappedMD(L.getLoopID()));
+  auto DIDepSet = DIDepInfo[ServerLoopID];
+  auto *ServerF = cast<Function>(ClientToServer[&F]);
+  auto *DIMemoryMatcher =
+      (**RM->value<ClonedDIMemoryMatcherWrapper *>())[*ServerF];
+  assert(DIMemoryMatcher && "Cloned memory matcher must not be null!");
+  auto &ASTToClient =
+      Provider.value<ClangDIMemoryMatcherPass *>()->getMatcher();
+  auto *ForStmt = (**CanonicalItr).getASTLoop();
+  assert(ForStmt && "Source-level representation of a loop must be available!");
+  ClangDependenceAnalyzer RegionAnalysis(const_cast<clang::ForStmt *>(ForStmt),
+    *mGlobalOpts, Diags, DIAT, DIDepSet, *DIMemoryMatcher, ASTToClient);
+  if (!RegionAnalysis.evaluateDependency()) {
+    if (PI)
+      PI->finalize();
+    if (!PI || PI && PI->isChildPossible())
+      return findParallelLoops(&L, L.begin(), L.end(), Provider, PI);
+    return false;
+  }
+  bool InParallelItem = PI;
+  PI = exploitParallelism(*DFL, *ForStmt, Provider, RegionAnalysis, PI);
+  if (PI && !InParallelItem) {
+    for (auto *BB : L.blocks())
+      for (auto &I : *BB) {
+        auto *Call = dyn_cast<CallBase>(&I);
+        if (!Call)
+          continue;
+        auto Callee = dyn_cast<Function>(
+          Call->getCalledOperand()->stripPointerCasts());
+        if (!Callee)
+          continue;
+        auto Info = mParallelCallees.try_emplace(Callee);
+        if (Info.second)
+          Info.first->getSecond() = mCGNodes[Callee];
+      }
+  }
+  if (!PI || PI && (!PI->isFinal() || PI->isChildPossible()))
+    return findParallelLoops(&L, L.begin(), L.end(), Provider, PI);
+  return PI;
+}
+
+void ClangSMParallelization::initializeProviderOnClient(Module &M) {
+  ClangSMParallelProvider::initialize<GlobalOptionsImmutableWrapper>(
+      [this](GlobalOptionsImmutableWrapper &Wrapper) {
+        Wrapper.setOptions(mGlobalOpts);
+      });
+  ClangSMParallelProvider::initialize<AnalysisSocketImmutableWrapper>(
+      [this](AnalysisSocketImmutableWrapper &Wrapper) {
+        Wrapper.set(*mSocketInfo);
+      });
+  ClangSMParallelProvider::initialize<TransformationEnginePass>(
+      [this, &M](TransformationEnginePass &Wrapper) {
+        Wrapper.setContext(M, mTfmCtx);
+      });
+  ClangSMParallelProvider::initialize<MemoryMatcherImmutableWrapper>(
+      [this](MemoryMatcherImmutableWrapper &Wrapper) {
+        Wrapper.set(*mMemoryMatcher);
+      });
+  ClangSMParallelProvider::initialize<
+      GlobalsAAResultImmutableWrapper>(
+      [this](GlobalsAAResultImmutableWrapper &Wrapper) {
+        Wrapper.set(*mGlobalsAA);
+      });
+  ClangSMParallelProvider::initialize<DIMemoryEnvironmentWrapper>(
+      [this](DIMemoryEnvironmentWrapper &Wrapper) {
+        Wrapper.set(*mDIMEnv);
+      });
+}
+
+bool ClangSMParallelization::runOnModule(Module &M) {
+  releaseMemory();
+  mTfmCtx = getAnalysis<TransformationEnginePass>().getContext(M);
+  if (!mTfmCtx || !mTfmCtx->hasInstance()) {
+    M.getContext().emitError("can not transform sources"
+                             ": transformation context is not available");
+    return false;
+  }
+  mSocketInfo = &getAnalysis<AnalysisSocketImmutableWrapper>().get();
+  mGlobalOpts = &getAnalysis<GlobalOptionsImmutableWrapper>().getOptions();
+  mMemoryMatcher = &getAnalysis<MemoryMatcherImmutableWrapper>().get();
+  mGlobalsAA = &getAnalysis<GlobalsAAWrapperPass>().getResult();
+  mDIMEnv = &getAnalysis<DIMemoryEnvironmentWrapper>().get();
+  initializeProviderOnClient(M);
+  auto &RegionInfo = getAnalysis<ClangRegionCollector>().getRegionInfo();
+  if (mGlobalOpts->OptRegions.empty()) {
+    transform(RegionInfo, std::back_inserter(mRegions),
+              [](const OptimizationRegion &R) { return &R; });
+  } else {
+    for (auto &Name : mGlobalOpts->OptRegions)
+      if (auto *R = RegionInfo.get(Name))
+        mRegions.push_back(R);
+      else
+        toDiag(mTfmCtx->getContext().getDiagnostics(),
+               clang::diag::warn_region_not_found) << Name;
+  }
+  auto &CG = getAnalysis<CallGraphWrapperPass>().getCallGraph();
+  std::vector<
+    bcl::tagged_tuple<
+      bcl::tagged<Function *, Function>,
+      bcl::tagged<std::size_t, Preorder>,
+      bcl::tagged<std::size_t, ReversePreorder>,
+      bcl::tagged<std::size_t, Postorder>,
+      bcl::tagged<std::size_t, ReversePostorder>>> PostorderTraverse;
+  std::size_t LastPostorderNum = 1;
+  for (scc_iterator<CallGraph *> I = scc_begin(&CG); !I.isAtEnd();
+       ++I, ++LastPostorderNum)
+    if (!I.hasCycle() && I->front()->getFunction()) {
+      PostorderTraverse.emplace_back();
+      PostorderTraverse.back().get<Function>() = I->front()->getFunction();
+      PostorderTraverse.back().get<Postorder>() = LastPostorderNum;
+    }
+  if (PostorderTraverse.empty())
+    return false;
+  std::size_t PrevPostorderNum = 0, LastPreorderNum = 1;
+  for (auto I = PostorderTraverse.rbegin(), EI = PostorderTraverse.rend();
+       I != EI; PrevPostorderNum = I->get<Postorder>(), ++I) {
+    auto Itr = mCGNodes.try_emplace(I->get<Function>()).first;
+    Itr->get<Postorder>() = I->get<Postorder>();
+    Itr->get<ReversePostorder>() = I->get<ReversePostorder>() =
+      LastPostorderNum - I->get<Postorder>();
+    Itr->get<Preorder>() = I->get<Preorder>() =
+      LastPreorderNum + I->get<Postorder>() - PrevPostorderNum;
+    Itr->get<ReversePreorder>() = I->get<ReversePreorder>() =
+      LastPostorderNum - I->get<Preorder>();
+    LLVM_DEBUG(
+        dbgs() << "Numbering for " << I->get<Function>()->getName() << " "
+               << "postorder " << Itr->get<Postorder>() << " "
+               << "reverse postorder " << Itr->get<ReversePostorder>() << " "
+               << "preorder " << Itr->get<Preorder>() << " "
+               << "reverse preorder " << Itr->get<ReversePreorder>()
+               << "\n");
+  }
+  for (auto &Current : llvm::reverse(PostorderTraverse)) {
+    auto *F = Current.get<Function>();
+    if (!F || F->isIntrinsic() || F->isDeclaration() ||
+        hasFnAttr(*F, AttrKind::LibFunc))
+      continue;
+    if (!mRegions.empty() && std::all_of(mRegions.begin(), mRegions.end(),
+                                         [F](const OptimizationRegion *R) {
+                                           return R->contain(*F) ==
+                                                  OptimizationRegion::CS_No;
+                                         }))
+      continue;
+    // Check that current function is not reachable from any parallel region.
+    if (mParallelCallees.count(F) ||
+        llvm::any_of(mParallelCallees,
+                     [&Current](const CGNodeNumbering::value_type &Parallel) {
+                       if (Parallel.get<Preorder>() < Current.get<Preorder>() &&
+                           Parallel.get<ReversePostorder>() <
+                               Current.get<ReversePostorder>())
+                         return true;
+                       return false;
+                     })) {
+      LLVM_DEBUG(dbgs() << "[SHARED PARALLEL]: ignore function reachable from "
+                           "parallel region " << F->getName() << "\n");
+      continue;
+    }
+    LLVM_DEBUG(dbgs() << "[SHARED PARALLEL]: process function " << F->getName()
+                      << "\n");
+    auto Provider = analyzeFunction(*F);
+    auto &LI = Provider.value<LoopInfoWrapperPass *>()->getLoopInfo();
+    findParallelLoops(F, LI.begin(), LI.end(), Provider, nullptr);
+  }
+  return false;
+}
+
+FunctionAnalysis
+ClangSMParallelization::analyzeFunction(llvm::Function &F) {
+  auto &Provider = getAnalysis<ClangSMParallelProvider>(F);
+  FunctionAnalysis Results;
+  Results.for_each([&Provider](auto &T) {
+    T = &Provider.get<std::remove_pointer_t<std::decay_t<decltype(T)>>>();
+  });
+  return Results;
+}
+
+void ClangSMParallelization::getAnalysisUsage(AnalysisUsage &AU) const {
+  AU.addRequired<ClangSMParallelProvider>();
+  AU.addRequired<AnalysisSocketImmutableWrapper>();
+  AU.addRequired<TransformationEnginePass>();
+  AU.addRequired<MemoryMatcherImmutableWrapper>();
+  AU.addRequired<CallGraphWrapperPass>();
+  AU.addRequired<GlobalOptionsImmutableWrapper>();
+  AU.addRequired<GlobalsAAWrapperPass>();
+  AU.addRequired<ClangRegionCollector>();
+  AU.addRequired<DIMemoryEnvironmentWrapper>();
+  AU.addRequired<DIArrayAccessWrapper>();
+  AU.setPreservesAll();
+}
+
+INITIALIZE_PROVIDER(ClangSMParallelProvider,
+                    "clang-shared-parallel-provider",
+                    "Shared Memory Parallelization (Clang, Provider)")
+
+ClangSMParallelization::ClangSMParallelization(char &ID) : ModulePass(ID) {
+  initializeClangSMParallelProviderPass(*PassRegistry::getPassRegistry());
+}
+