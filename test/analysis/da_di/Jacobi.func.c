--- conflicted
+++ resolved
@@ -201,11 +201,7 @@
 //CHECK: Printing analysis 'Dependency Analysis (Metadata)' for function 'main':
 //CHECK:  loop at depth 1 Jacobi.func.c:47:3
 //CHECK:    private:
-<<<<<<< HEAD
-//CHECK:     <Eps:48:12, 8> | <sapfor.var:0:0, 4>
-=======
 //CHECK:     <Eps:48[47:39], 8> | <sapfor.var, 4>
->>>>>>> d498eb85
 //CHECK:    output:
 //CHECK:     <*A:{46:11|48:26|53:8|44:12}, ?> <*B:{46:14|48:29|54:8|45:12}, ?> <malloc():44:20,?> <malloc():45:20,?> printf():49:5
 //CHECK:    anti:
@@ -217,25 +213,12 @@
 //CHECK:    read only:
 //CHECK:     <A:44, 8> | <B:45, 8> | <ITMAX:43, 4> | <L:42, 4>
 //CHECK:    redundant:
-<<<<<<< HEAD
-//CHECK:     <*A:{46:11|48:26|53:8|44:12}, ?> <*B:{46:14|48:29|54:8|45:12}, ?> <malloc():44:20,?> <malloc():45:20,?> iter():48:18 printf():49:5 | <sapfor.var:0:0, 4>
-=======
 //CHECK:     <*A:{46:11|48:26|53:8|44:12}, ?> <*B:{46:14|48:29|54:8|45:12}, ?> <malloc():44:20,?> <malloc():45:20,?> iter():48:18 printf():49:5 | <sapfor.var, 4>
->>>>>>> d498eb85
 //CHECK:    lock:
 //CHECK:     <ITMAX:43, 4> | <It:47[47:3], 4>
 //CHECK:    header access:
 //CHECK:     <ITMAX:43, 4> | <It:47[47:3], 4>
 //CHECK:    explicit access:
-<<<<<<< HEAD
-//CHECK:     <*A:{46:11|48:26|53:8|44:12}, ?> <*B:{46:14|48:29|54:8|45:12}, ?> <malloc():44:20,?> <malloc():45:20,?> printf():49:5 | <A:44:12, 8> | <B:45:12, 8> | <Eps:48:12, 8> | <ITMAX:43:7, 4> | <It:47:12, 4> | <L:42:7, 4> | <sapfor.var:0:0, 4>
-//CHECK:    address access:
-//CHECK:     <*A:{46:11|48:26|53:8|44:12}, ?> <*B:{46:14|48:29|54:8|45:12}, ?> <malloc():44:20,?> <malloc():45:20,?> iter():48:18 printf():49:5
-//CHECK:    explicit access (separate):
-//CHECK:     <*A:{46:11|48:26|53:8|44:12}, ?> <*B:{46:14|48:29|54:8|45:12}, ?> <A:44:12, 8> <B:45:12, 8> <Eps:48:12, 8> <ITMAX:43:7, 4> <It:47:12, 4> <L:42:7, 4> <sapfor.var:0:0, 4> printf():49:5
-//CHECK:    redundant (separate):
-//CHECK:     <*A:{46:11|48:26|53:8|44:12}, ?> <*B:{46:14|48:29|54:8|45:12}, ?> <sapfor.var:0:0, 4>
-=======
 //CHECK:     <*A:{46:11|48:26|53:8|44:12}, ?> <*B:{46:14|48:29|54:8|45:12}, ?> <malloc():44:20,?> <malloc():45:20,?> printf():49:5 | <A:44, 8> | <B:45, 8> | <Eps:48[47:39], 8> | <ITMAX:43, 4> | <It:47[47:3], 4> | <L:42, 4> | <sapfor.var, 4>
 //CHECK:    address access:
 //CHECK:     <*A:{46:11|48:26|53:8|44:12}, ?> <*B:{46:14|48:29|54:8|45:12}, ?> <malloc():44:20,?> <malloc():45:20,?> iter():48:18 printf():49:5
@@ -243,16 +226,11 @@
 //CHECK:     <*A:{46:11|48:26|53:8|44:12}, ?> <*B:{46:14|48:29|54:8|45:12}, ?> <A:44, 8> <B:45, 8> <Eps:48[47:39], 8> <ITMAX:43, 4> <It:47[47:3], 4> <L:42, 4> <sapfor.var, 4> printf():49:5
 //CHECK:    redundant (separate):
 //CHECK:     <*A:{46:11|48:26|53:8|44:12}, ?> <*B:{46:14|48:29|54:8|45:12}, ?> <sapfor.var, 4>
->>>>>>> d498eb85
 //CHECK:    lock (separate):
 //CHECK:     <ITMAX:43, 4> <It:47[47:3], 4>
 //CHECK:    address access (separate):
 //CHECK:     iter():48:18 printf():49:5
 //CHECK:    direct access (separate):
-<<<<<<< HEAD
-//CHECK:     <*A:{46:11|48:26|53:8|44:12}, ?> <*B:{46:14|48:29|54:8|45:12}, ?> <A:44:12, 8> <B:45:12, 8> <Eps:48:12, 8> <ITMAX:43:7, 4> <It:47:12, 4> <L:42:7, 4> <sapfor.var:0:0, 4> iter():48:18 printf():49:5
-=======
 //CHECK:     <*A:{46:11|48:26|53:8|44:12}, ?> <*B:{46:14|48:29|54:8|45:12}, ?> <A:44, 8> <B:45, 8> <Eps:48[47:39], 8> <ITMAX:43, 4> <It:47[47:3], 4> <L:42, 4> <sapfor.var, 4> iter():48:18 printf():49:5
->>>>>>> d498eb85
 //CHECK:    indirect access (separate):
 //CHECK:     <malloc():44:20,?> <malloc():45:20,?>