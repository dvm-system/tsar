double U[100][100];

void foo() {
  for (int I = 1; I < 100; ++I)
    for (int J = 0; J < 99; ++J)
      U[I][J] = U[I - 1][J];
}
//CHECK: Printing analysis 'Dependency Analysis (Metadata)' for function 'foo':
//CHECK:  loop at depth 1 distance_3.c:4:3
//CHECK:    private:
//CHECK:     <J:5[5:5], 4>
//CHECK:    flow:
//CHECK:     <U, 80000>:[1,1]
//CHECK:    induction:
//CHECK:     <I:4[4:3], 4>:[Int,1,100,1]
//CHECK:    lock:
//CHECK:     <I:4[4:3], 4>
//CHECK:    header access:
//CHECK:     <I:4[4:3], 4>
//CHECK:    explicit access:
//CHECK:     <I:4[4:3], 4> | <J:5[5:5], 4>
//CHECK:    explicit access (separate):
//CHECK:     <I:4[4:3], 4> <J:5[5:5], 4>
//CHECK:    lock (separate):
//CHECK:     <I:4[4:3], 4>
//CHECK:    direct access (separate):
//CHECK:     <I:4[4:3], 4> <J:5[5:5], 4> <U, 80000>
//CHECK:   loop at depth 2 distance_3.c:5:5
//CHECK:     shared:
//CHECK:      <U, 80000>
//CHECK:     induction:
//CHECK:      <J:5[5:5], 4>:[Int,0,99,1]
//CHECK:     read only:
//CHECK:      <I:4[4:3], 4>
//CHECK:     lock:
//CHECK:      <J:5[5:5], 4>
//CHECK:     header access:
//CHECK:      <J:5[5:5], 4>
//CHECK:     explicit access:
//CHECK:      <I:4[4:3], 4> | <J:5[5:5], 4>
//CHECK:     explicit access (separate):
//CHECK:      <I:4[4:3], 4> <J:5[5:5], 4>
//CHECK:     lock (separate):
//CHECK:      <J:5[5:5], 4>
//CHECK:     direct access (separate):
<<<<<<< HEAD
//CHECK:      <I:4:12, 4> <J:5:14, 4> <U, 80000>
=======
//CHECK:      <I:4[4:3], 4> <J:5[5:5], 4> <U, 80000>
>>>>>>> d498eb85
<|MERGE_RESOLUTION|>--- conflicted
+++ resolved
@@ -43,8 +43,4 @@
 //CHECK:     lock (separate):
 //CHECK:      <J:5[5:5], 4>
 //CHECK:     direct access (separate):
-<<<<<<< HEAD
-//CHECK:      <I:4:12, 4> <J:5:14, 4> <U, 80000>
-=======
-//CHECK:      <I:4[4:3], 4> <J:5[5:5], 4> <U, 80000>
->>>>>>> d498eb85
+//CHECK:      <I:4[4:3], 4> <J:5[5:5], 4> <U, 80000>