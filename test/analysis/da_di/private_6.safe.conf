--- conflicted
+++ resolved
@@ -3,8 +3,4 @@
 
 sample = $name.c
 options = -print-only=da-di -print-step=3
-<<<<<<< HEAD
-run = "tsar $sample $options | -check-prefix=SAFE"
-=======
 run = "$tsar $sample $options | -check-prefix=SAFE"
->>>>>>> d498eb85
