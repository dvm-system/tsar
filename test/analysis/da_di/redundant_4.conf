name = redundant_4
plugin = TsarPlugin

sample = $name.c
options = -print-only=da-di -print-step=3
<<<<<<< HEAD
run = "tsar $sample $options"
      "tsar $sample $options -fignore-redundant-memory | -check-prefix=REDUNDANT"
=======
run = "$tsar $sample $options"
      "$tsar $sample $options -fignore-redundant-memory | -check-prefix=REDUNDANT"
>>>>>>> d498eb85
<|MERGE_RESOLUTION|>--- conflicted
+++ resolved
@@ -3,10 +3,5 @@
 
 sample = $name.c
 options = -print-only=da-di -print-step=3
-<<<<<<< HEAD
-run = "tsar $sample $options"
-      "tsar $sample $options -fignore-redundant-memory | -check-prefix=REDUNDANT"
-=======
 run = "$tsar $sample $options"
-      "$tsar $sample $options -fignore-redundant-memory | -check-prefix=REDUNDANT"
->>>>>>> d498eb85
+      "$tsar $sample $options -fignore-redundant-memory | -check-prefix=REDUNDANT"