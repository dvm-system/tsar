int bar(int I) { return I + 1; }

int foo() {
  int S = 0;
  for (int I = 0; I < 10; ++I)
    S += bar(I);
  return S;
}
//CHECK: Printing analysis 'Dependency Analysis (Metadata)' for function 'bar':
//CHECK: Printing analysis 'Dependency Analysis (Metadata)' for function 'foo':
//CHECK:  loop at depth 1 shared_call_1.c:5:3
//CHECK:    induction:
//CHECK:     <I:5[5:3], 4>:[Int,0,10,1]
//CHECK:    reduction:
//CHECK:     <S:4, 4>:add
//CHECK:    lock:
//CHECK:     <I:5[5:3], 4>
//CHECK:    header access:
//CHECK:     <I:5[5:3], 4>
//CHECK:    explicit access:
<<<<<<< HEAD
//CHECK:     <I:5:12, 4> | <S:4:7, 4>
=======
//CHECK:     <I:5[5:3], 4> | <S:4, 4>
>>>>>>> d498eb85
//CHECK:    explicit access (separate):
//CHECK:     <I:5[5:3], 4> <S:4, 4>
//CHECK:    lock (separate):
<<<<<<< HEAD
//CHECK:     <I:5:12, 4>
//CHECK:    direct access (separate):
//CHECK:     <I:5:12, 4> <S:4:7, 4>
=======
//CHECK:     <I:5[5:3], 4>
//CHECK:    direct access (separate):
//CHECK:     <I:5[5:3], 4> <S:4, 4>
>>>>>>> d498eb85
<|MERGE_RESOLUTION|>--- conflicted
+++ resolved
@@ -18,20 +18,10 @@
 //CHECK:    header access:
 //CHECK:     <I:5[5:3], 4>
 //CHECK:    explicit access:
-<<<<<<< HEAD
-//CHECK:     <I:5:12, 4> | <S:4:7, 4>
-=======
 //CHECK:     <I:5[5:3], 4> | <S:4, 4>
->>>>>>> d498eb85
 //CHECK:    explicit access (separate):
 //CHECK:     <I:5[5:3], 4> <S:4, 4>
 //CHECK:    lock (separate):
-<<<<<<< HEAD
-//CHECK:     <I:5:12, 4>
-//CHECK:    direct access (separate):
-//CHECK:     <I:5:12, 4> <S:4:7, 4>
-=======
 //CHECK:     <I:5[5:3], 4>
 //CHECK:    direct access (separate):
-//CHECK:     <I:5[5:3], 4> <S:4, 4>
->>>>>>> d498eb85
+//CHECK:     <I:5[5:3], 4> <S:4, 4>