name = inline_macro_25
plugin = TsarPlugin

suffix = tfm
sample = $name.c
sample_diff = $name.$suffix.c
options = -clang-inline -output-suffix=$suffix
<<<<<<< HEAD
run = "tsar $sample $options"
=======
run = "$tsar $sample $options"
>>>>>>> d498eb85
<|MERGE_RESOLUTION|>--- conflicted
+++ resolved
@@ -5,8 +5,4 @@
 sample = $name.c
 sample_diff = $name.$suffix.c
 options = -clang-inline -output-suffix=$suffix
-<<<<<<< HEAD
-run = "tsar $sample $options"
-=======
 run = "$tsar $sample $options"
->>>>>>> d498eb85
