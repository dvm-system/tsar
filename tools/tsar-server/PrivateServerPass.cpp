--- conflicted
+++ resolved
@@ -1,1876 +1,1638 @@
-//===- PrivateServerPass.cpp -- Test Result Printer -------------*- C++ -*-===//
-//
-//                       Traits Static Analyzer (SAPFOR)
-//
-// Copyright 2018 DVM System Group
-//
-// Licensed under the Apache License, Version 2.0 (the "License");
-// you may not use this file except in compliance with the License.
-// You may obtain a copy of the License at
-//
-// http://www.apache.org/licenses/LICENSE-2.0
-//
-// Unless required by applicable law or agreed to in writing, software
-// distributed under the License is distributed on an "AS IS" BASIS,
-// WITHOUT WARRANTIES OR CONDITIONS OF ANY KIND, either express or implied.
-// See the License for the specific language governing permissions and
-// limitations under the License.
-//
-//===----------------------------------------------------------------------===//
-//
-// This file implements a pass to interact with client software and to provide
-// results of loop traits analysis.
-//
-//===----------------------------------------------------------------------===//
-
-#include "ClangMessages.h"
-#include "Passes.h"
-#include "tsar/ADT/SpanningTreeRelation.h"
-#include "tsar/Analysis/AnalysisServer.h"
-#include "tsar/Analysis/Attributes.h"
-#include "tsar/Analysis/DFRegionInfo.h"
-#include "tsar/Analysis/Clang/CanonicalLoop.h"
-#include "tsar/Analysis/Clang/ControlFlowTraits.h"
-#include "tsar/Analysis/Clang/LoopMatcher.h"
-#include "tsar/Analysis/Clang/PerfectLoop.h"
-#include "tsar/Analysis/Clang/MemoryMatcher.h"
-#include "tsar/Analysis/Clang/DIMemoryMatcher.h"
-#include "tsar/Analysis/Memory/ClonedDIMemoryMatcher.h"
-#include "tsar/Analysis/Memory/DefinedMemory.h"
-#include "tsar/Analysis/Memory/DIDependencyAnalysis.h"
-#include "tsar/Analysis/Memory/DIEstimateMemory.h"
-#include "tsar/Analysis/Memory/DIMemoryEnvironment.h"
-#include "tsar/Analysis/Memory/LiveMemory.h"
-#include "tsar/Analysis/Memory/MemoryTraitUtils.h"
-#include "tsar/Analysis/Memory/MemoryTraitJSON.h"
-#include "tsar/Analysis/Memory/Passes.h"
-#include "tsar/Analysis/Parallel/ParallelLoop.h"
-#include "tsar/Unparse/Utils.h"
-#include "tsar/Unparse/SourceUnparserUtils.h"
-#include "tsar/Core/Query.h"
-#include "tsar/Core/TransformationContext.h"
-<<<<<<< HEAD
-=======
-#include "tsar/Support/Clang/Utils.h"
->>>>>>> d498eb85
-#include "tsar/Support/GlobalOptions.h"
-#include "tsar/Support/NumericUtils.h"
-#include "tsar/Support/PassAAProvider.h"
-#include "tsar/Transform/IR/InterprocAttr.h"
-#include <bcl/IntrusiveConnection.h>
-#include <bcl/RedirectIO.h>
-#include <bcl/utility.h>
-#include <clang/AST/ASTContext.h>
-#include <clang/AST/DeclCXX.h>
-#include <clang/AST/Expr.h>
-#include <clang/AST/RecursiveASTVisitor.h>
-#include <clang/Basic/Builtins.h>
-<<<<<<< HEAD
-=======
-#include <clang/Basic/FileManager.h>
->>>>>>> d498eb85
-#include <llvm/ADT/Optional.h>
-#include <llvm/Analysis/BasicAliasAnalysis.h>
-#include <llvm/InitializePasses.h>
-#include <llvm/IR/InstIterator.h>
-#include <llvm/Pass.h>
-#include <llvm/Support/Path.h>
-
-using namespace llvm;
-using namespace tsar;
-using ::llvm::Module;
-
-#undef DEBUG_TYPE
-#define DEBUG_TYPE "server-private"
-
-namespace tsar {
-namespace msg {
-/// This message provides list of all analyzed files (including implicitly
-/// analyzed header files).
-JSON_OBJECT_BEGIN(FileList)
-JSON_OBJECT_ROOT_PAIR(FileList
-  , Files, std::vector<File>
-  )
-
-  FileList() : JSON_INIT_ROOT {}
-  ~FileList() = default;
-
-  FileList(const FileList &) = default;
-  FileList & operator=(const FileList &) = default;
-  FileList(FileList &&) = default;
-  FileList & operator=(FileList &&) = default;
-JSON_OBJECT_END(FileList)
-
-/// \brief This message provides statistic of program analysis results.
-///
-/// This contains number of analyzed files, functions, loops and variables and
-/// number of explored traits, such as induction, reduction, data dependencies,
-/// etc.
-JSON_OBJECT_BEGIN(Statistic)
-JSON_OBJECT_ROOT_PAIR_5(Statistic,
-  Functions, unsigned,
-  Files, std::map<BCL_JOIN(std::string, unsigned)>,
-  Loops, std::map<BCL_JOIN(Analysis, unsigned)>,
-  Variables, std::map<BCL_JOIN(Analysis, unsigned)>,
-  Traits, bcl::StaticTraitMap<BCL_JOIN(unsigned, MemoryDescriptor)>)
-
-  struct InitTraitsFunctor {
-    template<class Trait> inline void operator()(unsigned &C) { C = 0; }
-  };
-
-  Statistic() : JSON_INIT_ROOT, JSON_INIT(Statistic, 0) {
-    (*this)[Statistic::Traits].for_each(InitTraitsFunctor());
-  }
-  ~Statistic() override = default;
-
-  Statistic(const Statistic &) = default;
-  Statistic & operator=(const Statistic &) = default;
-  Statistic(Statistic &&) = default;
-  Statistic & operator=(Statistic &&) = default;
-JSON_OBJECT_END(Statistic)
-
-JSON_OBJECT_BEGIN(LoopTraits)
-JSON_OBJECT_PAIR_6(LoopTraits,
-  IsAnalyzed, Analysis,
-  Perfect, Analysis,
-  InOut, Analysis,
-  Canonical, Analysis,
-  UnsafeCFG, Analysis,
-  Parallel, Analysis)
-
-  LoopTraits()
-    : JSON_INIT(LoopTraits, Analysis::No, Analysis::No, Analysis::Yes,
-                Analysis::No, Analysis::Yes, Analysis::No) {}
-  ~LoopTraits() = default;
-
-  LoopTraits(const LoopTraits &) = default;
-  LoopTraits & operator=(const LoopTraits &) = default;
-  LoopTraits(LoopTraits &&) = default;
-  LoopTraits & operator=(LoopTraits &&) = default;
-JSON_OBJECT_END(LoopTraits)
-
-enum class LoopType : short {
-  First = 0,
-  For = First,
-  While,
-  DoWhile,
-  Implicit,
-  Invalid,
-  Number = Invalid
-};
-
-JSON_OBJECT_BEGIN(Loop)
-JSON_OBJECT_PAIR_7(Loop,
-  ID, unsigned,
-  StartLocation, Location,
-  EndLocation, Location,
-  Traits, LoopTraits,
-  Exit, Optional<unsigned>,
-  Level, unsigned,
-  Type, LoopType)
-
-  Loop() = default;
-  ~Loop() = default;
-
-  Loop(const Loop &) = default;
-  Loop & operator=(const Loop &) = default;
-  Loop(Loop &&) = default;
-  Loop & operator=(Loop &&) = default;
-JSON_OBJECT_END(Loop)
-
-JSON_OBJECT_BEGIN(LoopTree)
-JSON_OBJECT_ROOT_PAIR_2(LoopTree,
-  FunctionID, unsigned,
-  Loops, std::vector<Loop>)
-
-  LoopTree() : JSON_INIT_ROOT {}
-  ~LoopTree() override = default;
-
-  LoopTree(const LoopTree &) = default;
-  LoopTree & operator=(const LoopTree &) = default;
-  LoopTree(LoopTree &&) = default;
-  LoopTree & operator=(LoopTree &&) = default;
-JSON_OBJECT_END(LoopTree)
-
-JSON_OBJECT_BEGIN(FunctionTraits)
-JSON_OBJECT_PAIR_5(FunctionTraits,
-  Readonly, Analysis,
-  UnsafeCFG, Analysis,
-  InOut, Analysis,
-  Parallel, Analysis,
-  Loops, Analysis)
-
-  FunctionTraits()
-    : JSON_INIT(FunctionTraits, Analysis::No, Analysis::Yes, Analysis::Yes,
-                Analysis::No, Analysis::No) {}
-  ~FunctionTraits() = default;
-
-  FunctionTraits(const FunctionTraits &) = default;
-  FunctionTraits & operator=(const FunctionTraits &) = default;
-  FunctionTraits(FunctionTraits &&) = default;
-  FunctionTraits & operator=(FunctionTraits &&) = default;
-JSON_OBJECT_END(FunctionTraits)
-
-JSON_OBJECT_BEGIN(Function)
-JSON_OBJECT_PAIR_8(Function,
-  ID, unsigned,
-  Name, std::string,
-  User, bool,
-  StartLocation, Location,
-  EndLocation, Location,
-  Loops, std::vector<Loop>,
-  Exit, llvm::Optional<unsigned>,
-  Traits, FunctionTraits)
-
-  Function() = default;
-  ~Function() = default;
-
-  Function(const Function &) = default;
-  Function & operator=(const Function &) = default;
-  Function(Function &&) = default;
-  Function & operator=(Function &&) = default;
-JSON_OBJECT_END(Function)
-
-JSON_OBJECT_BEGIN(FunctionList)
-JSON_OBJECT_ROOT_PAIR(FunctionList,
-  Functions, std::vector<Function>)
-
-  FunctionList() : JSON_INIT_ROOT {}
-  ~FunctionList() override = default;
-
-  FunctionList(const FunctionList &) = default;
-  FunctionList & operator=(const FunctionList &) = default;
-  FunctionList(FunctionList &&) = default;
-  FunctionList & operator=(FunctionList &&) = default;
-JSON_OBJECT_END(FunctionList)
-
-enum class StmtKind : uint8_t {
-  First = 0,
-  Break = First,
-  Goto,
-  Return,
-  Call,
-  Invalid,
-  Number = Invalid
-};
-
-JSON_OBJECT_BEGIN(CalleeFuncInfo)
-JSON_OBJECT_PAIR_3(CalleeFuncInfo,
-  Kind, StmtKind,
-  CalleeID, unsigned,
-  StartLocation, std::vector<Location>)
-
-  CalleeFuncInfo() : JSON_INIT(CalleeFuncInfo, StmtKind::Invalid, 0) {}
-  ~CalleeFuncInfo() = default;
-
-  CalleeFuncInfo(const CalleeFuncInfo &) = default;
-  CalleeFuncInfo & operator=(const CalleeFuncInfo &) = default;
-  CalleeFuncInfo(CalleeFuncInfo &&) = default;
-  CalleeFuncInfo & operator=(CalleeFuncInfo &&) = default;
-JSON_OBJECT_END(CalleeFuncInfo)
-
-JSON_OBJECT_BEGIN(CalleeFuncList)
-JSON_OBJECT_ROOT_PAIR_4(CalleeFuncList,
-  FuncID, unsigned,
-  LoopID, unsigned,
-  Attr, CFFlags,
-  Functions, std::vector<CalleeFuncInfo>)
-
-  CalleeFuncList() : JSON_INIT_ROOT {}
-  ~CalleeFuncList() override = default;
-
-  CalleeFuncList(const CalleeFuncList &) = default;
-  CalleeFuncList & operator=(const CalleeFuncList &) = default;
-  CalleeFuncList(CalleeFuncList &&) = default;
-  CalleeFuncList & operator=(CalleeFuncList &&) = default;
-JSON_OBJECT_END(CalleeFuncList)
-
-JSON_OBJECT_BEGIN(SourceObject)
-JSON_OBJECT_PAIR_3(SourceObject,
-  ID, unsigned,
-  Name, std::string,
-  DeclLocation, Location)
-
-  SourceObject() : JSON_INIT(SourceObject, 0) {}
-  ~SourceObject() = default;
-
-  SourceObject(const SourceObject &) = default;
-  SourceObject & operator=(const SourceObject &) = default;
-  SourceObject(SourceObject &&) = default;
-  SourceObject & operator=(SourceObject &&) = default;
-JSON_OBJECT_END(SourceObject)
-
-JSON_OBJECT_BEGIN(MemoryLocation)
-JSON_OBJECT_PAIR_5(MemoryLocation,
-  Address, std::string,
-  Size, uint64_t,
-  Locations, std::vector<Location>,
-  Traits, DIMemoryTraitSet *,
-  Object, SourceObject)
-
-  MemoryLocation() : JSON_INIT(MemoryLocation, "", 0) {}
-  ~MemoryLocation() = default;
-
-  MemoryLocation(const MemoryLocation &) = default;
-  MemoryLocation &operator=(const MemoryLocation &) = default;
-  MemoryLocation(MemoryLocation &&) = default;
-  MemoryLocation &operator=(MemoryLocation &&) = default;
-JSON_OBJECT_END(MemoryLocation)
-
-JSON_OBJECT_BEGIN(AliasNode)
-JSON_OBJECT_PAIR_6(AliasNode,
-  ID, std::uintptr_t,
-  Kind, DIAliasNode::Kind,
-  Coverage, bool,
-  Traits, MemoryDescriptor,
-  SelfMemory, std::vector<MemoryLocation>,
-  CoveredMemory, std::vector<MemoryLocation>)
-
-  AliasNode() : JSON_INIT(AliasNode, 0, DIAliasNode::INVALID_KIND, false) {}
-  ~AliasNode() = default;
-
-  AliasNode(const AliasNode &) = default;
-  AliasNode & operator=(const AliasNode &) = default;
-  AliasNode(AliasNode &&) = default;
-  AliasNode & operator= (AliasNode &&) = default;
-JSON_OBJECT_END(AliasNode)
-
-JSON_OBJECT_BEGIN(AliasEdge)
-JSON_OBJECT_PAIR_3(AliasEdge,
-  From, std::uintptr_t,
-  To, std::uintptr_t,
-  Kind, DIAliasNode::Kind)
-
-  AliasEdge() : JSON_INIT(AliasEdge, 0, 0, DIAliasNode::INVALID_KIND) {}
-  AliasEdge(std::uintptr_t From, std::uintptr_t To, DIAliasNode::Kind Kind) :
-    JSON_INIT(AliasEdge, From, To, Kind) {}
-  ~AliasEdge() = default;
-
-  AliasEdge(const AliasEdge &) = default;
-  AliasEdge & operator=(const AliasEdge &) = default;
-  AliasEdge(AliasEdge &&) = default;
-  AliasEdge & operator=(AliasEdge &&) = default;
-JSON_OBJECT_END(AliasEdge)
-
-JSON_OBJECT_BEGIN(AliasTree)
-JSON_OBJECT_ROOT_PAIR_4(AliasTree,
-  FuncID, unsigned,
-  LoopID, unsigned,
-  Nodes, std::vector<AliasNode>,
-  Edges, std::vector<AliasEdge>)
-
-  AliasTree() : JSON_INIT_ROOT, JSON_INIT(AliasTree, 0) {}
-  ~AliasTree() override = default;
-
-  AliasTree(const AliasTree &) = default;
-  AliasTree & operator=(const AliasTree &) = default;
-  AliasTree(AliasTree &&) = default;
-  AliasTree & operator=(AliasTree &&) = default;
-JSON_OBJECT_END(AliasTree)
-
-JSON_OBJECT_BEGIN(Reduction)
-JSON_OBJECT_PAIR(Reduction, Kind, trait::Reduction::Kind)
-  Reduction() : JSON_INIT(Reduction, trait::Reduction::RK_NoReduction) {}
-JSON_OBJECT_END(Reduction)
-
-JSON_OBJECT_BEGIN(Induction)
-JSON_OBJECT_PAIR_4(Induction,
-  Kind, trait::DIInduction::InductionKind,
-  Start, Optional<std::int64_t>,
-  End, Optional<std::int64_t>,
-  Step, Optional<std::int64_t>)
-  Induction() : JSON_INIT(Induction,
-    trait::DIInduction::InductionKind::IK_NoInduction) {}
-JSON_OBJECT_END(Induction)
-
-JSON_OBJECT_BEGIN(Dependence)
-JSON_OBJECT_PAIR_4(Dependence,
-  May, bool,
-  Min, Optional<std::int64_t>,
-  Max, Optional<std::int64_t>,
-  Causes, std::vector<std::string>)
-  Dependence() : JSON_INIT(Dependence, true) {}
-JSON_OBJECT_END(Dependence)
-}
-}
-
-JSON_DEFAULT_TRAITS(tsar::msg::, Statistic)
-JSON_DEFAULT_TRAITS(tsar::msg::, FileList)
-JSON_DEFAULT_TRAITS(tsar::msg::, LoopTraits)
-JSON_DEFAULT_TRAITS(tsar::msg::, Loop)
-JSON_DEFAULT_TRAITS(tsar::msg::, LoopTree)
-JSON_DEFAULT_TRAITS(tsar::msg::, FunctionTraits)
-JSON_DEFAULT_TRAITS(tsar::msg::, Function)
-JSON_DEFAULT_TRAITS(tsar::msg::, FunctionList)
-JSON_DEFAULT_TRAITS(tsar::msg::, CalleeFuncInfo)
-JSON_DEFAULT_TRAITS(tsar::msg::, CalleeFuncList)
-JSON_DEFAULT_TRAITS(tsar::msg::, SourceObject)
-JSON_DEFAULT_TRAITS(tsar::msg::, MemoryLocation)
-JSON_DEFAULT_TRAITS(tsar::msg::, AliasNode)
-JSON_DEFAULT_TRAITS(tsar::msg::, AliasEdge)
-JSON_DEFAULT_TRAITS(tsar::msg::, AliasTree)
-JSON_DEFAULT_TRAITS(tsar::msg::, Reduction)
-JSON_DEFAULT_TRAITS(tsar::msg::, Induction)
-JSON_DEFAULT_TRAITS(tsar::msg::, Dependence)
-
-namespace json {
-/// Specialization of JSON serialization traits for tsar::msg::LoopType type.
-template<> struct Traits<tsar::msg::LoopType> {
-  static bool parse(tsar::msg::LoopType &Dest, json::Lexer &Lex) noexcept {
-    try {
-      auto Value = Lex.discardQuote();
-      auto S = Lex.json().substr(Value.first, Value.second - Value.first + 1);
-      Dest = llvm::StringSwitch<tsar::msg::LoopType>(Lex.json())
-        .Case("For", tsar::msg::LoopType::For)
-        .Case("While", tsar::msg::LoopType::While)
-        .Case("DoWhile", tsar::msg::LoopType::DoWhile)
-        .Case("Implicit", tsar::msg::LoopType::Implicit)
-        .Default(tsar::msg::LoopType::Invalid);
-    }
-    catch (...) {
-      return false;
-    }
-    return true;
-  }
-  static void unparse(String &JSON, tsar::msg::LoopType Obj) {
-    JSON += '"';
-    switch (Obj) {
-    case tsar::msg::LoopType::For: JSON += "For"; break;
-    case tsar::msg::LoopType::While: JSON += "While"; break;
-    case tsar::msg::LoopType::DoWhile: JSON += "DoWhile"; break;
-    case tsar::msg::LoopType::Implicit: JSON += "Implicit"; break;
-    default: JSON += "Invalid"; break;
-<<<<<<< HEAD
-=======
-    }
-    JSON += '"';
-  }
-};
-
-/// Specialization of JSON serialization traits for tsar::msg::StmtKind type.
-template<> struct Traits<tsar::msg::StmtKind> {
-  static bool parse(tsar::msg::StmtKind &Dest, json::Lexer &Lex) noexcept {
-    try {
-      auto Value = Lex.discardQuote();
-      auto S = Lex.json().substr(Value.first, Value.second - Value.first + 1);
-      Dest = llvm::StringSwitch<tsar::msg::StmtKind>(Lex.json())
-        .Case("Break", tsar::msg::StmtKind::Break)
-        .Case("Goto", tsar::msg::StmtKind::Goto)
-        .Case("Return", tsar::msg::StmtKind::Return)
-        .Case("Call", tsar::msg::StmtKind::Call)
-        .Default(tsar::msg::StmtKind::Invalid);
-    }
-    catch (...) {
-      return false;
-    }
-    return true;
-  }
-  static void unparse(String &JSON, tsar::msg::StmtKind Obj) {
-    JSON += '"';
-    switch (Obj) {
-    case tsar::msg::StmtKind::Break: JSON += "Break"; break;
-    case tsar::msg::StmtKind::Goto: JSON += "Goto"; break;
-    case tsar::msg::StmtKind::Return: JSON += "Return"; break;
-    case tsar::msg::StmtKind::Call: JSON += "Call"; break;
-    default: JSON += "Invalid"; break;
-    }
-    JSON += '"';
-  }
-};
-
-/// Specialization of JSON serialization traits for tsar::DIAliasNode::Kind type.
-template<> struct Traits<tsar::DIAliasNode::Kind> {
-  static bool parse(tsar::DIAliasNode::Kind &Dest, json::Lexer &Lex) noexcept {
-    try {
-      auto Value = Lex.discardQuote();
-      auto S = Lex.json().substr(Value.first, Value.second - Value.first + 1);
-      Dest = llvm::StringSwitch<tsar::DIAliasNode::Kind>(Lex.json())
-        .Case("Top", tsar::DIAliasNode::KIND_TOP)
-        .Case("Estimate", tsar::DIAliasNode::KIND_ESTIMATE)
-        .Case("Unknown", tsar::DIAliasNode::KIND_UNKNOWN)
-        .Default(tsar::DIAliasNode::INVALID_KIND);
-
-    }
-    catch (...) {
-      return false;
-    }
-    return true;
-  }
-  static void unparse(String &JSON, tsar::DIAliasNode::Kind Obj) {
-    JSON += '"';
-    switch (Obj) {
-    case tsar::DIAliasNode::KIND_TOP: JSON += "Top"; break;
-    case tsar::DIAliasNode::KIND_ESTIMATE: JSON += "Estimate"; break;
-    case tsar::DIAliasNode::KIND_UNKNOWN: JSON += "Unknown"; break;
-    default: JSON += "Invalid"; break;
-    }
-    JSON += '"';
-  }
-};
-
-/// Specialization of JSON serialization traits for
-/// tsar::trait::DIInduction::InductionKind type.
-template<> struct Traits<trait::DIInduction::InductionKind> {
-  static bool parse(trait::DIInduction::InductionKind &Dest,
-      json::Lexer &Lex) noexcept {
-    try {
-      auto Value = Lex.discardQuote();
-      auto S = Lex.json().substr(Value.first, Value.second - Value.first + 1);
-      Dest = llvm::StringSwitch<trait::DIInduction::InductionKind>(Lex.json())
-        .Case("Int", trait::DIInduction::InductionKind::IK_IntInduction)
-        .Case("Float", trait::DIInduction::InductionKind::IK_FpInduction)
-        .Case("Pointer", trait::DIInduction::InductionKind::IK_PtrInduction)
-        .Default(trait::DIInduction::InductionKind::IK_NoInduction);
-    }
-    catch (...) {
-      return false;
-    }
-    return true;
-  }
-  static void unparse(String &JSON, trait::DIInduction::InductionKind Obj) {
-    JSON += '"';
-    switch (Obj) {
-    case trait::DIInduction::InductionKind::IK_FpInduction:
-      JSON += "Float";
-      break;
-    case trait::DIInduction::InductionKind::IK_IntInduction:
-      JSON += "Int";
-      break;
-    case trait::DIInduction::InductionKind::IK_PtrInduction:
-      JSON += "Pointer";
-      break;
-    default:
-      JSON += "NoInduction";
-      break;
->>>>>>> d498eb85
-    }
-    JSON += '"';
-  }
-};
-
-<<<<<<< HEAD
-/// Specialization of JSON serialization traits for tsar::msg::StmtKind type.
-template<> struct Traits<tsar::msg::StmtKind> {
-  static bool parse(tsar::msg::StmtKind &Dest, json::Lexer &Lex) noexcept {
-    try {
-      auto Value = Lex.discardQuote();
-      auto S = Lex.json().substr(Value.first, Value.second - Value.first + 1);
-      Dest = llvm::StringSwitch<tsar::msg::StmtKind>(Lex.json())
-        .Case("Break", tsar::msg::StmtKind::Break)
-        .Case("Goto", tsar::msg::StmtKind::Goto)
-        .Case("Return", tsar::msg::StmtKind::Return)
-        .Case("Call", tsar::msg::StmtKind::Call)
-        .Default(tsar::msg::StmtKind::Invalid);
-    }
-    catch (...) {
-      return false;
-    }
-    return true;
-  }
-  static void unparse(String &JSON, tsar::msg::StmtKind Obj) {
-    JSON += '"';
-    switch (Obj) {
-    case tsar::msg::StmtKind::Break: JSON += "Break"; break;
-    case tsar::msg::StmtKind::Goto: JSON += "Goto"; break;
-    case tsar::msg::StmtKind::Return: JSON += "Return"; break;
-    case tsar::msg::StmtKind::Call: JSON += "Call"; break;
-    default: JSON += "Invalid"; break;
-    }
-    JSON += '"';
-  }
-};
-
-/// Specialization of JSON serialization traits for tsar::DIAliasNode::Kind type.
-template<> struct Traits<tsar::DIAliasNode::Kind> {
-  static bool parse(tsar::DIAliasNode::Kind &Dest, json::Lexer &Lex) noexcept {
-    try {
-      auto Value = Lex.discardQuote();
-      auto S = Lex.json().substr(Value.first, Value.second - Value.first + 1);
-      Dest = llvm::StringSwitch<tsar::DIAliasNode::Kind>(Lex.json())
-        .Case("Top", tsar::DIAliasNode::KIND_TOP)
-        .Case("Estimate", tsar::DIAliasNode::KIND_ESTIMATE)
-        .Case("Unknown", tsar::DIAliasNode::KIND_UNKNOWN)
-        .Default(tsar::DIAliasNode::INVALID_KIND);
-
-    }
-    catch (...) {
-      return false;
-    }
-    return true;
-  }
-  static void unparse(String &JSON, tsar::DIAliasNode::Kind Obj) {
-    JSON += '"';
-    switch (Obj) {
-    case tsar::DIAliasNode::KIND_TOP: JSON += "Top"; break;
-    case tsar::DIAliasNode::KIND_ESTIMATE: JSON += "Estimate"; break;
-    case tsar::DIAliasNode::KIND_UNKNOWN: JSON += "Unknown"; break;
-    default: JSON += "Invalid"; break;
-    }
-    JSON += '"';
-  }
-};
-
-/// Specialization of JSON serialization traits for
-/// tsar::trait::DIInduction::InductionKind type.
-template<> struct Traits<trait::DIInduction::InductionKind> {
-  static bool parse(trait::DIInduction::InductionKind &Dest,
-      json::Lexer &Lex) noexcept {
-    try {
-      auto Value = Lex.discardQuote();
-      auto S = Lex.json().substr(Value.first, Value.second - Value.first + 1);
-      Dest = llvm::StringSwitch<trait::DIInduction::InductionKind>(Lex.json())
-        .Case("Int", trait::DIInduction::InductionKind::IK_IntInduction)
-        .Case("Float", trait::DIInduction::InductionKind::IK_FpInduction)
-        .Case("Pointer", trait::DIInduction::InductionKind::IK_PtrInduction)
-        .Default(trait::DIInduction::InductionKind::IK_NoInduction);
-    }
-    catch (...) {
-      return false;
-    }
-    return true;
-  }
-  static void unparse(String &JSON, trait::DIInduction::InductionKind Obj) {
-    JSON += '"';
-    switch (Obj) {
-    case trait::DIInduction::InductionKind::IK_FpInduction:
-      JSON += "Float";
-      break;
-    case trait::DIInduction::InductionKind::IK_IntInduction:
-      JSON += "Int";
-      break;
-    case trait::DIInduction::InductionKind::IK_PtrInduction:
-      JSON += "Pointer";
-      break;
-    default:
-      JSON += "NoInduction";
-      break;
-    }
-    JSON += '"';
-  }
-};
-
-=======
->>>>>>> d498eb85
-
-/// Specialization of JSON serialization traits for tsar::trait::DIInduction.
-template<> struct Traits<trait::DIInduction *> {
-  static bool parse(trait::DIInduction *&Dest, json::Lexer &Lex) {
-    msg::Induction TmpDest;
-    auto Res = Traits<msg::Induction>::parse(TmpDest, Lex);
-    if (!Res)
-      return false;
-    trait::DIInduction::Constant Start, End, Step;
-    if (TmpDest[msg::Induction::Start])
-      Start = APSInt::get(*TmpDest[msg::Induction::Start]);
-    if (TmpDest[msg::Induction::End])
-      End = APSInt::get(*TmpDest[msg::Induction::End]);
-    if (TmpDest[msg::Induction::Step])
-      Start = APSInt::get(*TmpDest[msg::Induction::Step]);
-    Dest = new trait::DIInduction(TmpDest[msg::Induction::Kind]);
-<<<<<<< HEAD
-=======
-    return true;
->>>>>>> d498eb85
-  }
-
-  static void unparse(String &JSON, const trait::DIInduction *Obj) {
-    msg::Induction TmpObj;
-    TmpObj[msg::Induction::Kind] = Obj->getKind();
-    if (auto V = Obj->getStart()) {
-      msg::json_::InductionImpl::Start::ValueType::value_type Start;
-      if (castAPInt(*V, V->isSigned(), Start))
-        TmpObj[msg::Induction::Start] = Start;
-    }
-    if (auto V = Obj->getEnd()) {
-      msg::json_::InductionImpl::End::ValueType::value_type End;
-      if (castAPInt(*V, V->isSigned(), End))
-        TmpObj[msg::Induction::End] = End;
-    }
-    if (auto V = Obj->getStep()) {
-      msg::json_::InductionImpl::Step::ValueType::value_type Step;
-      if (castAPInt(*V, V->isSigned(), Step))
-        TmpObj[msg::Induction::Step] = Step;
-    }
-    Traits<msg::Induction>::unparse(JSON, TmpObj);
-  }
-};
-
-/// Specialization of JSON serialization traits for tsar::trait::DIIReduction.
-template<> struct Traits<trait::DIReduction *> {
-  static bool parse(trait::DIReduction *&Dest, json::Lexer &Lex) {
-    msg::Reduction TmpDest;
-    auto Res = Traits<msg::Reduction>::parse(TmpDest, Lex);
-    if (!Res)
-      return false;
-    Dest = new trait::DIReduction(TmpDest[msg::Reduction::Kind]);
-<<<<<<< HEAD
-=======
-    return true;
->>>>>>> d498eb85
-  }
-
-  static void unparse(String &JSON, const trait::DIReduction *Obj) {
-    msg::Reduction TmpObj;
-    TmpObj[msg::Reduction::Kind] = Obj->getKind();
-    Traits<msg::Reduction>::unparse(JSON, TmpObj);
-  }
-};
-
-/// Specialization of JSON serialization traits for tsar::trait::DIDependence.
-template<> struct Traits<trait::DIDependence *> {
-  static bool parse(trait::DIDependence *&Dest, json::Lexer &Lex) {
-    msg::Dependence TmpDest;
-    auto Res = Traits<msg::Dependence>::parse(TmpDest, Lex);
-    if (!Res)
-      return false;
-    trait::DIDependence::Flag F;
-    if (TmpDest[msg::Dependence::May])
-      F |= trait::DIDependence::May;
-    for (auto Cause : TmpDest[msg::Dependence::Causes])
-      if (Cause == "load" || Cause == "store")
-        F |= trait::DIDependence::LoadStoreCause;
-      else if (Cause == "unknown")
-        F |= trait::DIDependence::UnknownCause;
-      else if (Cause == "call")
-        F |= trait::DIDependence::CallCause;
-      else if (Cause == "confused")
-        F |= trait::DIDependence::ConfusedCause;
-    trait::DIDependence::DistanceRange Range;
-    if (TmpDest[msg::Dependence::Min])
-      Range.first = APSInt::get(*TmpDest[msg::Dependence::Min]);
-    if (TmpDest[msg::Dependence::Max])
-      Range.first = APSInt::get(*TmpDest[msg::Dependence::Max]);
-    Dest = new trait::DIDependence(F, Range);
-<<<<<<< HEAD
-=======
-    return true;
->>>>>>> d498eb85
-  }
-
-  static void unparse(String &JSON, const trait::DIDependence *Obj) {
-    msg::Dependence TmpObj;
-    TmpObj[msg::Dependence::May] = Obj->isMay();
-    auto Range = Obj->getDistance();
-    if (auto V = Range.first) {
-      msg::json_::DependenceImpl::Min::ValueType::value_type Min;
-      if (castAPInt(*V, V->isSigned(), Min))
-        TmpObj[msg::Dependence::Min] = Min;
-    }
-    if (auto V = Range.second) {
-      msg::json_::DependenceImpl::Max::ValueType::value_type Max;
-      if (castAPInt(*V, V->isSigned(), Max))
-        TmpObj[msg::Dependence::Max] = Max;
-    }
-    if (Obj->isUnknown())
-      TmpObj[msg::Dependence::Causes].push_back("unknown");
-    if (Obj->isLoadStore()) {
-      TmpObj[msg::Dependence::Causes].push_back("load");
-      TmpObj[msg::Dependence::Causes].push_back("store");
-    }
-    if (Obj->isCall())
-      TmpObj[msg::Dependence::Causes].push_back("call");
-    if (Obj->isConfused())
-      TmpObj[msg::Dependence::Causes].push_back("confused");
-    Traits<msg::Dependence>::unparse(JSON, TmpObj);
-  }
-};
-
-/// Specialization of JSON serialization traits for tsar::DIMemoryTraitSet.
-template<> struct Traits<DIMemoryTraitSet> {
-  struct FromJSONFunctor {
-    template<class Trait> void operator()() {
-      if (Trait::toString() == TraitStr) {
-        auto *Info = TS.get<Trait>();
-        parse(Info);
-        TS.set<Trait>(Info);
-      }
-    }
-    void parse(trait::DIReduction *&Info) {
-      Result = Traits<trait::DIReduction *>::parse(Info, Lex);
-    }
-    void parse(trait::DIInduction *&Info) {
-      Result = Traits<trait::DIInduction *>::parse(Info, Lex);
-    }
-    void parse(trait::DIDependence *&Info) {
-      Result = Traits<trait::DIDependence *>::parse(Info, Lex);
-    }
-    void parse(void *) { Result = true; }
-
-    StringRef TraitStr;
-    DIMemoryTraitSet &TS;
-    json::Lexer &Lex;
-    bool Result;
-  };
-  struct ToJSONFunctor {
-    template<class Trait> void operator()() {
-      JSON += ("\"" + Trait::toString() + "\":").str();
-      if (auto *Info = TS.get<Trait>())
-        unparse(Info);
-      else
-        JSON += "{}";
-      JSON += ",";
-    }
-    void unparse(const trait::DIReduction *Info) {
-      Traits<decltype(Info)>::unparse(JSON, Info);
-    }
-    void unparse(const trait::DIInduction *Info) {
-      Traits<decltype(Info)>::unparse(JSON, Info);
-    }
-    void unparse(const trait::DIDependence *Info) {
-      Traits<decltype(Info)>::unparse(JSON, Info);
-    }
-    void unparse(const void *) { JSON += "{}"; }
-
-    const DIMemoryTraitSet &TS;
-    String &JSON;
-  };
-  static bool parse(DIMemoryTraitSet &Dest, json::Lexer &Lex) {
-    Dest.unset_all();
-    return Parser<>::traverse<Traits<DIMemoryTraitSet>>(Dest, Lex);
-  }
-  static bool parse(DIMemoryTraitSet &Dest, json::Lexer &Lex,
-      std::pair<Position, Position> Key) noexcept {
-    Lex.storePosition();
-    Lex.setPosition(Key.first);
-    std::string ID;
-    if (!Traits<std::string>::parse(ID, Lex))
-      return false;
-    Lex.restorePosition();
-    bool R = true;
-    DIMemoryTraitSet::for_each_available(FromJSONFunctor{ ID, Dest, Lex, R });
-    return R;
-  }
-  static void unparse(String &JSON, const DIMemoryTraitSet &Obj) {
-    JSON += "{";
-    Obj.for_each(ToJSONFunctor{ Obj, JSON });
-    if (JSON.back() != '{')
-      JSON.back() = '}';
-    else
-      JSON += '}';
-  }
-};
-
-/// Specialization of JSON serialization traits for tsar::MemoryDescriptor.
-template<> struct Traits<MemoryDescriptor> {
-  struct FromJSONFunctor {
-    template<class Trait> void operator()() {
-      if (Trait::toString() == TraitStr)
-        Dptr.set<Trait>();
-    }
-    StringRef TraitStr;
-    MemoryDescriptor &Dptr;
-  };
-  struct ToJSONFunctor {
-    template<class Trait> void operator()() {
-      JSON += ("\"" + Trait::toString() + "\",").str();
-    }
-    String &JSON;
-  };
-  static bool parse(MemoryDescriptor &Dest, json::Lexer &Lex) {
-    Position MaxIdx, Count;
-    bool Ok;
-    std::tie(Count, MaxIdx, Ok) = Parser<>::numberOfKeys(Lex);
-    if (!Ok)
-      return false;
-    Dest.unset_all();
-    return Parser<>::traverse<Traits<MemoryDescriptor>>(Dest, Lex);
-  }
-  static bool parse(MemoryDescriptor &Dest, json::Lexer &Lex,
-      std::pair<Position, Position> Key) noexcept {
-    try {
-      auto Value = Lex.discardQuote();
-      auto S = Lex.json().substr(Value.first, Value.second - Value.first + 1);
-      MemoryDescriptor::for_each_available(FromJSONFunctor{ S, Dest });
-    }
-    catch (...) {
-      return false;
-    }
-    return true;
-  }
-  static void unparse(String &JSON, MemoryDescriptor Obj) {
-    JSON += '[';
-    Obj.for_each(ToJSONFunctor{ JSON });
-    if (JSON.back() != '[')
-      JSON.back() = ']';
-    else
-      JSON += ']';
-  }
-};
-
-/// Specialization of JSON serialization traits for tsar::CFFlags.
-template<> struct Traits<CFFlags> {
-  static bool parse(CFFlags &Dest, json::Lexer &Lex) {
-    Position MaxIdx, Count;
-    bool Ok;
-    std::tie(Count, MaxIdx, Ok) = Parser<>::numberOfKeys(Lex);
-    if (!Ok)
-      return false;
-    Dest = CFFlags::DefaultFlags;
-    return Parser<>::traverse<Traits<CFFlags>>(Dest, Lex);
-  }
-  static bool parse(CFFlags &Dest, json::Lexer &Lex,
-      std::pair<Position, Position> Key) noexcept {
-    try {
-      auto Value = Lex.discardQuote();
-      auto S = Lex.json().substr(Value.first, Value.second - Value.first + 1);
-      Dest |= llvm::StringSwitch<CFFlags>(S)
-        .Case("Entry", CFFlags::Entry)
-        .Case("Exit", CFFlags::Exit)
-        .Case("InOut", CFFlags::InOut)
-        .Case("MayNoReturn", CFFlags::MayNoReturn)
-        .Case("MayUnwind", CFFlags::MayUnwind)
-        .Case("MayReturnTwice", CFFlags::MayReturnTwice)
-        .Case("UnsafeCFG", CFFlags::UnsafeCFG)
-        .Default(CFFlags::DefaultFlags);
-    }
-    catch (...) {
-      return false;
-    }
-    return true;
-  }
-  static void unparse(String &JSON, CFFlags Obj) {
-    JSON += '[';
-    if (Obj & CFFlags::Entry)
-      JSON += R"("Entry",)";
-    if (Obj & CFFlags::Exit)
-      JSON += R"("Exit",)";
-    if (Obj & CFFlags::InOut)
-      JSON += R"("InOut",)";
-    if (Obj & CFFlags::MayNoReturn)
-      JSON += R"("MayNoReturn",)";
-    if (Obj & CFFlags::MayReturnTwice)
-      JSON += R"("MayReturnTwice",)";
-    if (Obj & CFFlags::MayUnwind)
-      JSON += R"("MayUnwind",)";
-    if (Obj & CFFlags::UnsafeCFG)
-      JSON += R"("UnsafeCFG",)";
-    if (JSON.back() != '[')
-      JSON.back() = ']';
-    else
-      JSON += ']';
-  }
-};
-}
-
-using ServerPrivateProvider = FunctionPassAAProvider<
-  AnalysisSocketImmutableWrapper,
-  ParallelLoopPass,
-  TransformationEnginePass,
-  LoopMatcherPass,
-  DFRegionInfoPass,
-  ClangPerfectLoopPass,
-  CanonicalLoopPass,
-  MemoryMatcherImmutableWrapper,
-  LoopAttributesDeductionPass,
-  ClangCFTraitsPass,
-  AAResultsWrapperPass,
-  ClangDIMemoryMatcherPass
->;
-
-INITIALIZE_PROVIDER_BEGIN(ServerPrivateProvider, "server-private-provider",
-  "Server Private Provider")
-INITIALIZE_PASS_DEPENDENCY(TransformationEnginePass)
-INITIALIZE_PASS_DEPENDENCY(LoopMatcherPass)
-INITIALIZE_PASS_DEPENDENCY(DFRegionInfoPass)
-INITIALIZE_PASS_DEPENDENCY(ClangPerfectLoopPass)
-INITIALIZE_PASS_DEPENDENCY(CanonicalLoopPass)
-INITIALIZE_PASS_DEPENDENCY(MemoryMatcherImmutableWrapper)
-INITIALIZE_PASS_DEPENDENCY(AAResultsWrapperPass)
-INITIALIZE_PASS_DEPENDENCY(LoopAttributesDeductionPass)
-INITIALIZE_PASS_DEPENDENCY(ClangCFTraitsPass)
-INITIALIZE_PROVIDER_END(ServerPrivateProvider, "server-private-provider",
-  "Server Private Provider")
-
-namespace {
-/// Interacts with a client and sends result of analysis on request.
-class PrivateServerPass :
-  public ModulePass, private bcl::Uncopyable {
-public:
-  /// Pass identification, replacement for typeid.
-  static char ID;
-
-  /// Default constructor.
-  PrivateServerPass() : ModulePass(ID), mConnection(nullptr) {
-    initializePrivateServerPassPass(*PassRegistry::getPassRegistry());
-  }
-
-  /// Constructor.
-  explicit PrivateServerPass(bcl::IntrusiveConnection &IC,
-      bcl::RedirectIO &StdErr) :
-    ModulePass(ID), mConnection(&IC), mStdErr(&StdErr) {
-    initializePrivateServerPassPass(*PassRegistry::getPassRegistry());
-  }
-
-  /// Interacts with a client and sends result of analysis on request.
-  bool runOnModule(llvm::Module &M) override;
-
-  /// Set analysis information that is necessary to run this pass.
-  void getAnalysisUsage(AnalysisUsage &AU) const override;
-
-private:
-  std::string answerStatistic(llvm::Module &M);
-  std::string answerFileList();
-  std::string answerFunctionList(llvm::Module &M);
-  std::string answerLoopTree(llvm::Module &M, const msg::LoopTree &Request);
-  std::string answerCalleeFuncList(llvm::Module &M,
-    const msg::CalleeFuncList &Request);
-  std::string answerAliasTree(llvm::Module &M, const msg::AliasTree &Request);
-<<<<<<< HEAD
-=======
-
-  /// Recursively collect builtin functions in a specified contexs and
-  /// inner contexts.
-  void collectBuiltinFunctions(clang::DeclContext &DeclCtx,
-    msg::FunctionList &FuncList);
->>>>>>> d498eb85
-
-  bcl::IntrusiveConnection *mConnection;
-  bcl::RedirectIO *mStdErr;
-
-  TransformationContext *mTfmCtx  = nullptr;
-  const GlobalOptions *mGlobalOpts = nullptr;
-  AnalysisSocket *mSocket = nullptr;
-  GlobalsAAResult * mGlobalsAA = nullptr;
-<<<<<<< HEAD
-=======
-
-  /// List of canonical function declarations which is visible to user in GUI.
-  /// GUI knowns this function and it can highlight some information if
-  /// necessary.
-  DenseSet<clang::FunctionDecl *> mVisibleToUser;
->>>>>>> d498eb85
-};
-
-/// Increments count of analyzed traits in a specified map TM.
-template<class TraitMap>
-unsigned incrementTraitCount(Function &F, const GlobalOptions &GO,
-    ServerPrivateProvider &P, AnalysisSocket &S, TraitMap &TM) {
-  auto RF =  S.getAnalysis<DIEstimateMemoryPass, DIDependencyAnalysisPass>(F);
-  assert(RF && "Dependence analysis must be available!");
-  auto RM = S.getAnalysis<AnalysisClientServerMatcherWrapper>();
-  assert(RM && "Client to server IR-matcher must be available!");
-  auto &DIAT = RF->value<DIEstimateMemoryPass *>()->getAliasTree();
-  SpanningTreeRelation<DIAliasTree *> STR(&DIAT);
-  auto &DIDepInfo = RF->value<DIDependencyAnalysisPass *>()->getDependencies();
-  auto &CToS = **RM->value<AnalysisClientServerMatcherWrapper *>();
-  auto &LMP = P.get<LoopMatcherPass>();
-  unsigned NotAnalyzedLoops = 0;
-  for (auto &Match : LMP.getMatcher()) {
-    auto *L = Match.get<IR>();
-    if (!L->getLoopID()) {
-      ++NotAnalyzedLoops;
-      continue;
-    }
-    auto ServerLoopID = cast<MDNode>(*CToS.getMappedMD(L->getLoopID()));
-    if (!ServerLoopID) {
-      ++NotAnalyzedLoops;
-      continue;
-    }
-    auto DIDepSet = DIDepInfo[ServerLoopID];
-    DenseSet<const DIAliasNode *> Coverage;
-    accessCoverage<bcl::SimpleInserter>(DIDepSet, DIAT, Coverage,
-                                        GO.IgnoreRedundantMemory);
-    for (auto &TS : DIDepSet) {
-      if (!Coverage.count(TS.getNode()))
-        continue;
-      for (auto &T : make_range(TS.begin(), TS.end())) {
-        if (T->is<trait::NoAccess>()) {
-          if (T->is<trait::AddressAccess>())
-            ++TM.template value<trait::AddressAccess>();
-          continue;
-        }
-        TS.for_each(bcl::TraitMapConstructor<
-          MemoryDescriptor, TraitMap, bcl::CountInserter>(TS, TM));
-      }
-    }
-  }
-  return NotAnalyzedLoops;
-}
-
-msg::Loop getLoopInfo(clang::Stmt *S, clang::SourceManager &SrcMgr) {
-  assert(S && "Statement must not be null!");
-  auto LocStart = S->getBeginLoc();
-  auto LocEnd = S->getEndLoc();
-  msg::Loop Loop;
-  Loop[msg::Loop::ID] = LocStart.getRawEncoding();
-  if (isa<clang::ForStmt>(S))
-    Loop[msg::Loop::Type] = msg::LoopType::For;
-  else if (isa<clang::DoStmt>(S))
-    Loop[msg::Loop::Type] = msg::LoopType::DoWhile;
-  else if (isa<clang::WhileStmt>(S))
-    Loop[msg::Loop::Type] = msg::LoopType::While;
-  else if (isa<clang::LabelStmt>(S))
-    Loop[msg::Loop::Type] = msg::LoopType::Implicit;
-  else
-    Loop[msg::Loop::Type] = msg::LoopType::Invalid;
-  assert(Loop[msg::Loop::Type] != msg::LoopType::Invalid &&
-    "Unknown loop type!");
-  Loop[msg::Loop::StartLocation] = getLocation(LocStart, SrcMgr);
-  Loop[msg::Loop::EndLocation] = getLocation(LocEnd, SrcMgr);
-  return Loop;
-}
-}
-
-char PrivateServerPass::ID = 0;
-INITIALIZE_PASS_BEGIN(PrivateServerPass, "server-private",
-  "Server Private Pass", true, true)
-INITIALIZE_PASS_DEPENDENCY(ServerPrivateProvider)
-INITIALIZE_PASS_DEPENDENCY(MemoryMatcherImmutableWrapper)
-INITIALIZE_PASS_DEPENDENCY(TransformationEnginePass)
-INITIALIZE_PASS_DEPENDENCY(GlobalOptionsImmutableWrapper)
-INITIALIZE_PASS_DEPENDENCY(GlobalDefinedMemoryWrapper)
-INITIALIZE_PASS_DEPENDENCY(GlobalLiveMemoryWrapper)
-INITIALIZE_PASS_DEPENDENCY(GlobalsAAWrapperPass)
-INITIALIZE_PASS_DEPENDENCY(LoopInfoWrapperPass)
-INITIALIZE_PASS_DEPENDENCY(DFRegionInfoPass)
-INITIALIZE_PASS_DEPENDENCY(DIEstimateMemoryPass)
-INITIALIZE_PASS_DEPENDENCY(DIDependencyAnalysisPass)
-INITIALIZE_PASS_DEPENDENCY(DIMemoryEnvironmentWrapper)
-INITIALIZE_PASS_DEPENDENCY(DIMemoryTraitPoolWrapper)
-INITIALIZE_PASS_DEPENDENCY(ClonedDIMemoryMatcherWrapper)
-INITIALIZE_PASS_DEPENDENCY(ParallelLoopPass)
-INITIALIZE_PASS_DEPENDENCY(CanonicalLoopPass)
-INITIALIZE_PASS_END(PrivateServerPass, "server-private",
-  "Server Private Pass", true, true)
-
-std::string PrivateServerPass::answerStatistic(llvm::Module &M) {
-  msg::Statistic Stat;
-  auto &Rewriter = mTfmCtx->getRewriter();
-  for (auto FI = Rewriter.getSourceMgr().fileinfo_begin(),
-    EI = Rewriter.getSourceMgr().fileinfo_end(); FI != EI; ++FI) {
-    auto Ext = sys::path::extension(FI->first->getName());
-    std::string Kind;
-    if (std::find(
-      msg::HeaderFile::extensions().begin(),
-      msg::HeaderFile::extensions().end(), Ext) !=
-      msg::HeaderFile::extensions().end())
-      Kind = msg::HeaderFile::name();
-    else if (std::find(
-      msg::SourceFile::extensions().begin(),
-      msg::SourceFile::extensions().end(), Ext) !=
-      msg::SourceFile::extensions().end())
-      Kind = msg::SourceFile::name();
-    else
-      Kind = msg::OtherFile::name();
-    auto I = Stat[msg::Statistic::Files].insert(std::make_pair(Kind, 1));
-    if (!I.second)
-      ++I.first->second;
-  }
-  auto &MMP = getAnalysis<MemoryMatcherImmutableWrapper>();
-  Stat[msg::Statistic::Variables].insert(
-    std::make_pair(msg::Analysis::Yes, MMP->Matcher.size()));
-  Stat[msg::Statistic::Variables].insert(
-    std::make_pair(msg::Analysis::No, MMP->UnmatchedAST.size()));
-  std::pair<unsigned, unsigned> Loops(0, 0);
-  auto &SrcMgr = mTfmCtx->getContext().getSourceManager();
-  for (Function &F : M) {
-    auto Decl = mTfmCtx->getDeclForMangledName(F.getName());
-    if (!Decl)
-      continue;
-    if (SrcMgr.getFileCharacteristic(Decl->getBeginLoc())
-        != clang::SrcMgr::C_User)
-      continue;
-    ++Stat[msg::Statistic::Functions];
-    // Analysis are not available for functions without body.
-    if (F.isDeclaration())
-      continue;
-    auto &Provider = getAnalysis<ServerPrivateProvider>(F);
-    auto &LMP = Provider.get<LoopMatcherPass>();
-    Loops.first += LMP.getMatcher().size();
-    Loops.second += LMP.getUnmatchedAST().size();
-    auto NotAnalyzedLoops = incrementTraitCount(
-        F, *mGlobalOpts, Provider, *mSocket, Stat[msg::Statistic::Traits]);
-    Loops.first -= NotAnalyzedLoops;
-    Loops.second += NotAnalyzedLoops;
-  }
-  Stat[msg::Statistic::Loops].insert(
-    std::make_pair(msg::Analysis::Yes, Loops.first));
-  Stat[msg::Statistic::Loops].insert(
-    std::make_pair(msg::Analysis::No, Loops.second));
-  return json::Parser<msg::Statistic>::unparseAsObject(Stat);
-}
-
-std::string PrivateServerPass::answerLoopTree(llvm::Module &M,
-    const msg::LoopTree &Request) {
-  for (Function &F : M) {
-    auto Decl = mTfmCtx->getDeclForMangledName(F.getName());
-    if (!Decl)
-      continue;
-    auto CanonicalFD = Decl->getCanonicalDecl()->getAsFunction();
-<<<<<<< HEAD
-    if (CanonicalFD->getLocStart().getRawEncoding() !=
-        Request[msg::LoopTree::FunctionID])
-=======
-    if (!mVisibleToUser.count(CanonicalFD) ||
-        CanonicalFD->getBeginLoc().getRawEncoding() !=
-          Request[msg::LoopTree::FunctionID])
->>>>>>> d498eb85
-      continue;
-    if (F.isDeclaration())
-      return json::Parser<msg::LoopTree>::unparseAsObject(Request);
-    msg::LoopTree LoopTree;
-    LoopTree[msg::LoopTree::FunctionID] = Request[msg::LoopTree::FunctionID];
-    auto &SrcMgr = mTfmCtx->getContext().getSourceManager();
-    auto &Provider = getAnalysis<ServerPrivateProvider>(F);
-    auto &Matcher = Provider.get<LoopMatcherPass>().getMatcher();
-    auto &Unmatcher = Provider.get<LoopMatcherPass>().getUnmatchedAST();
-    auto &RegionInfo = Provider.get<DFRegionInfoPass>().getRegionInfo();
-    auto &PerfectInfo = Provider.get<ClangPerfectLoopPass>().
-      getPerfectLoopInfo();
-    auto &CanonicalInfo = Provider.get<CanonicalLoopPass>().
-      getCanonicalLoopInfo();
-    auto &AttrsInfo = Provider.get<LoopAttributesDeductionPass>();
-    auto &CFLoopInfo = Provider.get<ClangCFTraitsPass>().getLoopInfo();
-    auto &ParallelInfo = Provider.get<ParallelLoopPass>().getParallelLoopInfo();
-    for (auto &Match : Matcher) {
-      auto Loop = getLoopInfo(Match.get<AST>(), SrcMgr);
-      auto &LT = Loop[msg::Loop::Traits];
-      LT[msg::LoopTraits::IsAnalyzed] = msg::Analysis::Yes;
-      auto CI = CanonicalInfo.find_as(RegionInfo.getRegionFor(Match.get<IR>()));
-      if (CI != CanonicalInfo.end() && (**CI).isCanonical())
-        LT[msg::LoopTraits::Canonical] = msg::Analysis::Yes;
-      if (PerfectInfo.count(RegionInfo.getRegionFor(Match.get<IR>())))
-        LT[msg::LoopTraits::Perfect] = msg::Analysis::Yes;
-      if (AttrsInfo.hasAttr(*Match.get<IR>(), AttrKind::NoIO))
-        LT[msg::LoopTraits::InOut] = msg::Analysis::No;
-      if (AttrsInfo.hasAttr(*Match.get<IR>(), AttrKind::AlwaysReturn) &&
-          AttrsInfo.hasAttr(*Match.get<IR>(), Attribute::NoUnwind) &&
-          !AttrsInfo.hasAttr(*Match.get<IR>(), Attribute::ReturnsTwice))
-        LT[msg::LoopTraits::UnsafeCFG] = msg::Analysis::No;
-      Loop[msg::Loop::Exit] = 0;
-      for (auto *BB : Match.get<IR>()->blocks()) {
-        if (Match.get<IR>()->isLoopExiting(BB))
-          ++*Loop[msg::Loop::Exit];
-      }
-      if (ParallelInfo.count(Match.get<IR>()))
-        LT[msg::LoopTraits::Parallel] = msg::Analysis::Yes;
-      LoopTree[msg::LoopTree::Loops].push_back(std::move(Loop));
-    }
-    for (auto &Unmatch : Unmatcher) {
-      auto Loop = getLoopInfo(Unmatch, SrcMgr);
-      auto &LT = Loop[msg::Loop::Traits];
-      LT[msg::LoopTraits::IsAnalyzed] = msg::Analysis::No;
-      LoopTree[msg::LoopTree::Loops].push_back(std::move(Loop));
-    }
-    std::sort(LoopTree[msg::LoopTree::Loops].begin(),
-      LoopTree[msg::LoopTree::Loops].end(),
-      [](msg::Loop &LHS, msg::Loop &RHS) -> bool {
-        return
-          (LHS[msg::Loop::StartLocation][msg::Location::Line] <
-              RHS[msg::Loop::StartLocation][msg::Location::Line]) ||
-          ((LHS[msg::Loop::StartLocation][msg::Location::Line] ==
-              RHS[msg::Loop::StartLocation][msg::Location::Line]) &&
-          (LHS[msg::Loop::StartLocation][msg::Location::Column] <
-              RHS[msg::Loop::StartLocation][msg::Location::Column])) ||
-          ((LHS[msg::Loop::StartLocation][msg::Location::Line] ==
-              RHS[msg::Loop::StartLocation][msg::Location::Line]) &&
-          (LHS[msg::Loop::StartLocation][msg::Location::Column] ==
-              RHS[msg::Loop::StartLocation][msg::Location::Column]) &&
-          (LHS[msg::Loop::StartLocation][msg::Location::MacroLine] <
-              RHS[msg::Loop::StartLocation][msg::Location::MacroLine])) ||
-          ((LHS[msg::Loop::StartLocation][msg::Location::Line] ==
-              RHS[msg::Loop::StartLocation][msg::Location::Line]) &&
-          (LHS[msg::Loop::StartLocation][msg::Location::Column] ==
-              RHS[msg::Loop::StartLocation][msg::Location::Column]) &&
-          (LHS[msg::Loop::StartLocation][msg::Location::MacroLine] ==
-              RHS[msg::Loop::StartLocation][msg::Location::MacroLine]) &&
-          (LHS[msg::Loop::StartLocation][msg::Location::MacroColumn] <
-              RHS[msg::Loop::StartLocation][msg::Location::MacroColumn]));
-    });
-    std::vector<msg::Location> Levels;
-    for (auto &Loop : LoopTree[msg::LoopTree::Loops]) {
-      while (!Levels.empty() &&
-          ((Levels[Levels.size() - 1][msg::Location::Line] <
-              Loop[msg::Loop::EndLocation][msg::Location::Line]) ||
-          ((Levels[Levels.size() - 1][msg::Location::Line] ==
-              Loop[msg::Loop::EndLocation][msg::Location::Line]) &&
-          (Levels[Levels.size() - 1][msg::Location::Column] <
-              Loop[msg::Loop::EndLocation][msg::Location::Column])) ||
-          ((Levels[Levels.size() - 1][msg::Location::Line] ==
-              Loop[msg::Loop::EndLocation][msg::Location::Line]) &&
-          (Levels[Levels.size() - 1][msg::Location::Column] ==
-              Loop[msg::Loop::EndLocation][msg::Location::Column]) &&
-          (Levels[Levels.size() - 1][msg::Location::MacroLine] <
-              Loop[msg::Loop::EndLocation][msg::Location::MacroLine])) ||
-          ((Levels[Levels.size() - 1][msg::Location::Line] ==
-              Loop[msg::Loop::EndLocation][msg::Location::Line]) &&
-          (Levels[Levels.size() - 1][msg::Location::Column] ==
-              Loop[msg::Loop::EndLocation][msg::Location::Column]) &&
-          (Levels[Levels.size() - 1][msg::Location::MacroLine] ==
-              Loop[msg::Loop::EndLocation][msg::Location::MacroLine]) &&
-          (Levels[Levels.size() - 1][msg::Location::MacroColumn] <
-              Loop[msg::Loop::EndLocation][msg::Location::MacroColumn]))))
-        Levels.pop_back();
-      Loop[msg::Loop::Level] = Levels.size() + 1;
-      Levels.push_back(Loop[msg::Loop::EndLocation]);
-    }
-    return json::Parser<msg::LoopTree>::unparseAsObject(LoopTree);
-  }
-  return json::Parser<msg::LoopTree>::unparseAsObject(Request);
-}
-
-<<<<<<< HEAD
-=======
-void PrivateServerPass::collectBuiltinFunctions(clang::DeclContext &DeclCtx,
-    msg::FunctionList &FuncList) {
-  auto &ASTCtx = mTfmCtx->getContext();
-  auto &SrcMgr = ASTCtx.getSourceManager();
-  for (auto *D : DeclCtx.decls()) {
-    // Lookup for C builtins in CXX unit.
-    if (auto *LinkageCtx = dyn_cast<clang::LinkageSpecDecl>(D)) {
-      collectBuiltinFunctions(*LinkageCtx, FuncList);
-      continue;
-    }
-    clang::Decl *DeclToCheck = D;
-    if (auto *UD = dyn_cast<clang::UsingShadowDecl>(D)) {
-      assert(UD->getUnderlyingDecl() &&
-        "Underlying declaration in using must be known!");
-      DeclToCheck = UD->getUnderlyingDecl();
-    }
-    if (auto *FD = dyn_cast<clang::FunctionDecl>(DeclToCheck)) {
-      auto ID = FD->getBuiltinID();
-      if (ID == 0)
-        continue;
-      FD = FD->getCanonicalDecl();
-      if (!mVisibleToUser.insert(FD).second)
-        continue;
-      msg::Function Func;
-      SmallString<64> ExtraName;
-      Func[msg::Function::Name] = getFunctionName(*FD, ExtraName).str();
-      // Canonical declaration may differs from declaration which has a body.
-      Func[msg::Function::ID] = FD->getBeginLoc().getRawEncoding();
-      Func[msg::Function::User] = false;
-      Func[msg::Function::StartLocation] =
-          getLocation(FD->getBeginLoc(), SrcMgr);
-      Func[msg::Function::EndLocation] =
-          getLocation(FD->getEndLoc(), SrcMgr);
-      if (ASTCtx.BuiltinInfo.isNoThrow(ID) &&
-          !ASTCtx.BuiltinInfo.isNoReturn(ID) &&
-          !ASTCtx.BuiltinInfo.isReturnsTwice(ID))
-        Func[msg::Function::Traits][msg::FunctionTraits::UnsafeCFG]
-          = msg::Analysis::No;
-      FuncList[msg::FunctionList::Functions].push_back(std::move(Func));
-    }
-  }
-}
-
-std::string PrivateServerPass::answerFileList() {
-  msg::FileList FileList;
-  auto &ASTCtx = mTfmCtx->getContext();
-  auto &SrcMgr = ASTCtx.getSourceManager();
-  for (auto &Info : make_range(SrcMgr.fileinfo_begin(), SrcMgr.fileinfo_end())) {
-    msg::File File;
-    File[msg::File::ID] = Info.first->getUID();
-    File[msg::File::Name] = std::string(Info.first->getName());
-    FileList[msg::FileList::Files].emplace_back(std::move(File));
-  }
-  return json::Parser<msg::FileList>::unparseAsObject(FileList);
-}
->>>>>>> d498eb85
-
-std::string PrivateServerPass::answerFunctionList(llvm::Module &M) {
-  msg::FunctionList FuncList;
-  auto &ASTCtx = mTfmCtx->getContext();
-  auto &SrcMgr = ASTCtx.getSourceManager();
-<<<<<<< HEAD
-  DenseSet<clang::FunctionDecl *> VisitedCanonicals;
-=======
->>>>>>> d498eb85
-  for (Function &F : M) {
-    auto Decl = mTfmCtx->getDeclForMangledName(F.getName());
-    if (!Decl)
-      continue;
-    auto FuncDecl = Decl->getAsFunction();
-    auto *CanonicalD = FuncDecl->getCanonicalDecl();
-<<<<<<< HEAD
-    VisitedCanonicals.insert(CanonicalD);
-    assert(FuncDecl && "Function declaration must not be null!");
-    msg::Function Func;
-    Func[msg::Function::Name] = FuncDecl->getName();
-    // Canonical declaration may differs from declaration which has a body.
-    Func[msg::Function::ID] = CanonicalD->getLocStart().getRawEncoding();
-    Func[msg::Function::User] =
-        (SrcMgr.getFileCharacteristic(Decl->getLocStart()) ==
-=======
-    mVisibleToUser.insert(CanonicalD);
-    assert(FuncDecl && "Function declaration must not be null!");
-    msg::Function Func;
-    SmallString<64> ExtraName;
-    Func[msg::Function::Name] = getFunctionName(*FuncDecl, ExtraName).str();
-    // Canonical declaration may differs from declaration which has a body.
-    Func[msg::Function::ID] = CanonicalD->getBeginLoc().getRawEncoding();
-    Func[msg::Function::User] =
-        (SrcMgr.getFileCharacteristic(Decl->getBeginLoc()) ==
->>>>>>> d498eb85
-         clang::SrcMgr::C_User);
-    Func[msg::Function::StartLocation] =
-        getLocation(FuncDecl->getBeginLoc(), SrcMgr);
-    Func[msg::Function::EndLocation] =
-<<<<<<< HEAD
-        getLocation(FuncDecl->getLocEnd(), SrcMgr);
-=======
-        getLocation(FuncDecl->getEndLoc(), SrcMgr);
->>>>>>> d498eb85
-    if (hasFnAttr(F, AttrKind::AlwaysReturn) &&
-        F.hasFnAttribute(Attribute::NoUnwind) &&
-        !F.hasFnAttribute(Attribute::ReturnsTwice))
-      Func[msg::Function::Traits][msg::FunctionTraits::UnsafeCFG]
-        = msg::Analysis::No;
-    if (hasFnAttr(F, AttrKind::NoIO))
-      Func[msg::Function::Traits][msg::FunctionTraits::InOut]
-        = msg::Analysis::No;
-    if (!F.isDeclaration()) {
-      auto &Provider = getAnalysis<ServerPrivateProvider>(F);
-      auto &LMP = Provider.get<LoopMatcherPass>();
-      auto &AA = Provider.get<AAResultsWrapperPass>().getAAResults();
-      auto &PI = Provider.get<ParallelLoopPass>().getParallelLoopInfo();
-      if (!LMP.getMatcher().empty() || !LMP.getUnmatchedAST().empty())
-        Func[msg::Function::Traits][msg::FunctionTraits::Loops]
-        = msg::Analysis::Yes;
-      if (AA.onlyReadsMemory(&F))
-        Func[msg::Function::Traits][msg::FunctionTraits::Readonly]
-        = msg::Analysis::Yes;
-      auto &FuncCFInfo = Provider.get<ClangCFTraitsPass>().getFuncInfo();
-      Func[msg::Function::Exit] = 0;
-      if (!F.hasFnAttribute(Attribute::NoReturn))
-        for (auto &I : instructions(F))
-          if (isa<ReturnInst>(I))
-            ++*Func[msg::Function::Exit];
-      if (!PI.empty())
-        Func[msg::Function::Traits][msg::FunctionTraits::Parallel] =
-          msg::Analysis::Yes;
-    }
-    FuncList[msg::FunctionList::Functions].push_back(std::move(Func));
-  }
-<<<<<<< HEAD
-  for (auto *D : ASTCtx.getTranslationUnitDecl()->decls())
-    if (auto *FD = dyn_cast<clang::FunctionDecl>(D)) {
-      auto ID = FD->getBuiltinID();
-      if (ID == 0)
-        continue;
-      FD = FD->getCanonicalDecl();
-      if (VisitedCanonicals.count(FD))
-        continue;
-      msg::Function Func;
-      Func[msg::Function::Name] = FD->getName();
-      // Canonical declaration may differs from declaration which has a body.
-      Func[msg::Function::ID] = FD->getLocStart().getRawEncoding();
-      Func[msg::Function::User] = false;
-      Func[msg::Function::StartLocation] =
-          getLocation(FD->getLocStart(), SrcMgr);
-      Func[msg::Function::EndLocation] =
-          getLocation(FD->getLocEnd(), SrcMgr);
-      if (ASTCtx.BuiltinInfo.isNoThrow(ID) &&
-          !ASTCtx.BuiltinInfo.isNoReturn(ID) &&
-          !ASTCtx.BuiltinInfo.isReturnsTwice(ID))
-        Func[msg::Function::Traits][msg::FunctionTraits::UnsafeCFG]
-          = msg::Analysis::No;
-      FuncList[msg::FunctionList::Functions].push_back(std::move(Func));
-    }
-=======
-  collectBuiltinFunctions(*ASTCtx.getTranslationUnitDecl(), FuncList);
->>>>>>> d498eb85
-  return json::Parser<msg::FunctionList>::unparseAsObject(FuncList);
-}
-
-std::string PrivateServerPass::answerCalleeFuncList(llvm::Module &M,
-    const msg::CalleeFuncList &Request) {
-  for (Function &F : M) {
-    auto Decl = mTfmCtx->getDeclForMangledName(F.getName());
-    if (!Decl)
-      continue;
-    auto CanonicalFD = Decl->getCanonicalDecl()->getAsFunction();
-<<<<<<< HEAD
-    if (CanonicalFD->getLocStart().getRawEncoding() !=
-=======
-    if (CanonicalFD->getBeginLoc().getRawEncoding() !=
->>>>>>> d498eb85
-        Request[msg::CalleeFuncList::FuncID])
-      continue;
-    if (F.isDeclaration())
-      return json::Parser<msg::CalleeFuncList>::unparseAsObject(Request);
-    msg::CalleeFuncList StmtList = Request;
-    auto &SrcMgr = mTfmCtx->getContext().getSourceManager();
-    auto &Provider = getAnalysis<ServerPrivateProvider>(F);
-    auto &Matcher = Provider.get<LoopMatcherPass>().getMatcher();
-    auto &Unmatcher = Provider.get<LoopMatcherPass>().getUnmatchedAST();
-    auto &FuncInfo = Provider.get<ClangCFTraitsPass>().getFuncInfo();
-    auto &CFLoopInfo = Provider.get<ClangCFTraitsPass>().getLoopInfo();
-    const ClangCFTraitsPass::RegionCFInfo *Info = nullptr;
-    if (StmtList[msg::CalleeFuncList::LoopID]) {
-      bcl::tagged_pair<
-        bcl::tagged<clang::Stmt *, AST>,
-        bcl::tagged<Loop *, IR>> Loop(nullptr, nullptr);
-      for (auto Match : Matcher)
-        if (Match.get<AST>()->getBeginLoc().getRawEncoding() ==
-            StmtList[msg::CalleeFuncList::LoopID]) {
-          Loop = Match;
-          break;
-        }
-      if (!Loop.get<AST>()) {
-        for (auto Unmatch : Unmatcher)
-          if (Unmatch->getBeginLoc().getRawEncoding() ==
-              StmtList[msg::CalleeFuncList::LoopID]) {
-            Loop.get<AST>() = Unmatch;
-            break;
-          }
-      }
-      if (!Loop.get<AST>())
-        return json::Parser<msg::CalleeFuncList>::unparseAsObject(Request);
-      auto I = CFLoopInfo.find(Loop.get<AST>());
-      if (I != CFLoopInfo.end())
-        Info = &I->second;
-    } else {
-      Info = &FuncInfo;
-    }
-    if (!Info)
-      return json::Parser<msg::CalleeFuncList>::unparseAsObject(Request);
-    DenseMap<const clang::FunctionDecl *, msg::CalleeFuncInfo> FuncMap;
-    std::array<msg::CalleeFuncInfo,
-               static_cast<std::size_t>(msg::StmtKind::Number)>
-        StmtMap;
-    for (auto &T : *Info) {
-      if (!(T.Flags & StmtList[msg::CalleeFuncList::Attr]) &&
-          !(StmtList[msg::CalleeFuncList::Attr] == DefaultFlags &&
-            isa<clang::CallExpr>(T)))
-        continue;
-      msg::CalleeFuncInfo *F = nullptr;
-      if (isa<clang::BreakStmt>(T)) {
-        F = &StmtMap[static_cast<std::size_t>(msg::StmtKind::Break)];
-        (*F)[msg::CalleeFuncInfo::Kind] = msg::StmtKind::Break;
-      } else if (isa<clang::ReturnStmt>(T)) {
-        F = &StmtMap[static_cast<std::size_t>(msg::StmtKind::Return)];
-        (*F)[msg::CalleeFuncInfo::Kind] = msg::StmtKind::Return;
-      } else if (isa<clang::GotoStmt>(T)) {
-        F = &StmtMap[static_cast<std::size_t>(msg::StmtKind::Return)];
-        (*F)[msg::CalleeFuncInfo::Kind] = msg::StmtKind::Goto;
-      } else if (auto CE = dyn_cast<clang::CallExpr>(T)) {
-<<<<<<< HEAD
-        if (auto FD = CE->getDirectCallee()) {
-          FD = FD->getCanonicalDecl();
-          F = &FuncMap[FD];
-          (*F)[msg::CalleeFuncInfo::Kind] = msg::StmtKind::Call;
-          (*F)[msg::CalleeFuncInfo::CalleeID] =
-              FD->getLocStart().getRawEncoding();
-=======
-        auto FD = CE->getDirectCallee();
-        if (FD && mVisibleToUser.count(FD = FD->getCanonicalDecl())) {
-          F = &FuncMap[FD];
-          (*F)[msg::CalleeFuncInfo::Kind] = msg::StmtKind::Call;
-          (*F)[msg::CalleeFuncInfo::CalleeID] =
-              FD->getBeginLoc().getRawEncoding();
->>>>>>> d498eb85
-        } else {
-          F = &StmtMap[static_cast<std::size_t>(msg::StmtKind::Call)];
-          (*F)[msg::CalleeFuncInfo::Kind] = msg::StmtKind::Call;
-        }
-      }
-      if (F)
-        (*F)[msg::CalleeFuncInfo::StartLocation].push_back(
-<<<<<<< HEAD
-          getLocation(T.Stmt->getLocStart(), SrcMgr));
-=======
-          getLocation(T.Stmt->getBeginLoc(), SrcMgr));
->>>>>>> d498eb85
-    }
-    for (auto &CFI: StmtMap)
-      if (CFI[msg::CalleeFuncInfo::Kind] != msg::StmtKind::Invalid)
-        StmtList[msg::CalleeFuncList::Functions].push_back(std::move(CFI));
-    for (auto &CFI: FuncMap)
-      StmtList[msg::CalleeFuncList::Functions].push_back(std::move(CFI.second));
-    return json::Parser<msg::CalleeFuncList>::unparseAsObject(StmtList);
-  }
-  return json::Parser<msg::CalleeFuncList>::unparseAsObject(Request);
-}
-
-std::string PrivateServerPass::answerAliasTree(llvm::Module &M,
-  const msg::AliasTree &Request) {
-  for (Function &F : M) {
-    auto Decl = mTfmCtx->getDeclForMangledName(F.getName());
-    if (!Decl)
-      continue;
-    auto CanonicalFD = Decl->getCanonicalDecl()->getAsFunction();
-<<<<<<< HEAD
-    if (CanonicalFD->getLocStart().getRawEncoding() !=
-        Request[msg::AliasTree::FuncID])
-=======
-    if (CanonicalFD->getBeginLoc().getRawEncoding() !=
-          Request[msg::AliasTree::FuncID])
->>>>>>> d498eb85
-      continue;
-    if (F.isDeclaration())
-      return json::Parser<msg::AliasTree>::unparseAsObject(Request);
-    auto &SrcMgr = mTfmCtx->getContext().getSourceManager();
-    auto &Provider = getAnalysis<ServerPrivateProvider>(F);
-    auto &LoopMatcher = Provider.get<LoopMatcherPass>().getMatcher();
-    auto &MemoryMatcher = Provider.get<ClangDIMemoryMatcherPass>().getMatcher();
-    if (Request[msg::AliasTree::LoopID]) {
-      bcl::tagged_pair<
-        bcl::tagged<clang::Stmt *, AST>,
-        bcl::tagged<Loop *, IR>> Loop(nullptr, nullptr);
-      for (auto Match : LoopMatcher)
-<<<<<<< HEAD
-        if (Match.get<AST>()->getLocStart().getRawEncoding() ==
-=======
-        if (Match.get<AST>()->getBeginLoc().getRawEncoding() ==
->>>>>>> d498eb85
-            Request[msg::AliasTree::LoopID]) {
-          Loop = Match;
-          break;
-        }
-      if (!Loop.get<AST>() || !Loop.get<IR>()->getLoopID())
-        return json::Parser<msg::AliasTree>::unparseAsObject(Request);
-      auto RF = mSocket->getAnalysis<
-        DIEstimateMemoryPass, DIDependencyAnalysisPass>(F);
-      assert(RF && "Dependence analysis must be available!");
-      auto RM = mSocket->getAnalysis<
-        AnalysisClientServerMatcherWrapper, ClonedDIMemoryMatcherWrapper>();
-      assert(RM && "Client to server IR-matcher must be available!");
-      auto &DIAT = RF->value<DIEstimateMemoryPass *>()->getAliasTree();
-      SpanningTreeRelation<DIAliasTree *> STR(&DIAT);
-      auto &DIDepInfo =
-          RF->value<DIDependencyAnalysisPass *>()->getDependencies();
-      auto &CToS = **RM->value<AnalysisClientServerMatcherWrapper *>();
-      auto *ServerF = cast<Function>(CToS[&F]);
-      auto *ClonedMemory =
-        (**RM->value<ClonedDIMemoryMatcherWrapper *>())[*ServerF];
-      assert(ClonedMemory && "Memory matcher must not be null!");
-      auto ServerLoopID =
-          cast<MDNode>(*CToS.getMappedMD(Loop.get<IR>()->getLoopID()));
-      if (!ServerLoopID)
-        return json::Parser<msg::AliasTree>::unparseAsObject(Request);
-      auto DIDepSet = DIDepInfo[ServerLoopID];
-      DenseSet<const DIAliasNode *> Coverage;
-      accessCoverage<bcl::SimpleInserter>(DIDepSet, DIAT, Coverage,
-                                          mGlobalOpts->IgnoreRedundantMemory);
-      msg::AliasTree Response;
-      Response[msg::AliasTree::FuncID] = Request[msg::AliasTree::FuncID];
-      Response[msg::AliasTree::LoopID] = Request[msg::AliasTree::LoopID];
-      for (auto &TS : DIDepSet) {
-        Response[msg::AliasTree::Nodes].emplace_back();
-        auto &N = Response[msg::AliasTree::Nodes].back();
-        N[msg::AliasNode::ID] = reinterpret_cast<std::uintptr_t>(TS.getNode());
-        N[msg::AliasNode::Kind] = TS.getNode()->getKind();
-        N[msg::AliasNode::Traits] = TS;
-        for (auto &T : TS) {
-          auto &M = TS.getNode() == T->getMemory()->getAliasNode()
-            ? (N[msg::AliasNode::SelfMemory].emplace_back(),
-              N[msg::AliasNode::SelfMemory].back())
-            : (N[msg::AliasNode::CoveredMemory].emplace_back(),
-              N[msg::AliasNode::CoveredMemory].back());
-          llvm::raw_string_ostream AddressOS(M[msg::MemoryLocation::Address]);
-          SmallVector<DebugLoc, 1> DbgLocs;
-          T->getMemory()->getDebugLoc(DbgLocs);
-          for (auto DbgLoc : DbgLocs)
-<<<<<<< HEAD
-            M[msg::MemoryLocation::Locations].push_back(getLocation(DbgLoc));
-=======
-            M[msg::MemoryLocation::Locations].push_back(
-              getLocation(DbgLoc, SrcMgr));
->>>>>>> d498eb85
-          M[msg::MemoryLocation::Traits] = &*T;
-          if (auto *ClonedDIEM = dyn_cast<DIEstimateMemory>(T->getMemory())) {
-            auto MemoryItr = ClonedMemory->find<Clone>(
-              const_cast<DIMemory *>(T->getMemory()));
-            if (MemoryItr != ClonedMemory->end()) {
-              auto *DIEM = cast<DIEstimateMemory>(MemoryItr->get<Origin>());
-              auto *DIVar = DIEM->getVariable();
-              auto Itr = MemoryMatcher.find<MD>(DIVar);
-              if (Itr != MemoryMatcher.end()) {
-                auto VD = Itr->get<AST>()->getCanonicalDecl();
-                M[msg::MemoryLocation::Object][msg::SourceObject::ID] =
-                  VD->getLocation().getRawEncoding();
-                M[msg::MemoryLocation::Object][msg::SourceObject::Name] =
-<<<<<<< HEAD
-                  VD->getName();
-=======
-                  VD->getName().str();
->>>>>>> d498eb85
-                M[msg::MemoryLocation::Object][msg::SourceObject::DeclLocation] =
-                  getLocation(VD->getLocation(), SrcMgr);
-              }
-            }
-            DIMemoryLocation TmpLoc{
-                const_cast<DIVariable *>(ClonedDIEM->getVariable()),
-                const_cast<DIExpression *>(ClonedDIEM->getExpression()),
-                nullptr, ClonedDIEM->isTemplate() };
-            if (!TmpLoc.isValid()) {
-              AddressOS << "sapfor.invalid";
-            } else {
-              if (!unparsePrint(dwarf::DW_LANG_C, TmpLoc, AddressOS))
-                AddressOS << "?";
-              auto Size = TmpLoc.getSize();
-<<<<<<< HEAD
-              if (Size != MemoryLocation::UnknownSize)
-                M[msg::MemoryLocation::Size] = Size;
-            }
-          } else if (auto ClonedUM = dyn_cast<DIUnknownMemory>(T->getMemory())) {
-            auto MD = ClonedUM->getMetadata();
-=======
-              if (Size.hasValue())
-                M[msg::MemoryLocation::Size] = Size.getValue();
-            }
-          } else if (auto ClonedUM = dyn_cast<DIUnknownMemory>(T->getMemory())) {
-            auto MemoryItr = ClonedMemory->find<Clone>(
-              const_cast<DIMemory *>(T->getMemory()));
-            auto MD = MemoryItr != ClonedMemory->end()
-                ? cast<DIUnknownMemory>(MemoryItr->get<Origin>())->getMetadata()
-                : ClonedUM->getMetadata();
->>>>>>> d498eb85
-            if (ClonedUM->isExec())
-              AddressOS << "execution";
-            else if (ClonedUM->isResult())
-              AddressOS << "result";
-            else
-              AddressOS << "address";
-            if (auto SubMD = dyn_cast<DISubprogram>(MD)) {
-<<<<<<< HEAD
-              if (auto *D = mTfmCtx->getDeclForMangledName(SubMD->getName())) {
-                auto *FD = D->getCanonicalDecl()->getAsFunction();
-                M[msg::MemoryLocation::Object][msg::SourceObject::Name] =
-                    FD->getName();
-                M[msg::MemoryLocation::Object][msg::SourceObject::ID] =
-                    FD->getLocStart().getRawEncoding();
-                M[msg::MemoryLocation::Object][msg::SourceObject::DeclLocation] =
-                    getLocation(FD->getLocStart(), SrcMgr);
-=======
-              M[msg::MemoryLocation::Object][msg::SourceObject::Name] =
-                SubMD->getName().str();
-              if (auto *D = mTfmCtx->getDeclForMangledName(
-                    SubMD->getLinkageName())) {
-                auto *FD = D->getCanonicalDecl()->getAsFunction();
-                SmallString<64> ExtraName;
-                M[msg::MemoryLocation::Object][msg::SourceObject::Name] =
-                    getFunctionName(*FD, ExtraName).str();
-                if (mVisibleToUser.count(FD))
-                  M[msg::MemoryLocation::Object][msg::SourceObject::ID] =
-                      FD->getBeginLoc().getRawEncoding();
-                M[msg::MemoryLocation::Object][msg::SourceObject::DeclLocation] =
-                    getLocation(FD->getBeginLoc(), SrcMgr);
->>>>>>> d498eb85
-              } else if (!ClonedUM->isExec() && !ClonedUM->isResult()) {
-                SmallString<32> Address("?");
-                if (MD->getNumOperands() == 1)
-                  if (auto Const =
-                          dyn_cast<ConstantAsMetadata>(MD->getOperand(0))) {
-                    auto CInt = cast<ConstantInt>(Const->getValue());
-                    Address.front() = '*';
-                    CInt->getValue().toStringUnsigned(Address);
-                  }
-                AddressOS << Address;
-              }
-            }
-          } else {
-            AddressOS << "sapfor.invalid";
-          }
-          AddressOS.flush();
-        }
-        N[msg::AliasNode::Coverage] = Coverage.count(TS.getNode());
-        for (auto &C : make_range(TS.getNode()->child_begin(),
-                                  TS.getNode()->child_end())) {
-          if (DIDepSet.find_as(&C) == DIDepSet.end())
-            continue;
-          Response[msg::AliasTree::Edges].emplace_back(N[msg::AliasNode::ID],
-            reinterpret_cast<std::uintptr_t>(&C), N[msg::AliasNode::Kind]);
-        }
-      }
-      return json::Parser<msg::AliasTree>::unparseAsObject(Response);
-    }
-  }
-  return json::Parser<msg::AliasTree>::unparseAsObject(Request);
-}
-
-bool PrivateServerPass::runOnModule(llvm::Module &M) {
-  if (!mConnection) {
-    M.getContext().emitError("intrusive connection is not established");
-    return false;
-  }
-  mTfmCtx = getAnalysis<TransformationEnginePass>().getContext(M);
-  auto &SocketInfo = getAnalysis<AnalysisSocketImmutableWrapper>().get();
-  mSocket = SocketInfo.getActiveSocket();
-  assert(mSocket && "Active socket must be specified!");
-  mGlobalsAA = &getAnalysis<GlobalsAAWrapperPass>().getResult();
-  mGlobalOpts = &getAnalysis<GlobalOptionsImmutableWrapper>().getOptions();
-  if (!mTfmCtx || !mTfmCtx->hasInstance()) {
-    M.getContext().emitError("can not access sources"
-        ": transformation context is not available");
-    return false;
-  }
-  ServerPrivateProvider::initialize<TransformationEnginePass>(
-    [this, &M](TransformationEnginePass &TEP) {
-      TEP.setContext(M, mTfmCtx);
-  });
-  ServerPrivateProvider::initialize<AnalysisSocketImmutableWrapper>(
-      [&SocketInfo](AnalysisSocketImmutableWrapper &Wrapper) {
-        Wrapper.set(SocketInfo);
-      });
-  ServerPrivateProvider::initialize<
-      GlobalsAAResultImmutableWrapper>(
-      [this](GlobalsAAResultImmutableWrapper &Wrapper) {
-        Wrapper.set(*mGlobalsAA);
-      });
-  auto &MMWrapper = getAnalysis<MemoryMatcherImmutableWrapper>();
-  ServerPrivateProvider::initialize<MemoryMatcherImmutableWrapper>(
-      [&MMWrapper](MemoryMatcherImmutableWrapper &Wrapper) {
-    Wrapper.set(*MMWrapper);
-  });
-  ServerPrivateProvider::initialize<GlobalOptionsImmutableWrapper>(
-      [this](GlobalOptionsImmutableWrapper &Wrapper) {
-    Wrapper.setOptions(mGlobalOpts);
-  });
-  ServerPrivateProvider::initialize<GlobalsAAResultImmutableWrapper>(
-      [this](GlobalsAAResultImmutableWrapper &Wrapper) {
-    Wrapper.set(*mGlobalsAA);
-  });
-  auto &DIMEnvWrapper = getAnalysis<DIMemoryEnvironmentWrapper>();
-  ServerPrivateProvider::initialize<DIMemoryEnvironmentWrapper>(
-      [&DIMEnvWrapper](DIMemoryEnvironmentWrapper &Wrapper) {
-    Wrapper.set(*DIMEnvWrapper);
-  });
-  while (mConnection->answer(
-      [this, &M](const std::string &Request) -> std::string {
-    msg::Diagnostic Diag(msg::Status::Error);
-    if (mStdErr->isDiff()) {
-      Diag[msg::Diagnostic::Terminal] += mStdErr->diff();
-      return json::Parser<msg::Diagnostic>::unparseAsObject(Diag);
-    }
-<<<<<<< HEAD
-    json::Parser<msg::Statistic, msg::LoopTree,
-=======
-    json::Parser<msg::Statistic, msg::FileList, msg::LoopTree,
->>>>>>> d498eb85
-      msg::FunctionList, msg::CalleeFuncList, msg::AliasTree> P(Request);
-    auto Obj = P.parse();
-    assert(Obj && "Invalid request!");
-    if (Obj->is<msg::Statistic>())
-      return answerStatistic(M);
-    if (Obj->is<msg::FileList>())
-      return answerFileList();
-    if (Obj->is<msg::LoopTree>())
-      return answerLoopTree(M, Obj->as<msg::LoopTree>());
-    if (Obj->is<msg::FunctionList>())
-      return answerFunctionList(M);
-    if (Obj->is<msg::CalleeFuncList>())
-      return answerCalleeFuncList(M, Obj->as<msg::CalleeFuncList>());
-    if (Obj->is<msg::AliasTree>())
-      return answerAliasTree(M, Obj->as<msg::AliasTree>());
-    llvm_unreachable("Unknown request to server!");
-  }));
-  return false;
-}
-
-void PrivateServerPass::getAnalysisUsage(AnalysisUsage &AU) const {
-  AU.addRequired<AnalysisSocketImmutableWrapper>();
-  AU.addRequired<ServerPrivateProvider>();
-  AU.addRequired<TransformationEnginePass>();
-  AU.addRequired<MemoryMatcherImmutableWrapper>();
-  AU.addRequired<GlobalOptionsImmutableWrapper>();
-  AU.addRequired<DIMemoryEnvironmentWrapper>();
-  AU.addRequired<GlobalsAAWrapperPass>();
-  AU.setPreservesAll();
-}
-
-ModulePass * llvm::createPrivateServerPass(
-    bcl::IntrusiveConnection &IC, bcl::RedirectIO &StdErr) {
-  return new PrivateServerPass(IC, StdErr);
-}
+//===- PrivateServerPass.cpp -- Test Result Printer -------------*- C++ -*-===//
+//
+//                       Traits Static Analyzer (SAPFOR)
+//
+// Copyright 2018 DVM System Group
+//
+// Licensed under the Apache License, Version 2.0 (the "License");
+// you may not use this file except in compliance with the License.
+// You may obtain a copy of the License at
+//
+// http://www.apache.org/licenses/LICENSE-2.0
+//
+// Unless required by applicable law or agreed to in writing, software
+// distributed under the License is distributed on an "AS IS" BASIS,
+// WITHOUT WARRANTIES OR CONDITIONS OF ANY KIND, either express or implied.
+// See the License for the specific language governing permissions and
+// limitations under the License.
+//
+//===----------------------------------------------------------------------===//
+//
+// This file implements a pass to interact with client software and to provide
+// results of loop traits analysis.
+//
+//===----------------------------------------------------------------------===//
+
+#include "ClangMessages.h"
+#include "Passes.h"
+#include "tsar/ADT/SpanningTreeRelation.h"
+#include "tsar/Analysis/AnalysisServer.h"
+#include "tsar/Analysis/Attributes.h"
+#include "tsar/Analysis/DFRegionInfo.h"
+#include "tsar/Analysis/Clang/CanonicalLoop.h"
+#include "tsar/Analysis/Clang/ControlFlowTraits.h"
+#include "tsar/Analysis/Clang/LoopMatcher.h"
+#include "tsar/Analysis/Clang/PerfectLoop.h"
+#include "tsar/Analysis/Clang/MemoryMatcher.h"
+#include "tsar/Analysis/Clang/DIMemoryMatcher.h"
+#include "tsar/Analysis/Memory/ClonedDIMemoryMatcher.h"
+#include "tsar/Analysis/Memory/DefinedMemory.h"
+#include "tsar/Analysis/Memory/DIDependencyAnalysis.h"
+#include "tsar/Analysis/Memory/DIEstimateMemory.h"
+#include "tsar/Analysis/Memory/DIMemoryEnvironment.h"
+#include "tsar/Analysis/Memory/LiveMemory.h"
+#include "tsar/Analysis/Memory/MemoryTraitUtils.h"
+#include "tsar/Analysis/Memory/MemoryTraitJSON.h"
+#include "tsar/Analysis/Memory/Passes.h"
+#include "tsar/Analysis/Parallel/ParallelLoop.h"
+#include "tsar/Unparse/Utils.h"
+#include "tsar/Unparse/SourceUnparserUtils.h"
+#include "tsar/Core/Query.h"
+#include "tsar/Core/TransformationContext.h"
+#include "tsar/Support/Clang/Utils.h"
+#include "tsar/Support/GlobalOptions.h"
+#include "tsar/Support/NumericUtils.h"
+#include "tsar/Support/PassAAProvider.h"
+#include "tsar/Transform/IR/InterprocAttr.h"
+#include <bcl/IntrusiveConnection.h>
+#include <bcl/RedirectIO.h>
+#include <bcl/utility.h>
+#include <clang/AST/ASTContext.h>
+#include <clang/AST/DeclCXX.h>
+#include <clang/AST/Expr.h>
+#include <clang/AST/RecursiveASTVisitor.h>
+#include <clang/Basic/Builtins.h>
+#include <clang/Basic/FileManager.h>
+#include <llvm/ADT/Optional.h>
+#include <llvm/Analysis/BasicAliasAnalysis.h>
+#include <llvm/InitializePasses.h>
+#include <llvm/IR/InstIterator.h>
+#include <llvm/Pass.h>
+#include <llvm/Support/Path.h>
+
+using namespace llvm;
+using namespace tsar;
+using ::llvm::Module;
+
+#undef DEBUG_TYPE
+#define DEBUG_TYPE "server-private"
+
+namespace tsar {
+namespace msg {
+/// This message provides list of all analyzed files (including implicitly
+/// analyzed header files).
+JSON_OBJECT_BEGIN(FileList)
+JSON_OBJECT_ROOT_PAIR(FileList
+  , Files, std::vector<File>
+  )
+
+  FileList() : JSON_INIT_ROOT {}
+  ~FileList() = default;
+
+  FileList(const FileList &) = default;
+  FileList & operator=(const FileList &) = default;
+  FileList(FileList &&) = default;
+  FileList & operator=(FileList &&) = default;
+JSON_OBJECT_END(FileList)
+
+/// \brief This message provides statistic of program analysis results.
+///
+/// This contains number of analyzed files, functions, loops and variables and
+/// number of explored traits, such as induction, reduction, data dependencies,
+/// etc.
+JSON_OBJECT_BEGIN(Statistic)
+JSON_OBJECT_ROOT_PAIR_5(Statistic,
+  Functions, unsigned,
+  Files, std::map<BCL_JOIN(std::string, unsigned)>,
+  Loops, std::map<BCL_JOIN(Analysis, unsigned)>,
+  Variables, std::map<BCL_JOIN(Analysis, unsigned)>,
+  Traits, bcl::StaticTraitMap<BCL_JOIN(unsigned, MemoryDescriptor)>)
+
+  struct InitTraitsFunctor {
+    template<class Trait> inline void operator()(unsigned &C) { C = 0; }
+  };
+
+  Statistic() : JSON_INIT_ROOT, JSON_INIT(Statistic, 0) {
+    (*this)[Statistic::Traits].for_each(InitTraitsFunctor());
+  }
+  ~Statistic() override = default;
+
+  Statistic(const Statistic &) = default;
+  Statistic & operator=(const Statistic &) = default;
+  Statistic(Statistic &&) = default;
+  Statistic & operator=(Statistic &&) = default;
+JSON_OBJECT_END(Statistic)
+
+JSON_OBJECT_BEGIN(LoopTraits)
+JSON_OBJECT_PAIR_6(LoopTraits,
+  IsAnalyzed, Analysis,
+  Perfect, Analysis,
+  InOut, Analysis,
+  Canonical, Analysis,
+  UnsafeCFG, Analysis,
+  Parallel, Analysis)
+
+  LoopTraits()
+    : JSON_INIT(LoopTraits, Analysis::No, Analysis::No, Analysis::Yes,
+                Analysis::No, Analysis::Yes, Analysis::No) {}
+  ~LoopTraits() = default;
+
+  LoopTraits(const LoopTraits &) = default;
+  LoopTraits & operator=(const LoopTraits &) = default;
+  LoopTraits(LoopTraits &&) = default;
+  LoopTraits & operator=(LoopTraits &&) = default;
+JSON_OBJECT_END(LoopTraits)
+
+enum class LoopType : short {
+  First = 0,
+  For = First,
+  While,
+  DoWhile,
+  Implicit,
+  Invalid,
+  Number = Invalid
+};
+
+JSON_OBJECT_BEGIN(Loop)
+JSON_OBJECT_PAIR_7(Loop,
+  ID, unsigned,
+  StartLocation, Location,
+  EndLocation, Location,
+  Traits, LoopTraits,
+  Exit, Optional<unsigned>,
+  Level, unsigned,
+  Type, LoopType)
+
+  Loop() = default;
+  ~Loop() = default;
+
+  Loop(const Loop &) = default;
+  Loop & operator=(const Loop &) = default;
+  Loop(Loop &&) = default;
+  Loop & operator=(Loop &&) = default;
+JSON_OBJECT_END(Loop)
+
+JSON_OBJECT_BEGIN(LoopTree)
+JSON_OBJECT_ROOT_PAIR_2(LoopTree,
+  FunctionID, unsigned,
+  Loops, std::vector<Loop>)
+
+  LoopTree() : JSON_INIT_ROOT {}
+  ~LoopTree() override = default;
+
+  LoopTree(const LoopTree &) = default;
+  LoopTree & operator=(const LoopTree &) = default;
+  LoopTree(LoopTree &&) = default;
+  LoopTree & operator=(LoopTree &&) = default;
+JSON_OBJECT_END(LoopTree)
+
+JSON_OBJECT_BEGIN(FunctionTraits)
+JSON_OBJECT_PAIR_5(FunctionTraits,
+  Readonly, Analysis,
+  UnsafeCFG, Analysis,
+  InOut, Analysis,
+  Parallel, Analysis,
+  Loops, Analysis)
+
+  FunctionTraits()
+    : JSON_INIT(FunctionTraits, Analysis::No, Analysis::Yes, Analysis::Yes,
+                Analysis::No, Analysis::No) {}
+  ~FunctionTraits() = default;
+
+  FunctionTraits(const FunctionTraits &) = default;
+  FunctionTraits & operator=(const FunctionTraits &) = default;
+  FunctionTraits(FunctionTraits &&) = default;
+  FunctionTraits & operator=(FunctionTraits &&) = default;
+JSON_OBJECT_END(FunctionTraits)
+
+JSON_OBJECT_BEGIN(Function)
+JSON_OBJECT_PAIR_8(Function,
+  ID, unsigned,
+  Name, std::string,
+  User, bool,
+  StartLocation, Location,
+  EndLocation, Location,
+  Loops, std::vector<Loop>,
+  Exit, llvm::Optional<unsigned>,
+  Traits, FunctionTraits)
+
+  Function() = default;
+  ~Function() = default;
+
+  Function(const Function &) = default;
+  Function & operator=(const Function &) = default;
+  Function(Function &&) = default;
+  Function & operator=(Function &&) = default;
+JSON_OBJECT_END(Function)
+
+JSON_OBJECT_BEGIN(FunctionList)
+JSON_OBJECT_ROOT_PAIR(FunctionList,
+  Functions, std::vector<Function>)
+
+  FunctionList() : JSON_INIT_ROOT {}
+  ~FunctionList() override = default;
+
+  FunctionList(const FunctionList &) = default;
+  FunctionList & operator=(const FunctionList &) = default;
+  FunctionList(FunctionList &&) = default;
+  FunctionList & operator=(FunctionList &&) = default;
+JSON_OBJECT_END(FunctionList)
+
+enum class StmtKind : uint8_t {
+  First = 0,
+  Break = First,
+  Goto,
+  Return,
+  Call,
+  Invalid,
+  Number = Invalid
+};
+
+JSON_OBJECT_BEGIN(CalleeFuncInfo)
+JSON_OBJECT_PAIR_3(CalleeFuncInfo,
+  Kind, StmtKind,
+  CalleeID, unsigned,
+  StartLocation, std::vector<Location>)
+
+  CalleeFuncInfo() : JSON_INIT(CalleeFuncInfo, StmtKind::Invalid, 0) {}
+  ~CalleeFuncInfo() = default;
+
+  CalleeFuncInfo(const CalleeFuncInfo &) = default;
+  CalleeFuncInfo & operator=(const CalleeFuncInfo &) = default;
+  CalleeFuncInfo(CalleeFuncInfo &&) = default;
+  CalleeFuncInfo & operator=(CalleeFuncInfo &&) = default;
+JSON_OBJECT_END(CalleeFuncInfo)
+
+JSON_OBJECT_BEGIN(CalleeFuncList)
+JSON_OBJECT_ROOT_PAIR_4(CalleeFuncList,
+  FuncID, unsigned,
+  LoopID, unsigned,
+  Attr, CFFlags,
+  Functions, std::vector<CalleeFuncInfo>)
+
+  CalleeFuncList() : JSON_INIT_ROOT {}
+  ~CalleeFuncList() override = default;
+
+  CalleeFuncList(const CalleeFuncList &) = default;
+  CalleeFuncList & operator=(const CalleeFuncList &) = default;
+  CalleeFuncList(CalleeFuncList &&) = default;
+  CalleeFuncList & operator=(CalleeFuncList &&) = default;
+JSON_OBJECT_END(CalleeFuncList)
+
+JSON_OBJECT_BEGIN(SourceObject)
+JSON_OBJECT_PAIR_3(SourceObject,
+  ID, unsigned,
+  Name, std::string,
+  DeclLocation, Location)
+
+  SourceObject() : JSON_INIT(SourceObject, 0) {}
+  ~SourceObject() = default;
+
+  SourceObject(const SourceObject &) = default;
+  SourceObject & operator=(const SourceObject &) = default;
+  SourceObject(SourceObject &&) = default;
+  SourceObject & operator=(SourceObject &&) = default;
+JSON_OBJECT_END(SourceObject)
+
+JSON_OBJECT_BEGIN(MemoryLocation)
+JSON_OBJECT_PAIR_5(MemoryLocation,
+  Address, std::string,
+  Size, uint64_t,
+  Locations, std::vector<Location>,
+  Traits, DIMemoryTraitSet *,
+  Object, SourceObject)
+
+  MemoryLocation() : JSON_INIT(MemoryLocation, "", 0) {}
+  ~MemoryLocation() = default;
+
+  MemoryLocation(const MemoryLocation &) = default;
+  MemoryLocation &operator=(const MemoryLocation &) = default;
+  MemoryLocation(MemoryLocation &&) = default;
+  MemoryLocation &operator=(MemoryLocation &&) = default;
+JSON_OBJECT_END(MemoryLocation)
+
+JSON_OBJECT_BEGIN(AliasNode)
+JSON_OBJECT_PAIR_6(AliasNode,
+  ID, std::uintptr_t,
+  Kind, DIAliasNode::Kind,
+  Coverage, bool,
+  Traits, MemoryDescriptor,
+  SelfMemory, std::vector<MemoryLocation>,
+  CoveredMemory, std::vector<MemoryLocation>)
+
+  AliasNode() : JSON_INIT(AliasNode, 0, DIAliasNode::INVALID_KIND, false) {}
+  ~AliasNode() = default;
+
+  AliasNode(const AliasNode &) = default;
+  AliasNode & operator=(const AliasNode &) = default;
+  AliasNode(AliasNode &&) = default;
+  AliasNode & operator= (AliasNode &&) = default;
+JSON_OBJECT_END(AliasNode)
+
+JSON_OBJECT_BEGIN(AliasEdge)
+JSON_OBJECT_PAIR_3(AliasEdge,
+  From, std::uintptr_t,
+  To, std::uintptr_t,
+  Kind, DIAliasNode::Kind)
+
+  AliasEdge() : JSON_INIT(AliasEdge, 0, 0, DIAliasNode::INVALID_KIND) {}
+  AliasEdge(std::uintptr_t From, std::uintptr_t To, DIAliasNode::Kind Kind) :
+    JSON_INIT(AliasEdge, From, To, Kind) {}
+  ~AliasEdge() = default;
+
+  AliasEdge(const AliasEdge &) = default;
+  AliasEdge & operator=(const AliasEdge &) = default;
+  AliasEdge(AliasEdge &&) = default;
+  AliasEdge & operator=(AliasEdge &&) = default;
+JSON_OBJECT_END(AliasEdge)
+
+JSON_OBJECT_BEGIN(AliasTree)
+JSON_OBJECT_ROOT_PAIR_4(AliasTree,
+  FuncID, unsigned,
+  LoopID, unsigned,
+  Nodes, std::vector<AliasNode>,
+  Edges, std::vector<AliasEdge>)
+
+  AliasTree() : JSON_INIT_ROOT, JSON_INIT(AliasTree, 0) {}
+  ~AliasTree() override = default;
+
+  AliasTree(const AliasTree &) = default;
+  AliasTree & operator=(const AliasTree &) = default;
+  AliasTree(AliasTree &&) = default;
+  AliasTree & operator=(AliasTree &&) = default;
+JSON_OBJECT_END(AliasTree)
+
+JSON_OBJECT_BEGIN(Reduction)
+JSON_OBJECT_PAIR(Reduction, Kind, trait::Reduction::Kind)
+  Reduction() : JSON_INIT(Reduction, trait::Reduction::RK_NoReduction) {}
+JSON_OBJECT_END(Reduction)
+
+JSON_OBJECT_BEGIN(Induction)
+JSON_OBJECT_PAIR_4(Induction,
+  Kind, trait::DIInduction::InductionKind,
+  Start, Optional<std::int64_t>,
+  End, Optional<std::int64_t>,
+  Step, Optional<std::int64_t>)
+  Induction() : JSON_INIT(Induction,
+    trait::DIInduction::InductionKind::IK_NoInduction) {}
+JSON_OBJECT_END(Induction)
+
+JSON_OBJECT_BEGIN(Dependence)
+JSON_OBJECT_PAIR_4(Dependence,
+  May, bool,
+  Min, Optional<std::int64_t>,
+  Max, Optional<std::int64_t>,
+  Causes, std::vector<std::string>)
+  Dependence() : JSON_INIT(Dependence, true) {}
+JSON_OBJECT_END(Dependence)
+}
+}
+
+JSON_DEFAULT_TRAITS(tsar::msg::, Statistic)
+JSON_DEFAULT_TRAITS(tsar::msg::, FileList)
+JSON_DEFAULT_TRAITS(tsar::msg::, LoopTraits)
+JSON_DEFAULT_TRAITS(tsar::msg::, Loop)
+JSON_DEFAULT_TRAITS(tsar::msg::, LoopTree)
+JSON_DEFAULT_TRAITS(tsar::msg::, FunctionTraits)
+JSON_DEFAULT_TRAITS(tsar::msg::, Function)
+JSON_DEFAULT_TRAITS(tsar::msg::, FunctionList)
+JSON_DEFAULT_TRAITS(tsar::msg::, CalleeFuncInfo)
+JSON_DEFAULT_TRAITS(tsar::msg::, CalleeFuncList)
+JSON_DEFAULT_TRAITS(tsar::msg::, SourceObject)
+JSON_DEFAULT_TRAITS(tsar::msg::, MemoryLocation)
+JSON_DEFAULT_TRAITS(tsar::msg::, AliasNode)
+JSON_DEFAULT_TRAITS(tsar::msg::, AliasEdge)
+JSON_DEFAULT_TRAITS(tsar::msg::, AliasTree)
+JSON_DEFAULT_TRAITS(tsar::msg::, Reduction)
+JSON_DEFAULT_TRAITS(tsar::msg::, Induction)
+JSON_DEFAULT_TRAITS(tsar::msg::, Dependence)
+
+namespace json {
+/// Specialization of JSON serialization traits for tsar::msg::LoopType type.
+template<> struct Traits<tsar::msg::LoopType> {
+  static bool parse(tsar::msg::LoopType &Dest, json::Lexer &Lex) noexcept {
+    try {
+      auto Value = Lex.discardQuote();
+      auto S = Lex.json().substr(Value.first, Value.second - Value.first + 1);
+      Dest = llvm::StringSwitch<tsar::msg::LoopType>(Lex.json())
+        .Case("For", tsar::msg::LoopType::For)
+        .Case("While", tsar::msg::LoopType::While)
+        .Case("DoWhile", tsar::msg::LoopType::DoWhile)
+        .Case("Implicit", tsar::msg::LoopType::Implicit)
+        .Default(tsar::msg::LoopType::Invalid);
+    }
+    catch (...) {
+      return false;
+    }
+    return true;
+  }
+  static void unparse(String &JSON, tsar::msg::LoopType Obj) {
+    JSON += '"';
+    switch (Obj) {
+    case tsar::msg::LoopType::For: JSON += "For"; break;
+    case tsar::msg::LoopType::While: JSON += "While"; break;
+    case tsar::msg::LoopType::DoWhile: JSON += "DoWhile"; break;
+    case tsar::msg::LoopType::Implicit: JSON += "Implicit"; break;
+    default: JSON += "Invalid"; break;
+    }
+    JSON += '"';
+  }
+};
+
+/// Specialization of JSON serialization traits for tsar::msg::StmtKind type.
+template<> struct Traits<tsar::msg::StmtKind> {
+  static bool parse(tsar::msg::StmtKind &Dest, json::Lexer &Lex) noexcept {
+    try {
+      auto Value = Lex.discardQuote();
+      auto S = Lex.json().substr(Value.first, Value.second - Value.first + 1);
+      Dest = llvm::StringSwitch<tsar::msg::StmtKind>(Lex.json())
+        .Case("Break", tsar::msg::StmtKind::Break)
+        .Case("Goto", tsar::msg::StmtKind::Goto)
+        .Case("Return", tsar::msg::StmtKind::Return)
+        .Case("Call", tsar::msg::StmtKind::Call)
+        .Default(tsar::msg::StmtKind::Invalid);
+    }
+    catch (...) {
+      return false;
+    }
+    return true;
+  }
+  static void unparse(String &JSON, tsar::msg::StmtKind Obj) {
+    JSON += '"';
+    switch (Obj) {
+    case tsar::msg::StmtKind::Break: JSON += "Break"; break;
+    case tsar::msg::StmtKind::Goto: JSON += "Goto"; break;
+    case tsar::msg::StmtKind::Return: JSON += "Return"; break;
+    case tsar::msg::StmtKind::Call: JSON += "Call"; break;
+    default: JSON += "Invalid"; break;
+    }
+    JSON += '"';
+  }
+};
+
+/// Specialization of JSON serialization traits for tsar::DIAliasNode::Kind type.
+template<> struct Traits<tsar::DIAliasNode::Kind> {
+  static bool parse(tsar::DIAliasNode::Kind &Dest, json::Lexer &Lex) noexcept {
+    try {
+      auto Value = Lex.discardQuote();
+      auto S = Lex.json().substr(Value.first, Value.second - Value.first + 1);
+      Dest = llvm::StringSwitch<tsar::DIAliasNode::Kind>(Lex.json())
+        .Case("Top", tsar::DIAliasNode::KIND_TOP)
+        .Case("Estimate", tsar::DIAliasNode::KIND_ESTIMATE)
+        .Case("Unknown", tsar::DIAliasNode::KIND_UNKNOWN)
+        .Default(tsar::DIAliasNode::INVALID_KIND);
+
+    }
+    catch (...) {
+      return false;
+    }
+    return true;
+  }
+  static void unparse(String &JSON, tsar::DIAliasNode::Kind Obj) {
+    JSON += '"';
+    switch (Obj) {
+    case tsar::DIAliasNode::KIND_TOP: JSON += "Top"; break;
+    case tsar::DIAliasNode::KIND_ESTIMATE: JSON += "Estimate"; break;
+    case tsar::DIAliasNode::KIND_UNKNOWN: JSON += "Unknown"; break;
+    default: JSON += "Invalid"; break;
+    }
+    JSON += '"';
+  }
+};
+
+/// Specialization of JSON serialization traits for
+/// tsar::trait::DIInduction::InductionKind type.
+template<> struct Traits<trait::DIInduction::InductionKind> {
+  static bool parse(trait::DIInduction::InductionKind &Dest,
+      json::Lexer &Lex) noexcept {
+    try {
+      auto Value = Lex.discardQuote();
+      auto S = Lex.json().substr(Value.first, Value.second - Value.first + 1);
+      Dest = llvm::StringSwitch<trait::DIInduction::InductionKind>(Lex.json())
+        .Case("Int", trait::DIInduction::InductionKind::IK_IntInduction)
+        .Case("Float", trait::DIInduction::InductionKind::IK_FpInduction)
+        .Case("Pointer", trait::DIInduction::InductionKind::IK_PtrInduction)
+        .Default(trait::DIInduction::InductionKind::IK_NoInduction);
+    }
+    catch (...) {
+      return false;
+    }
+    return true;
+  }
+  static void unparse(String &JSON, trait::DIInduction::InductionKind Obj) {
+    JSON += '"';
+    switch (Obj) {
+    case trait::DIInduction::InductionKind::IK_FpInduction:
+      JSON += "Float";
+      break;
+    case trait::DIInduction::InductionKind::IK_IntInduction:
+      JSON += "Int";
+      break;
+    case trait::DIInduction::InductionKind::IK_PtrInduction:
+      JSON += "Pointer";
+      break;
+    default:
+      JSON += "NoInduction";
+      break;
+    }
+    JSON += '"';
+  }
+};
+
+
+/// Specialization of JSON serialization traits for tsar::trait::DIInduction.
+template<> struct Traits<trait::DIInduction *> {
+  static bool parse(trait::DIInduction *&Dest, json::Lexer &Lex) {
+    msg::Induction TmpDest;
+    auto Res = Traits<msg::Induction>::parse(TmpDest, Lex);
+    if (!Res)
+      return false;
+    trait::DIInduction::Constant Start, End, Step;
+    if (TmpDest[msg::Induction::Start])
+      Start = APSInt::get(*TmpDest[msg::Induction::Start]);
+    if (TmpDest[msg::Induction::End])
+      End = APSInt::get(*TmpDest[msg::Induction::End]);
+    if (TmpDest[msg::Induction::Step])
+      Start = APSInt::get(*TmpDest[msg::Induction::Step]);
+    Dest = new trait::DIInduction(TmpDest[msg::Induction::Kind]);
+    return true;
+  }
+
+  static void unparse(String &JSON, const trait::DIInduction *Obj) {
+    msg::Induction TmpObj;
+    TmpObj[msg::Induction::Kind] = Obj->getKind();
+    if (auto V = Obj->getStart()) {
+      msg::json_::InductionImpl::Start::ValueType::value_type Start;
+      if (castAPInt(*V, V->isSigned(), Start))
+        TmpObj[msg::Induction::Start] = Start;
+    }
+    if (auto V = Obj->getEnd()) {
+      msg::json_::InductionImpl::End::ValueType::value_type End;
+      if (castAPInt(*V, V->isSigned(), End))
+        TmpObj[msg::Induction::End] = End;
+    }
+    if (auto V = Obj->getStep()) {
+      msg::json_::InductionImpl::Step::ValueType::value_type Step;
+      if (castAPInt(*V, V->isSigned(), Step))
+        TmpObj[msg::Induction::Step] = Step;
+    }
+    Traits<msg::Induction>::unparse(JSON, TmpObj);
+  }
+};
+
+/// Specialization of JSON serialization traits for tsar::trait::DIIReduction.
+template<> struct Traits<trait::DIReduction *> {
+  static bool parse(trait::DIReduction *&Dest, json::Lexer &Lex) {
+    msg::Reduction TmpDest;
+    auto Res = Traits<msg::Reduction>::parse(TmpDest, Lex);
+    if (!Res)
+      return false;
+    Dest = new trait::DIReduction(TmpDest[msg::Reduction::Kind]);
+    return true;
+  }
+
+  static void unparse(String &JSON, const trait::DIReduction *Obj) {
+    msg::Reduction TmpObj;
+    TmpObj[msg::Reduction::Kind] = Obj->getKind();
+    Traits<msg::Reduction>::unparse(JSON, TmpObj);
+  }
+};
+
+/// Specialization of JSON serialization traits for tsar::trait::DIDependence.
+template<> struct Traits<trait::DIDependence *> {
+  static bool parse(trait::DIDependence *&Dest, json::Lexer &Lex) {
+    msg::Dependence TmpDest;
+    auto Res = Traits<msg::Dependence>::parse(TmpDest, Lex);
+    if (!Res)
+      return false;
+    trait::DIDependence::Flag F;
+    if (TmpDest[msg::Dependence::May])
+      F |= trait::DIDependence::May;
+    for (auto Cause : TmpDest[msg::Dependence::Causes])
+      if (Cause == "load" || Cause == "store")
+        F |= trait::DIDependence::LoadStoreCause;
+      else if (Cause == "unknown")
+        F |= trait::DIDependence::UnknownCause;
+      else if (Cause == "call")
+        F |= trait::DIDependence::CallCause;
+      else if (Cause == "confused")
+        F |= trait::DIDependence::ConfusedCause;
+    trait::DIDependence::DistanceRange Range;
+    if (TmpDest[msg::Dependence::Min])
+      Range.first = APSInt::get(*TmpDest[msg::Dependence::Min]);
+    if (TmpDest[msg::Dependence::Max])
+      Range.first = APSInt::get(*TmpDest[msg::Dependence::Max]);
+    Dest = new trait::DIDependence(F, Range);
+    return true;
+  }
+
+  static void unparse(String &JSON, const trait::DIDependence *Obj) {
+    msg::Dependence TmpObj;
+    TmpObj[msg::Dependence::May] = Obj->isMay();
+    auto Range = Obj->getDistance();
+    if (auto V = Range.first) {
+      msg::json_::DependenceImpl::Min::ValueType::value_type Min;
+      if (castAPInt(*V, V->isSigned(), Min))
+        TmpObj[msg::Dependence::Min] = Min;
+    }
+    if (auto V = Range.second) {
+      msg::json_::DependenceImpl::Max::ValueType::value_type Max;
+      if (castAPInt(*V, V->isSigned(), Max))
+        TmpObj[msg::Dependence::Max] = Max;
+    }
+    if (Obj->isUnknown())
+      TmpObj[msg::Dependence::Causes].push_back("unknown");
+    if (Obj->isLoadStore()) {
+      TmpObj[msg::Dependence::Causes].push_back("load");
+      TmpObj[msg::Dependence::Causes].push_back("store");
+    }
+    if (Obj->isCall())
+      TmpObj[msg::Dependence::Causes].push_back("call");
+    if (Obj->isConfused())
+      TmpObj[msg::Dependence::Causes].push_back("confused");
+    Traits<msg::Dependence>::unparse(JSON, TmpObj);
+  }
+};
+
+/// Specialization of JSON serialization traits for tsar::DIMemoryTraitSet.
+template<> struct Traits<DIMemoryTraitSet> {
+  struct FromJSONFunctor {
+    template<class Trait> void operator()() {
+      if (Trait::toString() == TraitStr) {
+        auto *Info = TS.get<Trait>();
+        parse(Info);
+        TS.set<Trait>(Info);
+      }
+    }
+    void parse(trait::DIReduction *&Info) {
+      Result = Traits<trait::DIReduction *>::parse(Info, Lex);
+    }
+    void parse(trait::DIInduction *&Info) {
+      Result = Traits<trait::DIInduction *>::parse(Info, Lex);
+    }
+    void parse(trait::DIDependence *&Info) {
+      Result = Traits<trait::DIDependence *>::parse(Info, Lex);
+    }
+    void parse(void *) { Result = true; }
+
+    StringRef TraitStr;
+    DIMemoryTraitSet &TS;
+    json::Lexer &Lex;
+    bool Result;
+  };
+  struct ToJSONFunctor {
+    template<class Trait> void operator()() {
+      JSON += ("\"" + Trait::toString() + "\":").str();
+      if (auto *Info = TS.get<Trait>())
+        unparse(Info);
+      else
+        JSON += "{}";
+      JSON += ",";
+    }
+    void unparse(const trait::DIReduction *Info) {
+      Traits<decltype(Info)>::unparse(JSON, Info);
+    }
+    void unparse(const trait::DIInduction *Info) {
+      Traits<decltype(Info)>::unparse(JSON, Info);
+    }
+    void unparse(const trait::DIDependence *Info) {
+      Traits<decltype(Info)>::unparse(JSON, Info);
+    }
+    void unparse(const void *) { JSON += "{}"; }
+
+    const DIMemoryTraitSet &TS;
+    String &JSON;
+  };
+  static bool parse(DIMemoryTraitSet &Dest, json::Lexer &Lex) {
+    Dest.unset_all();
+    return Parser<>::traverse<Traits<DIMemoryTraitSet>>(Dest, Lex);
+  }
+  static bool parse(DIMemoryTraitSet &Dest, json::Lexer &Lex,
+      std::pair<Position, Position> Key) noexcept {
+    Lex.storePosition();
+    Lex.setPosition(Key.first);
+    std::string ID;
+    if (!Traits<std::string>::parse(ID, Lex))
+      return false;
+    Lex.restorePosition();
+    bool R = true;
+    DIMemoryTraitSet::for_each_available(FromJSONFunctor{ ID, Dest, Lex, R });
+    return R;
+  }
+  static void unparse(String &JSON, const DIMemoryTraitSet &Obj) {
+    JSON += "{";
+    Obj.for_each(ToJSONFunctor{ Obj, JSON });
+    if (JSON.back() != '{')
+      JSON.back() = '}';
+    else
+      JSON += '}';
+  }
+};
+
+/// Specialization of JSON serialization traits for tsar::MemoryDescriptor.
+template<> struct Traits<MemoryDescriptor> {
+  struct FromJSONFunctor {
+    template<class Trait> void operator()() {
+      if (Trait::toString() == TraitStr)
+        Dptr.set<Trait>();
+    }
+    StringRef TraitStr;
+    MemoryDescriptor &Dptr;
+  };
+  struct ToJSONFunctor {
+    template<class Trait> void operator()() {
+      JSON += ("\"" + Trait::toString() + "\",").str();
+    }
+    String &JSON;
+  };
+  static bool parse(MemoryDescriptor &Dest, json::Lexer &Lex) {
+    Position MaxIdx, Count;
+    bool Ok;
+    std::tie(Count, MaxIdx, Ok) = Parser<>::numberOfKeys(Lex);
+    if (!Ok)
+      return false;
+    Dest.unset_all();
+    return Parser<>::traverse<Traits<MemoryDescriptor>>(Dest, Lex);
+  }
+  static bool parse(MemoryDescriptor &Dest, json::Lexer &Lex,
+      std::pair<Position, Position> Key) noexcept {
+    try {
+      auto Value = Lex.discardQuote();
+      auto S = Lex.json().substr(Value.first, Value.second - Value.first + 1);
+      MemoryDescriptor::for_each_available(FromJSONFunctor{ S, Dest });
+    }
+    catch (...) {
+      return false;
+    }
+    return true;
+  }
+  static void unparse(String &JSON, MemoryDescriptor Obj) {
+    JSON += '[';
+    Obj.for_each(ToJSONFunctor{ JSON });
+    if (JSON.back() != '[')
+      JSON.back() = ']';
+    else
+      JSON += ']';
+  }
+};
+
+/// Specialization of JSON serialization traits for tsar::CFFlags.
+template<> struct Traits<CFFlags> {
+  static bool parse(CFFlags &Dest, json::Lexer &Lex) {
+    Position MaxIdx, Count;
+    bool Ok;
+    std::tie(Count, MaxIdx, Ok) = Parser<>::numberOfKeys(Lex);
+    if (!Ok)
+      return false;
+    Dest = CFFlags::DefaultFlags;
+    return Parser<>::traverse<Traits<CFFlags>>(Dest, Lex);
+  }
+  static bool parse(CFFlags &Dest, json::Lexer &Lex,
+      std::pair<Position, Position> Key) noexcept {
+    try {
+      auto Value = Lex.discardQuote();
+      auto S = Lex.json().substr(Value.first, Value.second - Value.first + 1);
+      Dest |= llvm::StringSwitch<CFFlags>(S)
+        .Case("Entry", CFFlags::Entry)
+        .Case("Exit", CFFlags::Exit)
+        .Case("InOut", CFFlags::InOut)
+        .Case("MayNoReturn", CFFlags::MayNoReturn)
+        .Case("MayUnwind", CFFlags::MayUnwind)
+        .Case("MayReturnTwice", CFFlags::MayReturnTwice)
+        .Case("UnsafeCFG", CFFlags::UnsafeCFG)
+        .Default(CFFlags::DefaultFlags);
+    }
+    catch (...) {
+      return false;
+    }
+    return true;
+  }
+  static void unparse(String &JSON, CFFlags Obj) {
+    JSON += '[';
+    if (Obj & CFFlags::Entry)
+      JSON += R"("Entry",)";
+    if (Obj & CFFlags::Exit)
+      JSON += R"("Exit",)";
+    if (Obj & CFFlags::InOut)
+      JSON += R"("InOut",)";
+    if (Obj & CFFlags::MayNoReturn)
+      JSON += R"("MayNoReturn",)";
+    if (Obj & CFFlags::MayReturnTwice)
+      JSON += R"("MayReturnTwice",)";
+    if (Obj & CFFlags::MayUnwind)
+      JSON += R"("MayUnwind",)";
+    if (Obj & CFFlags::UnsafeCFG)
+      JSON += R"("UnsafeCFG",)";
+    if (JSON.back() != '[')
+      JSON.back() = ']';
+    else
+      JSON += ']';
+  }
+};
+}
+
+using ServerPrivateProvider = FunctionPassAAProvider<
+  AnalysisSocketImmutableWrapper,
+  ParallelLoopPass,
+  TransformationEnginePass,
+  LoopMatcherPass,
+  DFRegionInfoPass,
+  ClangPerfectLoopPass,
+  CanonicalLoopPass,
+  MemoryMatcherImmutableWrapper,
+  LoopAttributesDeductionPass,
+  ClangCFTraitsPass,
+  AAResultsWrapperPass,
+  ClangDIMemoryMatcherPass
+>;
+
+INITIALIZE_PROVIDER_BEGIN(ServerPrivateProvider, "server-private-provider",
+  "Server Private Provider")
+INITIALIZE_PASS_DEPENDENCY(TransformationEnginePass)
+INITIALIZE_PASS_DEPENDENCY(LoopMatcherPass)
+INITIALIZE_PASS_DEPENDENCY(DFRegionInfoPass)
+INITIALIZE_PASS_DEPENDENCY(ClangPerfectLoopPass)
+INITIALIZE_PASS_DEPENDENCY(CanonicalLoopPass)
+INITIALIZE_PASS_DEPENDENCY(MemoryMatcherImmutableWrapper)
+INITIALIZE_PASS_DEPENDENCY(AAResultsWrapperPass)
+INITIALIZE_PASS_DEPENDENCY(LoopAttributesDeductionPass)
+INITIALIZE_PASS_DEPENDENCY(ClangCFTraitsPass)
+INITIALIZE_PROVIDER_END(ServerPrivateProvider, "server-private-provider",
+  "Server Private Provider")
+
+namespace {
+/// Interacts with a client and sends result of analysis on request.
+class PrivateServerPass :
+  public ModulePass, private bcl::Uncopyable {
+public:
+  /// Pass identification, replacement for typeid.
+  static char ID;
+
+  /// Default constructor.
+  PrivateServerPass() : ModulePass(ID), mConnection(nullptr) {
+    initializePrivateServerPassPass(*PassRegistry::getPassRegistry());
+  }
+
+  /// Constructor.
+  explicit PrivateServerPass(bcl::IntrusiveConnection &IC,
+      bcl::RedirectIO &StdErr) :
+    ModulePass(ID), mConnection(&IC), mStdErr(&StdErr) {
+    initializePrivateServerPassPass(*PassRegistry::getPassRegistry());
+  }
+
+  /// Interacts with a client and sends result of analysis on request.
+  bool runOnModule(llvm::Module &M) override;
+
+  /// Set analysis information that is necessary to run this pass.
+  void getAnalysisUsage(AnalysisUsage &AU) const override;
+
+private:
+  std::string answerStatistic(llvm::Module &M);
+  std::string answerFileList();
+  std::string answerFunctionList(llvm::Module &M);
+  std::string answerLoopTree(llvm::Module &M, const msg::LoopTree &Request);
+  std::string answerCalleeFuncList(llvm::Module &M,
+    const msg::CalleeFuncList &Request);
+  std::string answerAliasTree(llvm::Module &M, const msg::AliasTree &Request);
+
+  /// Recursively collect builtin functions in a specified contexs and
+  /// inner contexts.
+  void collectBuiltinFunctions(clang::DeclContext &DeclCtx,
+    msg::FunctionList &FuncList);
+
+  bcl::IntrusiveConnection *mConnection;
+  bcl::RedirectIO *mStdErr;
+
+  TransformationContext *mTfmCtx  = nullptr;
+  const GlobalOptions *mGlobalOpts = nullptr;
+  AnalysisSocket *mSocket = nullptr;
+  GlobalsAAResult * mGlobalsAA = nullptr;
+
+  /// List of canonical function declarations which is visible to user in GUI.
+  /// GUI knowns this function and it can highlight some information if
+  /// necessary.
+  DenseSet<clang::FunctionDecl *> mVisibleToUser;
+};
+
+/// Increments count of analyzed traits in a specified map TM.
+template<class TraitMap>
+unsigned incrementTraitCount(Function &F, const GlobalOptions &GO,
+    ServerPrivateProvider &P, AnalysisSocket &S, TraitMap &TM) {
+  auto RF =  S.getAnalysis<DIEstimateMemoryPass, DIDependencyAnalysisPass>(F);
+  assert(RF && "Dependence analysis must be available!");
+  auto RM = S.getAnalysis<AnalysisClientServerMatcherWrapper>();
+  assert(RM && "Client to server IR-matcher must be available!");
+  auto &DIAT = RF->value<DIEstimateMemoryPass *>()->getAliasTree();
+  SpanningTreeRelation<DIAliasTree *> STR(&DIAT);
+  auto &DIDepInfo = RF->value<DIDependencyAnalysisPass *>()->getDependencies();
+  auto &CToS = **RM->value<AnalysisClientServerMatcherWrapper *>();
+  auto &LMP = P.get<LoopMatcherPass>();
+  unsigned NotAnalyzedLoops = 0;
+  for (auto &Match : LMP.getMatcher()) {
+    auto *L = Match.get<IR>();
+    if (!L->getLoopID()) {
+      ++NotAnalyzedLoops;
+      continue;
+    }
+    auto ServerLoopID = cast<MDNode>(*CToS.getMappedMD(L->getLoopID()));
+    if (!ServerLoopID) {
+      ++NotAnalyzedLoops;
+      continue;
+    }
+    auto DIDepSet = DIDepInfo[ServerLoopID];
+    DenseSet<const DIAliasNode *> Coverage;
+    accessCoverage<bcl::SimpleInserter>(DIDepSet, DIAT, Coverage,
+                                        GO.IgnoreRedundantMemory);
+    for (auto &TS : DIDepSet) {
+      if (!Coverage.count(TS.getNode()))
+        continue;
+      for (auto &T : make_range(TS.begin(), TS.end())) {
+        if (T->is<trait::NoAccess>()) {
+          if (T->is<trait::AddressAccess>())
+            ++TM.template value<trait::AddressAccess>();
+          continue;
+        }
+        TS.for_each(bcl::TraitMapConstructor<
+          MemoryDescriptor, TraitMap, bcl::CountInserter>(TS, TM));
+      }
+    }
+  }
+  return NotAnalyzedLoops;
+}
+
+msg::Loop getLoopInfo(clang::Stmt *S, clang::SourceManager &SrcMgr) {
+  assert(S && "Statement must not be null!");
+  auto LocStart = S->getBeginLoc();
+  auto LocEnd = S->getEndLoc();
+  msg::Loop Loop;
+  Loop[msg::Loop::ID] = LocStart.getRawEncoding();
+  if (isa<clang::ForStmt>(S))
+    Loop[msg::Loop::Type] = msg::LoopType::For;
+  else if (isa<clang::DoStmt>(S))
+    Loop[msg::Loop::Type] = msg::LoopType::DoWhile;
+  else if (isa<clang::WhileStmt>(S))
+    Loop[msg::Loop::Type] = msg::LoopType::While;
+  else if (isa<clang::LabelStmt>(S))
+    Loop[msg::Loop::Type] = msg::LoopType::Implicit;
+  else
+    Loop[msg::Loop::Type] = msg::LoopType::Invalid;
+  assert(Loop[msg::Loop::Type] != msg::LoopType::Invalid &&
+    "Unknown loop type!");
+  Loop[msg::Loop::StartLocation] = getLocation(LocStart, SrcMgr);
+  Loop[msg::Loop::EndLocation] = getLocation(LocEnd, SrcMgr);
+  return Loop;
+}
+}
+
+char PrivateServerPass::ID = 0;
+INITIALIZE_PASS_BEGIN(PrivateServerPass, "server-private",
+  "Server Private Pass", true, true)
+INITIALIZE_PASS_DEPENDENCY(ServerPrivateProvider)
+INITIALIZE_PASS_DEPENDENCY(MemoryMatcherImmutableWrapper)
+INITIALIZE_PASS_DEPENDENCY(TransformationEnginePass)
+INITIALIZE_PASS_DEPENDENCY(GlobalOptionsImmutableWrapper)
+INITIALIZE_PASS_DEPENDENCY(GlobalDefinedMemoryWrapper)
+INITIALIZE_PASS_DEPENDENCY(GlobalLiveMemoryWrapper)
+INITIALIZE_PASS_DEPENDENCY(GlobalsAAWrapperPass)
+INITIALIZE_PASS_DEPENDENCY(LoopInfoWrapperPass)
+INITIALIZE_PASS_DEPENDENCY(DFRegionInfoPass)
+INITIALIZE_PASS_DEPENDENCY(DIEstimateMemoryPass)
+INITIALIZE_PASS_DEPENDENCY(DIDependencyAnalysisPass)
+INITIALIZE_PASS_DEPENDENCY(DIMemoryEnvironmentWrapper)
+INITIALIZE_PASS_DEPENDENCY(DIMemoryTraitPoolWrapper)
+INITIALIZE_PASS_DEPENDENCY(ClonedDIMemoryMatcherWrapper)
+INITIALIZE_PASS_DEPENDENCY(ParallelLoopPass)
+INITIALIZE_PASS_DEPENDENCY(CanonicalLoopPass)
+INITIALIZE_PASS_END(PrivateServerPass, "server-private",
+  "Server Private Pass", true, true)
+
+std::string PrivateServerPass::answerStatistic(llvm::Module &M) {
+  msg::Statistic Stat;
+  auto &Rewriter = mTfmCtx->getRewriter();
+  for (auto FI = Rewriter.getSourceMgr().fileinfo_begin(),
+    EI = Rewriter.getSourceMgr().fileinfo_end(); FI != EI; ++FI) {
+    auto Ext = sys::path::extension(FI->first->getName());
+    std::string Kind;
+    if (std::find(
+      msg::HeaderFile::extensions().begin(),
+      msg::HeaderFile::extensions().end(), Ext) !=
+      msg::HeaderFile::extensions().end())
+      Kind = msg::HeaderFile::name();
+    else if (std::find(
+      msg::SourceFile::extensions().begin(),
+      msg::SourceFile::extensions().end(), Ext) !=
+      msg::SourceFile::extensions().end())
+      Kind = msg::SourceFile::name();
+    else
+      Kind = msg::OtherFile::name();
+    auto I = Stat[msg::Statistic::Files].insert(std::make_pair(Kind, 1));
+    if (!I.second)
+      ++I.first->second;
+  }
+  auto &MMP = getAnalysis<MemoryMatcherImmutableWrapper>();
+  Stat[msg::Statistic::Variables].insert(
+    std::make_pair(msg::Analysis::Yes, MMP->Matcher.size()));
+  Stat[msg::Statistic::Variables].insert(
+    std::make_pair(msg::Analysis::No, MMP->UnmatchedAST.size()));
+  std::pair<unsigned, unsigned> Loops(0, 0);
+  auto &SrcMgr = mTfmCtx->getContext().getSourceManager();
+  for (Function &F : M) {
+    auto Decl = mTfmCtx->getDeclForMangledName(F.getName());
+    if (!Decl)
+      continue;
+    if (SrcMgr.getFileCharacteristic(Decl->getBeginLoc())
+        != clang::SrcMgr::C_User)
+      continue;
+    ++Stat[msg::Statistic::Functions];
+    // Analysis are not available for functions without body.
+    if (F.isDeclaration())
+      continue;
+    auto &Provider = getAnalysis<ServerPrivateProvider>(F);
+    auto &LMP = Provider.get<LoopMatcherPass>();
+    Loops.first += LMP.getMatcher().size();
+    Loops.second += LMP.getUnmatchedAST().size();
+    auto NotAnalyzedLoops = incrementTraitCount(
+        F, *mGlobalOpts, Provider, *mSocket, Stat[msg::Statistic::Traits]);
+    Loops.first -= NotAnalyzedLoops;
+    Loops.second += NotAnalyzedLoops;
+  }
+  Stat[msg::Statistic::Loops].insert(
+    std::make_pair(msg::Analysis::Yes, Loops.first));
+  Stat[msg::Statistic::Loops].insert(
+    std::make_pair(msg::Analysis::No, Loops.second));
+  return json::Parser<msg::Statistic>::unparseAsObject(Stat);
+}
+
+std::string PrivateServerPass::answerLoopTree(llvm::Module &M,
+    const msg::LoopTree &Request) {
+  for (Function &F : M) {
+    auto Decl = mTfmCtx->getDeclForMangledName(F.getName());
+    if (!Decl)
+      continue;
+    auto CanonicalFD = Decl->getCanonicalDecl()->getAsFunction();
+    if (!mVisibleToUser.count(CanonicalFD) ||
+        CanonicalFD->getBeginLoc().getRawEncoding() !=
+          Request[msg::LoopTree::FunctionID])
+      continue;
+    if (F.isDeclaration())
+      return json::Parser<msg::LoopTree>::unparseAsObject(Request);
+    msg::LoopTree LoopTree;
+    LoopTree[msg::LoopTree::FunctionID] = Request[msg::LoopTree::FunctionID];
+    auto &SrcMgr = mTfmCtx->getContext().getSourceManager();
+    auto &Provider = getAnalysis<ServerPrivateProvider>(F);
+    auto &Matcher = Provider.get<LoopMatcherPass>().getMatcher();
+    auto &Unmatcher = Provider.get<LoopMatcherPass>().getUnmatchedAST();
+    auto &RegionInfo = Provider.get<DFRegionInfoPass>().getRegionInfo();
+    auto &PerfectInfo = Provider.get<ClangPerfectLoopPass>().
+      getPerfectLoopInfo();
+    auto &CanonicalInfo = Provider.get<CanonicalLoopPass>().
+      getCanonicalLoopInfo();
+    auto &AttrsInfo = Provider.get<LoopAttributesDeductionPass>();
+    auto &CFLoopInfo = Provider.get<ClangCFTraitsPass>().getLoopInfo();
+    auto &ParallelInfo = Provider.get<ParallelLoopPass>().getParallelLoopInfo();
+    for (auto &Match : Matcher) {
+      auto Loop = getLoopInfo(Match.get<AST>(), SrcMgr);
+      auto &LT = Loop[msg::Loop::Traits];
+      LT[msg::LoopTraits::IsAnalyzed] = msg::Analysis::Yes;
+      auto CI = CanonicalInfo.find_as(RegionInfo.getRegionFor(Match.get<IR>()));
+      if (CI != CanonicalInfo.end() && (**CI).isCanonical())
+        LT[msg::LoopTraits::Canonical] = msg::Analysis::Yes;
+      if (PerfectInfo.count(RegionInfo.getRegionFor(Match.get<IR>())))
+        LT[msg::LoopTraits::Perfect] = msg::Analysis::Yes;
+      if (AttrsInfo.hasAttr(*Match.get<IR>(), AttrKind::NoIO))
+        LT[msg::LoopTraits::InOut] = msg::Analysis::No;
+      if (AttrsInfo.hasAttr(*Match.get<IR>(), AttrKind::AlwaysReturn) &&
+          AttrsInfo.hasAttr(*Match.get<IR>(), Attribute::NoUnwind) &&
+          !AttrsInfo.hasAttr(*Match.get<IR>(), Attribute::ReturnsTwice))
+        LT[msg::LoopTraits::UnsafeCFG] = msg::Analysis::No;
+      Loop[msg::Loop::Exit] = 0;
+      for (auto *BB : Match.get<IR>()->blocks()) {
+        if (Match.get<IR>()->isLoopExiting(BB))
+          ++*Loop[msg::Loop::Exit];
+      }
+      if (ParallelInfo.count(Match.get<IR>()))
+        LT[msg::LoopTraits::Parallel] = msg::Analysis::Yes;
+      LoopTree[msg::LoopTree::Loops].push_back(std::move(Loop));
+    }
+    for (auto &Unmatch : Unmatcher) {
+      auto Loop = getLoopInfo(Unmatch, SrcMgr);
+      auto &LT = Loop[msg::Loop::Traits];
+      LT[msg::LoopTraits::IsAnalyzed] = msg::Analysis::No;
+      LoopTree[msg::LoopTree::Loops].push_back(std::move(Loop));
+    }
+    std::sort(LoopTree[msg::LoopTree::Loops].begin(),
+      LoopTree[msg::LoopTree::Loops].end(),
+      [](msg::Loop &LHS, msg::Loop &RHS) -> bool {
+        return
+          (LHS[msg::Loop::StartLocation][msg::Location::Line] <
+              RHS[msg::Loop::StartLocation][msg::Location::Line]) ||
+          ((LHS[msg::Loop::StartLocation][msg::Location::Line] ==
+              RHS[msg::Loop::StartLocation][msg::Location::Line]) &&
+          (LHS[msg::Loop::StartLocation][msg::Location::Column] <
+              RHS[msg::Loop::StartLocation][msg::Location::Column])) ||
+          ((LHS[msg::Loop::StartLocation][msg::Location::Line] ==
+              RHS[msg::Loop::StartLocation][msg::Location::Line]) &&
+          (LHS[msg::Loop::StartLocation][msg::Location::Column] ==
+              RHS[msg::Loop::StartLocation][msg::Location::Column]) &&
+          (LHS[msg::Loop::StartLocation][msg::Location::MacroLine] <
+              RHS[msg::Loop::StartLocation][msg::Location::MacroLine])) ||
+          ((LHS[msg::Loop::StartLocation][msg::Location::Line] ==
+              RHS[msg::Loop::StartLocation][msg::Location::Line]) &&
+          (LHS[msg::Loop::StartLocation][msg::Location::Column] ==
+              RHS[msg::Loop::StartLocation][msg::Location::Column]) &&
+          (LHS[msg::Loop::StartLocation][msg::Location::MacroLine] ==
+              RHS[msg::Loop::StartLocation][msg::Location::MacroLine]) &&
+          (LHS[msg::Loop::StartLocation][msg::Location::MacroColumn] <
+              RHS[msg::Loop::StartLocation][msg::Location::MacroColumn]));
+    });
+    std::vector<msg::Location> Levels;
+    for (auto &Loop : LoopTree[msg::LoopTree::Loops]) {
+      while (!Levels.empty() &&
+          ((Levels[Levels.size() - 1][msg::Location::Line] <
+              Loop[msg::Loop::EndLocation][msg::Location::Line]) ||
+          ((Levels[Levels.size() - 1][msg::Location::Line] ==
+              Loop[msg::Loop::EndLocation][msg::Location::Line]) &&
+          (Levels[Levels.size() - 1][msg::Location::Column] <
+              Loop[msg::Loop::EndLocation][msg::Location::Column])) ||
+          ((Levels[Levels.size() - 1][msg::Location::Line] ==
+              Loop[msg::Loop::EndLocation][msg::Location::Line]) &&
+          (Levels[Levels.size() - 1][msg::Location::Column] ==
+              Loop[msg::Loop::EndLocation][msg::Location::Column]) &&
+          (Levels[Levels.size() - 1][msg::Location::MacroLine] <
+              Loop[msg::Loop::EndLocation][msg::Location::MacroLine])) ||
+          ((Levels[Levels.size() - 1][msg::Location::Line] ==
+              Loop[msg::Loop::EndLocation][msg::Location::Line]) &&
+          (Levels[Levels.size() - 1][msg::Location::Column] ==
+              Loop[msg::Loop::EndLocation][msg::Location::Column]) &&
+          (Levels[Levels.size() - 1][msg::Location::MacroLine] ==
+              Loop[msg::Loop::EndLocation][msg::Location::MacroLine]) &&
+          (Levels[Levels.size() - 1][msg::Location::MacroColumn] <
+              Loop[msg::Loop::EndLocation][msg::Location::MacroColumn]))))
+        Levels.pop_back();
+      Loop[msg::Loop::Level] = Levels.size() + 1;
+      Levels.push_back(Loop[msg::Loop::EndLocation]);
+    }
+    return json::Parser<msg::LoopTree>::unparseAsObject(LoopTree);
+  }
+  return json::Parser<msg::LoopTree>::unparseAsObject(Request);
+}
+
+void PrivateServerPass::collectBuiltinFunctions(clang::DeclContext &DeclCtx,
+    msg::FunctionList &FuncList) {
+  auto &ASTCtx = mTfmCtx->getContext();
+  auto &SrcMgr = ASTCtx.getSourceManager();
+  for (auto *D : DeclCtx.decls()) {
+    // Lookup for C builtins in CXX unit.
+    if (auto *LinkageCtx = dyn_cast<clang::LinkageSpecDecl>(D)) {
+      collectBuiltinFunctions(*LinkageCtx, FuncList);
+      continue;
+    }
+    clang::Decl *DeclToCheck = D;
+    if (auto *UD = dyn_cast<clang::UsingShadowDecl>(D)) {
+      assert(UD->getUnderlyingDecl() &&
+        "Underlying declaration in using must be known!");
+      DeclToCheck = UD->getUnderlyingDecl();
+    }
+    if (auto *FD = dyn_cast<clang::FunctionDecl>(DeclToCheck)) {
+      auto ID = FD->getBuiltinID();
+      if (ID == 0)
+        continue;
+      FD = FD->getCanonicalDecl();
+      if (!mVisibleToUser.insert(FD).second)
+        continue;
+      msg::Function Func;
+      SmallString<64> ExtraName;
+      Func[msg::Function::Name] = getFunctionName(*FD, ExtraName).str();
+      // Canonical declaration may differs from declaration which has a body.
+      Func[msg::Function::ID] = FD->getBeginLoc().getRawEncoding();
+      Func[msg::Function::User] = false;
+      Func[msg::Function::StartLocation] =
+          getLocation(FD->getBeginLoc(), SrcMgr);
+      Func[msg::Function::EndLocation] =
+          getLocation(FD->getEndLoc(), SrcMgr);
+      if (ASTCtx.BuiltinInfo.isNoThrow(ID) &&
+          !ASTCtx.BuiltinInfo.isNoReturn(ID) &&
+          !ASTCtx.BuiltinInfo.isReturnsTwice(ID))
+        Func[msg::Function::Traits][msg::FunctionTraits::UnsafeCFG]
+          = msg::Analysis::No;
+      FuncList[msg::FunctionList::Functions].push_back(std::move(Func));
+    }
+  }
+}
+
+std::string PrivateServerPass::answerFileList() {
+  msg::FileList FileList;
+  auto &ASTCtx = mTfmCtx->getContext();
+  auto &SrcMgr = ASTCtx.getSourceManager();
+  for (auto &Info : make_range(SrcMgr.fileinfo_begin(), SrcMgr.fileinfo_end())) {
+    msg::File File;
+    File[msg::File::ID] = Info.first->getUID();
+    File[msg::File::Name] = std::string(Info.first->getName());
+    FileList[msg::FileList::Files].emplace_back(std::move(File));
+  }
+  return json::Parser<msg::FileList>::unparseAsObject(FileList);
+}
+
+std::string PrivateServerPass::answerFunctionList(llvm::Module &M) {
+  msg::FunctionList FuncList;
+  auto &ASTCtx = mTfmCtx->getContext();
+  auto &SrcMgr = ASTCtx.getSourceManager();
+  for (Function &F : M) {
+    auto Decl = mTfmCtx->getDeclForMangledName(F.getName());
+    if (!Decl)
+      continue;
+    auto FuncDecl = Decl->getAsFunction();
+    auto *CanonicalD = FuncDecl->getCanonicalDecl();
+    mVisibleToUser.insert(CanonicalD);
+    assert(FuncDecl && "Function declaration must not be null!");
+    msg::Function Func;
+    SmallString<64> ExtraName;
+    Func[msg::Function::Name] = getFunctionName(*FuncDecl, ExtraName).str();
+    // Canonical declaration may differs from declaration which has a body.
+    Func[msg::Function::ID] = CanonicalD->getBeginLoc().getRawEncoding();
+    Func[msg::Function::User] =
+        (SrcMgr.getFileCharacteristic(Decl->getBeginLoc()) ==
+         clang::SrcMgr::C_User);
+    Func[msg::Function::StartLocation] =
+        getLocation(FuncDecl->getBeginLoc(), SrcMgr);
+    Func[msg::Function::EndLocation] =
+        getLocation(FuncDecl->getEndLoc(), SrcMgr);
+    if (hasFnAttr(F, AttrKind::AlwaysReturn) &&
+        F.hasFnAttribute(Attribute::NoUnwind) &&
+        !F.hasFnAttribute(Attribute::ReturnsTwice))
+      Func[msg::Function::Traits][msg::FunctionTraits::UnsafeCFG]
+        = msg::Analysis::No;
+    if (hasFnAttr(F, AttrKind::NoIO))
+      Func[msg::Function::Traits][msg::FunctionTraits::InOut]
+        = msg::Analysis::No;
+    if (!F.isDeclaration()) {
+      auto &Provider = getAnalysis<ServerPrivateProvider>(F);
+      auto &LMP = Provider.get<LoopMatcherPass>();
+      auto &AA = Provider.get<AAResultsWrapperPass>().getAAResults();
+      auto &PI = Provider.get<ParallelLoopPass>().getParallelLoopInfo();
+      if (!LMP.getMatcher().empty() || !LMP.getUnmatchedAST().empty())
+        Func[msg::Function::Traits][msg::FunctionTraits::Loops]
+        = msg::Analysis::Yes;
+      if (AA.onlyReadsMemory(&F))
+        Func[msg::Function::Traits][msg::FunctionTraits::Readonly]
+        = msg::Analysis::Yes;
+      auto &FuncCFInfo = Provider.get<ClangCFTraitsPass>().getFuncInfo();
+      Func[msg::Function::Exit] = 0;
+      if (!F.hasFnAttribute(Attribute::NoReturn))
+        for (auto &I : instructions(F))
+          if (isa<ReturnInst>(I))
+            ++*Func[msg::Function::Exit];
+      if (!PI.empty())
+        Func[msg::Function::Traits][msg::FunctionTraits::Parallel] =
+          msg::Analysis::Yes;
+    }
+    FuncList[msg::FunctionList::Functions].push_back(std::move(Func));
+  }
+  collectBuiltinFunctions(*ASTCtx.getTranslationUnitDecl(), FuncList);
+  return json::Parser<msg::FunctionList>::unparseAsObject(FuncList);
+}
+
+std::string PrivateServerPass::answerCalleeFuncList(llvm::Module &M,
+    const msg::CalleeFuncList &Request) {
+  for (Function &F : M) {
+    auto Decl = mTfmCtx->getDeclForMangledName(F.getName());
+    if (!Decl)
+      continue;
+    auto CanonicalFD = Decl->getCanonicalDecl()->getAsFunction();
+    if (CanonicalFD->getBeginLoc().getRawEncoding() !=
+        Request[msg::CalleeFuncList::FuncID])
+      continue;
+    if (F.isDeclaration())
+      return json::Parser<msg::CalleeFuncList>::unparseAsObject(Request);
+    msg::CalleeFuncList StmtList = Request;
+    auto &SrcMgr = mTfmCtx->getContext().getSourceManager();
+    auto &Provider = getAnalysis<ServerPrivateProvider>(F);
+    auto &Matcher = Provider.get<LoopMatcherPass>().getMatcher();
+    auto &Unmatcher = Provider.get<LoopMatcherPass>().getUnmatchedAST();
+    auto &FuncInfo = Provider.get<ClangCFTraitsPass>().getFuncInfo();
+    auto &CFLoopInfo = Provider.get<ClangCFTraitsPass>().getLoopInfo();
+    const ClangCFTraitsPass::RegionCFInfo *Info = nullptr;
+    if (StmtList[msg::CalleeFuncList::LoopID]) {
+      bcl::tagged_pair<
+        bcl::tagged<clang::Stmt *, AST>,
+        bcl::tagged<Loop *, IR>> Loop(nullptr, nullptr);
+      for (auto Match : Matcher)
+        if (Match.get<AST>()->getBeginLoc().getRawEncoding() ==
+            StmtList[msg::CalleeFuncList::LoopID]) {
+          Loop = Match;
+          break;
+        }
+      if (!Loop.get<AST>()) {
+        for (auto Unmatch : Unmatcher)
+          if (Unmatch->getBeginLoc().getRawEncoding() ==
+              StmtList[msg::CalleeFuncList::LoopID]) {
+            Loop.get<AST>() = Unmatch;
+            break;
+          }
+      }
+      if (!Loop.get<AST>())
+        return json::Parser<msg::CalleeFuncList>::unparseAsObject(Request);
+      auto I = CFLoopInfo.find(Loop.get<AST>());
+      if (I != CFLoopInfo.end())
+        Info = &I->second;
+    } else {
+      Info = &FuncInfo;
+    }
+    if (!Info)
+      return json::Parser<msg::CalleeFuncList>::unparseAsObject(Request);
+    DenseMap<const clang::FunctionDecl *, msg::CalleeFuncInfo> FuncMap;
+    std::array<msg::CalleeFuncInfo,
+               static_cast<std::size_t>(msg::StmtKind::Number)>
+        StmtMap;
+    for (auto &T : *Info) {
+      if (!(T.Flags & StmtList[msg::CalleeFuncList::Attr]) &&
+          !(StmtList[msg::CalleeFuncList::Attr] == DefaultFlags &&
+            isa<clang::CallExpr>(T)))
+        continue;
+      msg::CalleeFuncInfo *F = nullptr;
+      if (isa<clang::BreakStmt>(T)) {
+        F = &StmtMap[static_cast<std::size_t>(msg::StmtKind::Break)];
+        (*F)[msg::CalleeFuncInfo::Kind] = msg::StmtKind::Break;
+      } else if (isa<clang::ReturnStmt>(T)) {
+        F = &StmtMap[static_cast<std::size_t>(msg::StmtKind::Return)];
+        (*F)[msg::CalleeFuncInfo::Kind] = msg::StmtKind::Return;
+      } else if (isa<clang::GotoStmt>(T)) {
+        F = &StmtMap[static_cast<std::size_t>(msg::StmtKind::Return)];
+        (*F)[msg::CalleeFuncInfo::Kind] = msg::StmtKind::Goto;
+      } else if (auto CE = dyn_cast<clang::CallExpr>(T)) {
+        auto FD = CE->getDirectCallee();
+        if (FD && mVisibleToUser.count(FD = FD->getCanonicalDecl())) {
+          F = &FuncMap[FD];
+          (*F)[msg::CalleeFuncInfo::Kind] = msg::StmtKind::Call;
+          (*F)[msg::CalleeFuncInfo::CalleeID] =
+              FD->getBeginLoc().getRawEncoding();
+        } else {
+          F = &StmtMap[static_cast<std::size_t>(msg::StmtKind::Call)];
+          (*F)[msg::CalleeFuncInfo::Kind] = msg::StmtKind::Call;
+        }
+      }
+      if (F)
+        (*F)[msg::CalleeFuncInfo::StartLocation].push_back(
+          getLocation(T.Stmt->getBeginLoc(), SrcMgr));
+    }
+    for (auto &CFI: StmtMap)
+      if (CFI[msg::CalleeFuncInfo::Kind] != msg::StmtKind::Invalid)
+        StmtList[msg::CalleeFuncList::Functions].push_back(std::move(CFI));
+    for (auto &CFI: FuncMap)
+      StmtList[msg::CalleeFuncList::Functions].push_back(std::move(CFI.second));
+    return json::Parser<msg::CalleeFuncList>::unparseAsObject(StmtList);
+  }
+  return json::Parser<msg::CalleeFuncList>::unparseAsObject(Request);
+}
+
+std::string PrivateServerPass::answerAliasTree(llvm::Module &M,
+  const msg::AliasTree &Request) {
+  for (Function &F : M) {
+    auto Decl = mTfmCtx->getDeclForMangledName(F.getName());
+    if (!Decl)
+      continue;
+    auto CanonicalFD = Decl->getCanonicalDecl()->getAsFunction();
+    if (CanonicalFD->getBeginLoc().getRawEncoding() !=
+          Request[msg::AliasTree::FuncID])
+      continue;
+    if (F.isDeclaration())
+      return json::Parser<msg::AliasTree>::unparseAsObject(Request);
+    auto &SrcMgr = mTfmCtx->getContext().getSourceManager();
+    auto &Provider = getAnalysis<ServerPrivateProvider>(F);
+    auto &LoopMatcher = Provider.get<LoopMatcherPass>().getMatcher();
+    auto &MemoryMatcher = Provider.get<ClangDIMemoryMatcherPass>().getMatcher();
+    if (Request[msg::AliasTree::LoopID]) {
+      bcl::tagged_pair<
+        bcl::tagged<clang::Stmt *, AST>,
+        bcl::tagged<Loop *, IR>> Loop(nullptr, nullptr);
+      for (auto Match : LoopMatcher)
+        if (Match.get<AST>()->getBeginLoc().getRawEncoding() ==
+            Request[msg::AliasTree::LoopID]) {
+          Loop = Match;
+          break;
+        }
+      if (!Loop.get<AST>() || !Loop.get<IR>()->getLoopID())
+        return json::Parser<msg::AliasTree>::unparseAsObject(Request);
+      auto RF = mSocket->getAnalysis<
+        DIEstimateMemoryPass, DIDependencyAnalysisPass>(F);
+      assert(RF && "Dependence analysis must be available!");
+      auto RM = mSocket->getAnalysis<
+        AnalysisClientServerMatcherWrapper, ClonedDIMemoryMatcherWrapper>();
+      assert(RM && "Client to server IR-matcher must be available!");
+      auto &DIAT = RF->value<DIEstimateMemoryPass *>()->getAliasTree();
+      SpanningTreeRelation<DIAliasTree *> STR(&DIAT);
+      auto &DIDepInfo =
+          RF->value<DIDependencyAnalysisPass *>()->getDependencies();
+      auto &CToS = **RM->value<AnalysisClientServerMatcherWrapper *>();
+      auto *ServerF = cast<Function>(CToS[&F]);
+      auto *ClonedMemory =
+        (**RM->value<ClonedDIMemoryMatcherWrapper *>())[*ServerF];
+      assert(ClonedMemory && "Memory matcher must not be null!");
+      auto ServerLoopID =
+          cast<MDNode>(*CToS.getMappedMD(Loop.get<IR>()->getLoopID()));
+      if (!ServerLoopID)
+        return json::Parser<msg::AliasTree>::unparseAsObject(Request);
+      auto DIDepSet = DIDepInfo[ServerLoopID];
+      DenseSet<const DIAliasNode *> Coverage;
+      accessCoverage<bcl::SimpleInserter>(DIDepSet, DIAT, Coverage,
+                                          mGlobalOpts->IgnoreRedundantMemory);
+      msg::AliasTree Response;
+      Response[msg::AliasTree::FuncID] = Request[msg::AliasTree::FuncID];
+      Response[msg::AliasTree::LoopID] = Request[msg::AliasTree::LoopID];
+      for (auto &TS : DIDepSet) {
+        Response[msg::AliasTree::Nodes].emplace_back();
+        auto &N = Response[msg::AliasTree::Nodes].back();
+        N[msg::AliasNode::ID] = reinterpret_cast<std::uintptr_t>(TS.getNode());
+        N[msg::AliasNode::Kind] = TS.getNode()->getKind();
+        N[msg::AliasNode::Traits] = TS;
+        for (auto &T : TS) {
+          auto &M = TS.getNode() == T->getMemory()->getAliasNode()
+            ? (N[msg::AliasNode::SelfMemory].emplace_back(),
+              N[msg::AliasNode::SelfMemory].back())
+            : (N[msg::AliasNode::CoveredMemory].emplace_back(),
+              N[msg::AliasNode::CoveredMemory].back());
+          llvm::raw_string_ostream AddressOS(M[msg::MemoryLocation::Address]);
+          SmallVector<DebugLoc, 1> DbgLocs;
+          T->getMemory()->getDebugLoc(DbgLocs);
+          for (auto DbgLoc : DbgLocs)
+            M[msg::MemoryLocation::Locations].push_back(
+              getLocation(DbgLoc, SrcMgr));
+          M[msg::MemoryLocation::Traits] = &*T;
+          if (auto *ClonedDIEM = dyn_cast<DIEstimateMemory>(T->getMemory())) {
+            auto MemoryItr = ClonedMemory->find<Clone>(
+              const_cast<DIMemory *>(T->getMemory()));
+            if (MemoryItr != ClonedMemory->end()) {
+              auto *DIEM = cast<DIEstimateMemory>(MemoryItr->get<Origin>());
+              auto *DIVar = DIEM->getVariable();
+              auto Itr = MemoryMatcher.find<MD>(DIVar);
+              if (Itr != MemoryMatcher.end()) {
+                auto VD = Itr->get<AST>()->getCanonicalDecl();
+                M[msg::MemoryLocation::Object][msg::SourceObject::ID] =
+                  VD->getLocation().getRawEncoding();
+                M[msg::MemoryLocation::Object][msg::SourceObject::Name] =
+                  VD->getName().str();
+                M[msg::MemoryLocation::Object][msg::SourceObject::DeclLocation] =
+                  getLocation(VD->getLocation(), SrcMgr);
+              }
+            }
+            DIMemoryLocation TmpLoc{
+                const_cast<DIVariable *>(ClonedDIEM->getVariable()),
+                const_cast<DIExpression *>(ClonedDIEM->getExpression()),
+                nullptr, ClonedDIEM->isTemplate() };
+            if (!TmpLoc.isValid()) {
+              AddressOS << "sapfor.invalid";
+            } else {
+              if (!unparsePrint(dwarf::DW_LANG_C, TmpLoc, AddressOS))
+                AddressOS << "?";
+              auto Size = TmpLoc.getSize();
+              if (Size.hasValue())
+                M[msg::MemoryLocation::Size] = Size.getValue();
+            }
+          } else if (auto ClonedUM = dyn_cast<DIUnknownMemory>(T->getMemory())) {
+            auto MemoryItr = ClonedMemory->find<Clone>(
+              const_cast<DIMemory *>(T->getMemory()));
+            auto MD = MemoryItr != ClonedMemory->end()
+                ? cast<DIUnknownMemory>(MemoryItr->get<Origin>())->getMetadata()
+                : ClonedUM->getMetadata();
+            if (ClonedUM->isExec())
+              AddressOS << "execution";
+            else if (ClonedUM->isResult())
+              AddressOS << "result";
+            else
+              AddressOS << "address";
+            if (auto SubMD = dyn_cast<DISubprogram>(MD)) {
+              M[msg::MemoryLocation::Object][msg::SourceObject::Name] =
+                SubMD->getName().str();
+              if (auto *D = mTfmCtx->getDeclForMangledName(
+                    SubMD->getLinkageName())) {
+                auto *FD = D->getCanonicalDecl()->getAsFunction();
+                SmallString<64> ExtraName;
+                M[msg::MemoryLocation::Object][msg::SourceObject::Name] =
+                    getFunctionName(*FD, ExtraName).str();
+                if (mVisibleToUser.count(FD))
+                  M[msg::MemoryLocation::Object][msg::SourceObject::ID] =
+                      FD->getBeginLoc().getRawEncoding();
+                M[msg::MemoryLocation::Object][msg::SourceObject::DeclLocation] =
+                    getLocation(FD->getBeginLoc(), SrcMgr);
+              } else if (!ClonedUM->isExec() && !ClonedUM->isResult()) {
+                SmallString<32> Address("?");
+                if (MD->getNumOperands() == 1)
+                  if (auto Const =
+                          dyn_cast<ConstantAsMetadata>(MD->getOperand(0))) {
+                    auto CInt = cast<ConstantInt>(Const->getValue());
+                    Address.front() = '*';
+                    CInt->getValue().toStringUnsigned(Address);
+                  }
+                AddressOS << Address;
+              }
+            }
+          } else {
+            AddressOS << "sapfor.invalid";
+          }
+          AddressOS.flush();
+        }
+        N[msg::AliasNode::Coverage] = Coverage.count(TS.getNode());
+        for (auto &C : make_range(TS.getNode()->child_begin(),
+                                  TS.getNode()->child_end())) {
+          if (DIDepSet.find_as(&C) == DIDepSet.end())
+            continue;
+          Response[msg::AliasTree::Edges].emplace_back(N[msg::AliasNode::ID],
+            reinterpret_cast<std::uintptr_t>(&C), N[msg::AliasNode::Kind]);
+        }
+      }
+      return json::Parser<msg::AliasTree>::unparseAsObject(Response);
+    }
+  }
+  return json::Parser<msg::AliasTree>::unparseAsObject(Request);
+}
+
+bool PrivateServerPass::runOnModule(llvm::Module &M) {
+  if (!mConnection) {
+    M.getContext().emitError("intrusive connection is not established");
+    return false;
+  }
+  mTfmCtx = getAnalysis<TransformationEnginePass>().getContext(M);
+  auto &SocketInfo = getAnalysis<AnalysisSocketImmutableWrapper>().get();
+  mSocket = SocketInfo.getActiveSocket();
+  assert(mSocket && "Active socket must be specified!");
+  mGlobalsAA = &getAnalysis<GlobalsAAWrapperPass>().getResult();
+  mGlobalOpts = &getAnalysis<GlobalOptionsImmutableWrapper>().getOptions();
+  if (!mTfmCtx || !mTfmCtx->hasInstance()) {
+    M.getContext().emitError("can not access sources"
+        ": transformation context is not available");
+    return false;
+  }
+  ServerPrivateProvider::initialize<TransformationEnginePass>(
+    [this, &M](TransformationEnginePass &TEP) {
+      TEP.setContext(M, mTfmCtx);
+  });
+  ServerPrivateProvider::initialize<AnalysisSocketImmutableWrapper>(
+      [&SocketInfo](AnalysisSocketImmutableWrapper &Wrapper) {
+        Wrapper.set(SocketInfo);
+      });
+  ServerPrivateProvider::initialize<
+      GlobalsAAResultImmutableWrapper>(
+      [this](GlobalsAAResultImmutableWrapper &Wrapper) {
+        Wrapper.set(*mGlobalsAA);
+      });
+  auto &MMWrapper = getAnalysis<MemoryMatcherImmutableWrapper>();
+  ServerPrivateProvider::initialize<MemoryMatcherImmutableWrapper>(
+      [&MMWrapper](MemoryMatcherImmutableWrapper &Wrapper) {
+    Wrapper.set(*MMWrapper);
+  });
+  ServerPrivateProvider::initialize<GlobalOptionsImmutableWrapper>(
+      [this](GlobalOptionsImmutableWrapper &Wrapper) {
+    Wrapper.setOptions(mGlobalOpts);
+  });
+  ServerPrivateProvider::initialize<GlobalsAAResultImmutableWrapper>(
+      [this](GlobalsAAResultImmutableWrapper &Wrapper) {
+    Wrapper.set(*mGlobalsAA);
+  });
+  auto &DIMEnvWrapper = getAnalysis<DIMemoryEnvironmentWrapper>();
+  ServerPrivateProvider::initialize<DIMemoryEnvironmentWrapper>(
+      [&DIMEnvWrapper](DIMemoryEnvironmentWrapper &Wrapper) {
+    Wrapper.set(*DIMEnvWrapper);
+  });
+  while (mConnection->answer(
+      [this, &M](const std::string &Request) -> std::string {
+    msg::Diagnostic Diag(msg::Status::Error);
+    if (mStdErr->isDiff()) {
+      Diag[msg::Diagnostic::Terminal] += mStdErr->diff();
+      return json::Parser<msg::Diagnostic>::unparseAsObject(Diag);
+    }
+    json::Parser<msg::Statistic, msg::FileList, msg::LoopTree,
+      msg::FunctionList, msg::CalleeFuncList, msg::AliasTree> P(Request);
+    auto Obj = P.parse();
+    assert(Obj && "Invalid request!");
+    if (Obj->is<msg::Statistic>())
+      return answerStatistic(M);
+    if (Obj->is<msg::FileList>())
+      return answerFileList();
+    if (Obj->is<msg::LoopTree>())
+      return answerLoopTree(M, Obj->as<msg::LoopTree>());
+    if (Obj->is<msg::FunctionList>())
+      return answerFunctionList(M);
+    if (Obj->is<msg::CalleeFuncList>())
+      return answerCalleeFuncList(M, Obj->as<msg::CalleeFuncList>());
+    if (Obj->is<msg::AliasTree>())
+      return answerAliasTree(M, Obj->as<msg::AliasTree>());
+    llvm_unreachable("Unknown request to server!");
+  }));
+  return false;
+}
+
+void PrivateServerPass::getAnalysisUsage(AnalysisUsage &AU) const {
+  AU.addRequired<AnalysisSocketImmutableWrapper>();
+  AU.addRequired<ServerPrivateProvider>();
+  AU.addRequired<TransformationEnginePass>();
+  AU.addRequired<MemoryMatcherImmutableWrapper>();
+  AU.addRequired<GlobalOptionsImmutableWrapper>();
+  AU.addRequired<DIMemoryEnvironmentWrapper>();
+  AU.addRequired<GlobalsAAWrapperPass>();
+  AU.setPreservesAll();
+}
+
+ModulePass * llvm::createPrivateServerPass(
+    bcl::IntrusiveConnection &IC, bcl::RedirectIO &StdErr) {
+  return new PrivateServerPass(IC, StdErr);
+}