//===------ Server.cpp ------ Traits Static Analyzer ------------*- C++ -*-===//
//
//                       Traits Static Analyzer (SAPFOR)
//
// Copyright 2018 DVM System Group
//
// Licensed under the Apache License, Version 2.0 (the "License");
// you may not use this file except in compliance with the License.
// You may obtain a copy of the License at
//
// http://www.apache.org/licenses/LICENSE-2.0
//
// Unless required by applicable law or agreed to in writing, software
// distributed under the License is distributed on an "AS IS" BASIS,
// WITHOUT WARRANTIES OR CONDITIONS OF ANY KIND, either express or implied.
// See the License for the specific language governing permissions and
// limitations under the License.
//
//===----------------------------------------------------------------------===//
//
// Traits Static Analyzer (TSAR) is a part of a system for automated
// parallelization SAPFOR. This file declares interfaces to execute analysis
// and to perform transformations.
//
// This file implements TSAR as a separated server which performs analysis when
// requests from client are received. Connection is based on
// bcl::IntrusiveConnection interface.
//
// The first request from client should be msg::CommandLine which specifies
// analysis options and targets for input/output redirection.
//
//===----------------------------------------------------------------------===//

#include "Messages.h"
#include "Passes.h"
#include "tsar/Analysis/Clang/Passes.h"
#include "tsar/Analysis/Passes.h"
#include "tsar/Analysis/Memory/Passes.h"
#include "tsar/Core/Query.h"
#include "tsar/Core/Tool.h"
#include "tsar/Core/TransformationContext.h"
#include "tsar/Transform/IR/Passes.h"
#include "tsar/Support/GlobalOptions.h"
#include <bcl/IntrusiveConnection.h>
#include <bcl/Json.h>
#include <bcl/RedirectIO.h>
#include <llvm/ADT/STLExtras.h>
#include <llvm/CodeGen/Passes.h>
#include <llvm/IR/LegacyPassManager.h>
#include <llvm/IR/Module.h>
#include <llvm/IR/Verifier.h>
#include <llvm/Pass.h>
#include <llvm/Support/ManagedStatic.h>
#include <llvm/Support/PrettyStackTrace.h>
#include <llvm/Support/raw_ostream.h>
#include <llvm/Support/Signals.h>
#include <llvm/Transforms/IPO/FunctionAttrs.h>
#include <map>
#include <vector>

using namespace bcl;
using namespace llvm;
using namespace tsar;

namespace tsar {
namespace msg {
/// \brief This message represents a command line which is used to run a tool.
///
/// This consists of the following elements:
/// - list of arguments which contains options and input data,
/// - specification of an input/output redirection.
JSON_OBJECT_BEGIN(CommandLine)
JSON_OBJECT_ROOT_PAIR_5(CommandLine,
  Args, std::vector<const char *>,
  Query, const char *,
  Input, const char *,
  Output, const char *,
  Error, const char *)

  CommandLine() :
    JSON_INIT_ROOT,
    JSON_INIT(CommandLine,
      std::vector<const char *>(), nullptr, nullptr, nullptr, nullptr) {}

  ~CommandLine() {
    auto &This = *this;
    for (auto &Arg : This[CommandLine::Args])
      if (Arg)
        delete[] Arg;
    if (This[CommandLine::Query])
      delete[] This[CommandLine::Query];
    if (This[CommandLine::Input])
      delete[] This[CommandLine::Input];
    if (This[CommandLine::Output])
      delete[] This[CommandLine::Output];
    if (This[CommandLine::Error])
      delete[] This[CommandLine::Error];
  }

  CommandLine(const CommandLine &) = default;
  CommandLine & operator=(const CommandLine &) = default;
  CommandLine(CommandLine &&) = default;
  CommandLine & operator=(CommandLine &&) = default;

JSON_OBJECT_END(CommandLine)
}
}
JSON_DEFAULT_TRAITS(tsar::msg::, CommandLine)

namespace {
class ServerQueryManager : public QueryManager {
public:
  explicit ServerQueryManager(const GlobalOptions &GO, IntrusiveConnection &C,
      RedirectIO &StdIn, RedirectIO &StdOut, RedirectIO &StdErr)
    : mGlobalOptions(GO), mConnection(C), mStdIn(StdIn), mStdOut(StdOut),
      mStdErr(StdErr) {}

  void run(llvm::Module *M, TransformationContext *Ctx) override {
    assert(M && "Module must not be null!");
    legacy::PassManager Passes;
    Passes.add(createGlobalOptionsImmutableWrapper(&mGlobalOptions));
    if (Ctx) {
      auto TEP = static_cast<TransformationEnginePass *>(
        createTransformationEnginePass());
      TEP->setContext(*M, Ctx);
      Passes.add(TEP);
      Passes.add(createImmutableASTImportInfoPass(mImportInfo));
    }
    addImmutableAliasAnalysis(Passes);
    addInitialTransformations(Passes);
    Passes.add(createMemoryMatcherPass());
    Passes.add(createAnalysisSocketImmutableStorage());
    Passes.add(createDIMemoryTraitPoolStorage());
    Passes.add(createDIMemoryEnvironmentStorage());
    Passes.add(createDIEstimateMemoryPass());
    Passes.add(createDIMemoryAnalysisServer());
    Passes.add(createAnalysisWaitServerPass());
    Passes.add(createMemoryMatcherPass());
    // Analysis on server changes metadata-level
    // alias tree and invokes corresponding handles to update client to server
    // mapping. So, metadata-level memory mapping is a shared resource and
    // synchronization is necessary.
    Passes.add(createAnalysisWaitServerPass());
    Passes.add(createPrivateServerPass(mConnection, mStdErr));
    Passes.add(createVerifierPass());
    Passes.run(*M);
  }

  ASTImportInfo * initializeImportInfo() override { return &mImportInfo; }

private:
  const GlobalOptions &mGlobalOptions;
  IntrusiveConnection &mConnection;
  RedirectIO &mStdIn;
  RedirectIO &mStdOut;
  RedirectIO &mStdErr;
  ASTImportInfo mImportInfo;
};

void run(IntrusiveConnection C) {
  typedef json::Parser<msg::Diagnostic> Parser;
  char *ArgvForStackTrace[] = {"TSARServer"};
  sys::PrintStackTraceOnErrorSignal(ArgvForStackTrace[0]);
  PrettyStackTraceProgram StackTraceProgram(1, ArgvForStackTrace);
  EnableDebugBuffering = true;
  llvm::llvm_shutdown_obj ShutdownObj;
  std::unique_ptr<Tool> Analyzer;
  RedirectIO StdIn, StdOut, StdErr;
  bool IsQuerySet = false;
  C.answer([&Analyzer, &StdIn, &StdOut, &StdErr, &IsQuerySet](
      const std::string &Request) -> std::string {
    Parser P(Request);
    msg::CommandLine CL;
    msg::Diagnostic Diag(msg::Status::Error);
    if (!P.parse(CL)) {
      Diag.insert(msg::Diagnostic::Error, P.errors());
      return Parser::unparseAsObject(Diag);
    }
    if (CL[msg::CommandLine::Error])
      StdErr = std::move(
        RedirectIO(STDERR_FILENO, CL[msg::CommandLine::Error]));
    if (CL[msg::CommandLine::Output])
      StdOut = std::move(
        RedirectIO(STDOUT_FILENO, CL[msg::CommandLine::Output]));
    if (CL[msg::CommandLine::Input])
      StdIn = std::move(
        RedirectIO(STDOUT_FILENO, CL[msg::CommandLine::Input],
          RedirectIO::Mode::Read));
    auto InOutError = [&StdIn, &StdOut, &StdErr](msg::Diagnostic &D) {
      if (StdErr.hasErrors())
        D.insert(msg::Diagnostic::Error, StdErr.errors());
      if (StdOut.hasErrors())
        D.insert(msg::Diagnostic::Error, StdOut.errors());
      if (StdIn.hasErrors())
        D.insert(msg::Diagnostic::Error, StdIn.errors());
    };
    InOutError(Diag);
    if (!Diag[msg::Diagnostic::Error].empty())
      return Parser::unparseAsObject(Diag);
    if (IsQuerySet = CL[msg::CommandLine::Query]) {
      CL[msg::CommandLine::Args].push_back(CL[msg::CommandLine::Query]);
      // Set query to nullptr to avoid multiple memory deletion.
      CL[msg::CommandLine::Query] = nullptr;
    }
<<<<<<< HEAD
    Analyzer = std::move(llvm::make_unique<Tool>(
=======
    Analyzer = std::move(std::make_unique<Tool>(
>>>>>>> d498eb85
      CL[msg::CommandLine::Args].size(),
      CL[msg::CommandLine::Args].data()));
    if (StdErr.isDiff())
      Diag[msg::Diagnostic::Terminal] += StdErr.diff();
    InOutError(Diag);
    if (!Diag[msg::Diagnostic::Error].empty() ||
        !Diag[msg::Diagnostic::Terminal].empty())
      return Parser::unparseAsObject(Diag);
    Diag[msg::Diagnostic::Status] = msg::Status::Success;
    return Parser::unparseAsObject(Diag);
  });
  if (!Analyzer)
    return;
  if (IsQuerySet) {
    Analyzer->run();
  } else {
    ServerQueryManager QM(Analyzer->getGlobalOptions(),
      C, StdIn, StdOut, StdErr);
    Analyzer->run(&QM);
  }
  C.answer([&StdErr](const std::string &) {
    msg::Diagnostic Diag(StdErr.isDiff() ? msg::Status::Error
                                         : msg::Status::Done);
    if (StdErr.isDiff())
      Diag[msg::Diagnostic::Terminal] += StdErr.diff();
    return json::Parser<msg::Diagnostic>::unparseAsObject(Diag);
  });
}
}

namespace bcl {
template<> BCL_DECLSPEC
void createServer<std::string>(const Socket<std::string> *S) {
  IntrusiveConnection::connect(S, '$', run);
}
}
<|MERGE_RESOLUTION|>--- conflicted
+++ resolved
@@ -1,245 +1,241 @@
-//===------ Server.cpp ------ Traits Static Analyzer ------------*- C++ -*-===//
-//
-//                       Traits Static Analyzer (SAPFOR)
-//
-// Copyright 2018 DVM System Group
-//
-// Licensed under the Apache License, Version 2.0 (the "License");
-// you may not use this file except in compliance with the License.
-// You may obtain a copy of the License at
-//
-// http://www.apache.org/licenses/LICENSE-2.0
-//
-// Unless required by applicable law or agreed to in writing, software
-// distributed under the License is distributed on an "AS IS" BASIS,
-// WITHOUT WARRANTIES OR CONDITIONS OF ANY KIND, either express or implied.
-// See the License for the specific language governing permissions and
-// limitations under the License.
-//
-//===----------------------------------------------------------------------===//
-//
-// Traits Static Analyzer (TSAR) is a part of a system for automated
-// parallelization SAPFOR. This file declares interfaces to execute analysis
-// and to perform transformations.
-//
-// This file implements TSAR as a separated server which performs analysis when
-// requests from client are received. Connection is based on
-// bcl::IntrusiveConnection interface.
-//
-// The first request from client should be msg::CommandLine which specifies
-// analysis options and targets for input/output redirection.
-//
-//===----------------------------------------------------------------------===//
-
-#include "Messages.h"
-#include "Passes.h"
-#include "tsar/Analysis/Clang/Passes.h"
-#include "tsar/Analysis/Passes.h"
-#include "tsar/Analysis/Memory/Passes.h"
-#include "tsar/Core/Query.h"
-#include "tsar/Core/Tool.h"
-#include "tsar/Core/TransformationContext.h"
-#include "tsar/Transform/IR/Passes.h"
-#include "tsar/Support/GlobalOptions.h"
-#include <bcl/IntrusiveConnection.h>
-#include <bcl/Json.h>
-#include <bcl/RedirectIO.h>
-#include <llvm/ADT/STLExtras.h>
-#include <llvm/CodeGen/Passes.h>
-#include <llvm/IR/LegacyPassManager.h>
-#include <llvm/IR/Module.h>
-#include <llvm/IR/Verifier.h>
-#include <llvm/Pass.h>
-#include <llvm/Support/ManagedStatic.h>
-#include <llvm/Support/PrettyStackTrace.h>
-#include <llvm/Support/raw_ostream.h>
-#include <llvm/Support/Signals.h>
-#include <llvm/Transforms/IPO/FunctionAttrs.h>
-#include <map>
-#include <vector>
-
-using namespace bcl;
-using namespace llvm;
-using namespace tsar;
-
-namespace tsar {
-namespace msg {
-/// \brief This message represents a command line which is used to run a tool.
-///
-/// This consists of the following elements:
-/// - list of arguments which contains options and input data,
-/// - specification of an input/output redirection.
-JSON_OBJECT_BEGIN(CommandLine)
-JSON_OBJECT_ROOT_PAIR_5(CommandLine,
-  Args, std::vector<const char *>,
-  Query, const char *,
-  Input, const char *,
-  Output, const char *,
-  Error, const char *)
-
-  CommandLine() :
-    JSON_INIT_ROOT,
-    JSON_INIT(CommandLine,
-      std::vector<const char *>(), nullptr, nullptr, nullptr, nullptr) {}
-
-  ~CommandLine() {
-    auto &This = *this;
-    for (auto &Arg : This[CommandLine::Args])
-      if (Arg)
-        delete[] Arg;
-    if (This[CommandLine::Query])
-      delete[] This[CommandLine::Query];
-    if (This[CommandLine::Input])
-      delete[] This[CommandLine::Input];
-    if (This[CommandLine::Output])
-      delete[] This[CommandLine::Output];
-    if (This[CommandLine::Error])
-      delete[] This[CommandLine::Error];
-  }
-
-  CommandLine(const CommandLine &) = default;
-  CommandLine & operator=(const CommandLine &) = default;
-  CommandLine(CommandLine &&) = default;
-  CommandLine & operator=(CommandLine &&) = default;
-
-JSON_OBJECT_END(CommandLine)
-}
-}
-JSON_DEFAULT_TRAITS(tsar::msg::, CommandLine)
-
-namespace {
-class ServerQueryManager : public QueryManager {
-public:
-  explicit ServerQueryManager(const GlobalOptions &GO, IntrusiveConnection &C,
-      RedirectIO &StdIn, RedirectIO &StdOut, RedirectIO &StdErr)
-    : mGlobalOptions(GO), mConnection(C), mStdIn(StdIn), mStdOut(StdOut),
-      mStdErr(StdErr) {}
-
-  void run(llvm::Module *M, TransformationContext *Ctx) override {
-    assert(M && "Module must not be null!");
-    legacy::PassManager Passes;
-    Passes.add(createGlobalOptionsImmutableWrapper(&mGlobalOptions));
-    if (Ctx) {
-      auto TEP = static_cast<TransformationEnginePass *>(
-        createTransformationEnginePass());
-      TEP->setContext(*M, Ctx);
-      Passes.add(TEP);
-      Passes.add(createImmutableASTImportInfoPass(mImportInfo));
-    }
-    addImmutableAliasAnalysis(Passes);
-    addInitialTransformations(Passes);
-    Passes.add(createMemoryMatcherPass());
-    Passes.add(createAnalysisSocketImmutableStorage());
-    Passes.add(createDIMemoryTraitPoolStorage());
-    Passes.add(createDIMemoryEnvironmentStorage());
-    Passes.add(createDIEstimateMemoryPass());
-    Passes.add(createDIMemoryAnalysisServer());
-    Passes.add(createAnalysisWaitServerPass());
-    Passes.add(createMemoryMatcherPass());
-    // Analysis on server changes metadata-level
-    // alias tree and invokes corresponding handles to update client to server
-    // mapping. So, metadata-level memory mapping is a shared resource and
-    // synchronization is necessary.
-    Passes.add(createAnalysisWaitServerPass());
-    Passes.add(createPrivateServerPass(mConnection, mStdErr));
-    Passes.add(createVerifierPass());
-    Passes.run(*M);
-  }
-
-  ASTImportInfo * initializeImportInfo() override { return &mImportInfo; }
-
-private:
-  const GlobalOptions &mGlobalOptions;
-  IntrusiveConnection &mConnection;
-  RedirectIO &mStdIn;
-  RedirectIO &mStdOut;
-  RedirectIO &mStdErr;
-  ASTImportInfo mImportInfo;
-};
-
-void run(IntrusiveConnection C) {
-  typedef json::Parser<msg::Diagnostic> Parser;
-  char *ArgvForStackTrace[] = {"TSARServer"};
-  sys::PrintStackTraceOnErrorSignal(ArgvForStackTrace[0]);
-  PrettyStackTraceProgram StackTraceProgram(1, ArgvForStackTrace);
-  EnableDebugBuffering = true;
-  llvm::llvm_shutdown_obj ShutdownObj;
-  std::unique_ptr<Tool> Analyzer;
-  RedirectIO StdIn, StdOut, StdErr;
-  bool IsQuerySet = false;
-  C.answer([&Analyzer, &StdIn, &StdOut, &StdErr, &IsQuerySet](
-      const std::string &Request) -> std::string {
-    Parser P(Request);
-    msg::CommandLine CL;
-    msg::Diagnostic Diag(msg::Status::Error);
-    if (!P.parse(CL)) {
-      Diag.insert(msg::Diagnostic::Error, P.errors());
-      return Parser::unparseAsObject(Diag);
-    }
-    if (CL[msg::CommandLine::Error])
-      StdErr = std::move(
-        RedirectIO(STDERR_FILENO, CL[msg::CommandLine::Error]));
-    if (CL[msg::CommandLine::Output])
-      StdOut = std::move(
-        RedirectIO(STDOUT_FILENO, CL[msg::CommandLine::Output]));
-    if (CL[msg::CommandLine::Input])
-      StdIn = std::move(
-        RedirectIO(STDOUT_FILENO, CL[msg::CommandLine::Input],
-          RedirectIO::Mode::Read));
-    auto InOutError = [&StdIn, &StdOut, &StdErr](msg::Diagnostic &D) {
-      if (StdErr.hasErrors())
-        D.insert(msg::Diagnostic::Error, StdErr.errors());
-      if (StdOut.hasErrors())
-        D.insert(msg::Diagnostic::Error, StdOut.errors());
-      if (StdIn.hasErrors())
-        D.insert(msg::Diagnostic::Error, StdIn.errors());
-    };
-    InOutError(Diag);
-    if (!Diag[msg::Diagnostic::Error].empty())
-      return Parser::unparseAsObject(Diag);
-    if (IsQuerySet = CL[msg::CommandLine::Query]) {
-      CL[msg::CommandLine::Args].push_back(CL[msg::CommandLine::Query]);
-      // Set query to nullptr to avoid multiple memory deletion.
-      CL[msg::CommandLine::Query] = nullptr;
-    }
-<<<<<<< HEAD
-    Analyzer = std::move(llvm::make_unique<Tool>(
-=======
-    Analyzer = std::move(std::make_unique<Tool>(
->>>>>>> d498eb85
-      CL[msg::CommandLine::Args].size(),
-      CL[msg::CommandLine::Args].data()));
-    if (StdErr.isDiff())
-      Diag[msg::Diagnostic::Terminal] += StdErr.diff();
-    InOutError(Diag);
-    if (!Diag[msg::Diagnostic::Error].empty() ||
-        !Diag[msg::Diagnostic::Terminal].empty())
-      return Parser::unparseAsObject(Diag);
-    Diag[msg::Diagnostic::Status] = msg::Status::Success;
-    return Parser::unparseAsObject(Diag);
-  });
-  if (!Analyzer)
-    return;
-  if (IsQuerySet) {
-    Analyzer->run();
-  } else {
-    ServerQueryManager QM(Analyzer->getGlobalOptions(),
-      C, StdIn, StdOut, StdErr);
-    Analyzer->run(&QM);
-  }
-  C.answer([&StdErr](const std::string &) {
-    msg::Diagnostic Diag(StdErr.isDiff() ? msg::Status::Error
-                                         : msg::Status::Done);
-    if (StdErr.isDiff())
-      Diag[msg::Diagnostic::Terminal] += StdErr.diff();
-    return json::Parser<msg::Diagnostic>::unparseAsObject(Diag);
-  });
-}
-}
-
-namespace bcl {
-template<> BCL_DECLSPEC
-void createServer<std::string>(const Socket<std::string> *S) {
-  IntrusiveConnection::connect(S, '$', run);
-}
-}
+//===------ Server.cpp ------ Traits Static Analyzer ------------*- C++ -*-===//
+//
+//                       Traits Static Analyzer (SAPFOR)
+//
+// Copyright 2018 DVM System Group
+//
+// Licensed under the Apache License, Version 2.0 (the "License");
+// you may not use this file except in compliance with the License.
+// You may obtain a copy of the License at
+//
+// http://www.apache.org/licenses/LICENSE-2.0
+//
+// Unless required by applicable law or agreed to in writing, software
+// distributed under the License is distributed on an "AS IS" BASIS,
+// WITHOUT WARRANTIES OR CONDITIONS OF ANY KIND, either express or implied.
+// See the License for the specific language governing permissions and
+// limitations under the License.
+//
+//===----------------------------------------------------------------------===//
+//
+// Traits Static Analyzer (TSAR) is a part of a system for automated
+// parallelization SAPFOR. This file declares interfaces to execute analysis
+// and to perform transformations.
+//
+// This file implements TSAR as a separated server which performs analysis when
+// requests from client are received. Connection is based on
+// bcl::IntrusiveConnection interface.
+//
+// The first request from client should be msg::CommandLine which specifies
+// analysis options and targets for input/output redirection.
+//
+//===----------------------------------------------------------------------===//
+
+#include "Messages.h"
+#include "Passes.h"
+#include "tsar/Analysis/Clang/Passes.h"
+#include "tsar/Analysis/Passes.h"
+#include "tsar/Analysis/Memory/Passes.h"
+#include "tsar/Core/Query.h"
+#include "tsar/Core/Tool.h"
+#include "tsar/Core/TransformationContext.h"
+#include "tsar/Transform/IR/Passes.h"
+#include "tsar/Support/GlobalOptions.h"
+#include <bcl/IntrusiveConnection.h>
+#include <bcl/Json.h>
+#include <bcl/RedirectIO.h>
+#include <llvm/ADT/STLExtras.h>
+#include <llvm/CodeGen/Passes.h>
+#include <llvm/IR/LegacyPassManager.h>
+#include <llvm/IR/Module.h>
+#include <llvm/IR/Verifier.h>
+#include <llvm/Pass.h>
+#include <llvm/Support/ManagedStatic.h>
+#include <llvm/Support/PrettyStackTrace.h>
+#include <llvm/Support/raw_ostream.h>
+#include <llvm/Support/Signals.h>
+#include <llvm/Transforms/IPO/FunctionAttrs.h>
+#include <map>
+#include <vector>
+
+using namespace bcl;
+using namespace llvm;
+using namespace tsar;
+
+namespace tsar {
+namespace msg {
+/// \brief This message represents a command line which is used to run a tool.
+///
+/// This consists of the following elements:
+/// - list of arguments which contains options and input data,
+/// - specification of an input/output redirection.
+JSON_OBJECT_BEGIN(CommandLine)
+JSON_OBJECT_ROOT_PAIR_5(CommandLine,
+  Args, std::vector<const char *>,
+  Query, const char *,
+  Input, const char *,
+  Output, const char *,
+  Error, const char *)
+
+  CommandLine() :
+    JSON_INIT_ROOT,
+    JSON_INIT(CommandLine,
+      std::vector<const char *>(), nullptr, nullptr, nullptr, nullptr) {}
+
+  ~CommandLine() {
+    auto &This = *this;
+    for (auto &Arg : This[CommandLine::Args])
+      if (Arg)
+        delete[] Arg;
+    if (This[CommandLine::Query])
+      delete[] This[CommandLine::Query];
+    if (This[CommandLine::Input])
+      delete[] This[CommandLine::Input];
+    if (This[CommandLine::Output])
+      delete[] This[CommandLine::Output];
+    if (This[CommandLine::Error])
+      delete[] This[CommandLine::Error];
+  }
+
+  CommandLine(const CommandLine &) = default;
+  CommandLine & operator=(const CommandLine &) = default;
+  CommandLine(CommandLine &&) = default;
+  CommandLine & operator=(CommandLine &&) = default;
+
+JSON_OBJECT_END(CommandLine)
+}
+}
+JSON_DEFAULT_TRAITS(tsar::msg::, CommandLine)
+
+namespace {
+class ServerQueryManager : public QueryManager {
+public:
+  explicit ServerQueryManager(const GlobalOptions &GO, IntrusiveConnection &C,
+      RedirectIO &StdIn, RedirectIO &StdOut, RedirectIO &StdErr)
+    : mGlobalOptions(GO), mConnection(C), mStdIn(StdIn), mStdOut(StdOut),
+      mStdErr(StdErr) {}
+
+  void run(llvm::Module *M, TransformationContext *Ctx) override {
+    assert(M && "Module must not be null!");
+    legacy::PassManager Passes;
+    Passes.add(createGlobalOptionsImmutableWrapper(&mGlobalOptions));
+    if (Ctx) {
+      auto TEP = static_cast<TransformationEnginePass *>(
+        createTransformationEnginePass());
+      TEP->setContext(*M, Ctx);
+      Passes.add(TEP);
+      Passes.add(createImmutableASTImportInfoPass(mImportInfo));
+    }
+    addImmutableAliasAnalysis(Passes);
+    addInitialTransformations(Passes);
+    Passes.add(createMemoryMatcherPass());
+    Passes.add(createAnalysisSocketImmutableStorage());
+    Passes.add(createDIMemoryTraitPoolStorage());
+    Passes.add(createDIMemoryEnvironmentStorage());
+    Passes.add(createDIEstimateMemoryPass());
+    Passes.add(createDIMemoryAnalysisServer());
+    Passes.add(createAnalysisWaitServerPass());
+    Passes.add(createMemoryMatcherPass());
+    // Analysis on server changes metadata-level
+    // alias tree and invokes corresponding handles to update client to server
+    // mapping. So, metadata-level memory mapping is a shared resource and
+    // synchronization is necessary.
+    Passes.add(createAnalysisWaitServerPass());
+    Passes.add(createPrivateServerPass(mConnection, mStdErr));
+    Passes.add(createVerifierPass());
+    Passes.run(*M);
+  }
+
+  ASTImportInfo * initializeImportInfo() override { return &mImportInfo; }
+
+private:
+  const GlobalOptions &mGlobalOptions;
+  IntrusiveConnection &mConnection;
+  RedirectIO &mStdIn;
+  RedirectIO &mStdOut;
+  RedirectIO &mStdErr;
+  ASTImportInfo mImportInfo;
+};
+
+void run(IntrusiveConnection C) {
+  typedef json::Parser<msg::Diagnostic> Parser;
+  char *ArgvForStackTrace[] = {"TSARServer"};
+  sys::PrintStackTraceOnErrorSignal(ArgvForStackTrace[0]);
+  PrettyStackTraceProgram StackTraceProgram(1, ArgvForStackTrace);
+  EnableDebugBuffering = true;
+  llvm::llvm_shutdown_obj ShutdownObj;
+  std::unique_ptr<Tool> Analyzer;
+  RedirectIO StdIn, StdOut, StdErr;
+  bool IsQuerySet = false;
+  C.answer([&Analyzer, &StdIn, &StdOut, &StdErr, &IsQuerySet](
+      const std::string &Request) -> std::string {
+    Parser P(Request);
+    msg::CommandLine CL;
+    msg::Diagnostic Diag(msg::Status::Error);
+    if (!P.parse(CL)) {
+      Diag.insert(msg::Diagnostic::Error, P.errors());
+      return Parser::unparseAsObject(Diag);
+    }
+    if (CL[msg::CommandLine::Error])
+      StdErr = std::move(
+        RedirectIO(STDERR_FILENO, CL[msg::CommandLine::Error]));
+    if (CL[msg::CommandLine::Output])
+      StdOut = std::move(
+        RedirectIO(STDOUT_FILENO, CL[msg::CommandLine::Output]));
+    if (CL[msg::CommandLine::Input])
+      StdIn = std::move(
+        RedirectIO(STDOUT_FILENO, CL[msg::CommandLine::Input],
+          RedirectIO::Mode::Read));
+    auto InOutError = [&StdIn, &StdOut, &StdErr](msg::Diagnostic &D) {
+      if (StdErr.hasErrors())
+        D.insert(msg::Diagnostic::Error, StdErr.errors());
+      if (StdOut.hasErrors())
+        D.insert(msg::Diagnostic::Error, StdOut.errors());
+      if (StdIn.hasErrors())
+        D.insert(msg::Diagnostic::Error, StdIn.errors());
+    };
+    InOutError(Diag);
+    if (!Diag[msg::Diagnostic::Error].empty())
+      return Parser::unparseAsObject(Diag);
+    if (IsQuerySet = CL[msg::CommandLine::Query]) {
+      CL[msg::CommandLine::Args].push_back(CL[msg::CommandLine::Query]);
+      // Set query to nullptr to avoid multiple memory deletion.
+      CL[msg::CommandLine::Query] = nullptr;
+    }
+    Analyzer = std::move(std::make_unique<Tool>(
+      CL[msg::CommandLine::Args].size(),
+      CL[msg::CommandLine::Args].data()));
+    if (StdErr.isDiff())
+      Diag[msg::Diagnostic::Terminal] += StdErr.diff();
+    InOutError(Diag);
+    if (!Diag[msg::Diagnostic::Error].empty() ||
+        !Diag[msg::Diagnostic::Terminal].empty())
+      return Parser::unparseAsObject(Diag);
+    Diag[msg::Diagnostic::Status] = msg::Status::Success;
+    return Parser::unparseAsObject(Diag);
+  });
+  if (!Analyzer)
+    return;
+  if (IsQuerySet) {
+    Analyzer->run();
+  } else {
+    ServerQueryManager QM(Analyzer->getGlobalOptions(),
+      C, StdIn, StdOut, StdErr);
+    Analyzer->run(&QM);
+  }
+  C.answer([&StdErr](const std::string &) {
+    msg::Diagnostic Diag(StdErr.isDiff() ? msg::Status::Error
+                                         : msg::Status::Done);
+    if (StdErr.isDiff())
+      Diag[msg::Diagnostic::Terminal] += StdErr.diff();
+    return json::Parser<msg::Diagnostic>::unparseAsObject(Diag);
+  });
+}
+}
+
+namespace bcl {
+template<> BCL_DECLSPEC
+void createServer<std::string>(const Socket<std::string> *S) {
+  IntrusiveConnection::connect(S, '$', run);
+}
+}